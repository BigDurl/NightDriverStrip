//+--------------------------------------------------------------------------
//
// File:        FireEffect.h
//
// NightDriverStrip - (c) 2018 Plummer's Software LLC.  All Rights Reserved.  
//
// This file is part of the NightDriver software project.
//
//    NightDriver is free software: you can redistribute it and/or modify
//    it under the terms of the GNU General Public License as published by
//    the Free Software Foundation, either version 3 of the License, or
//    (at your option) any later version.
//   
//    NightDriver is distributed in the hope that it will be useful,
//    but WITHOUT ANY WARRANTY; without even the implied warranty of
//    MERCHANTABILITY or FITNESS FOR A PARTICULAR PURPOSE.  See the
//    GNU General Public License for more details.
//   
//    You should have received a copy of the GNU General Public License
//    along with Nightdriver.  It is normally found in copying.txt
//    If not, see <https://www.gnu.org/licenses/>.
//
// Description:
//
//    Fan effects generally have attributes specific to being arranged as
//    circles, and this code also provides a way to draw into those circles
//    in a bottom up, top down, or sideways direction as well.
//
// History:     Apr-13-2019         Davepl      Adapted from LEDWifiSocket
//
//---------------------------------------------------------------------------

#pragma once

#include <sys/types.h>
#include <errno.h>
#include <iostream>
#include <vector>
#include <math.h>
#include "colorutils.h"
#include "globals.h"
#include "ledstripeffect.h"
#include "paletteeffect.h"
#include "effectmanager.h"


// Simple definitions of what direction we're talking about

enum PixelOrder
{
  Sequential  = 0,
  Reverse     = 1,
  BottomUp    = 2,
  TopDown     = 4,
  LeftRight   = 8,
  RightLeft   = 16
};

DEFINE_GRADIENT_PALETTE( gpSeahawks ) 
{
    0,       0,     0,   4,      
    64,      3,    38,  58,      
   128,      0,    21,  50,      
   192,     78,   167,   1,      
   255,     54,    87, 140,      
};

// These tables represent the physical order of LEDs when looking at
// the fan in a particular direction, like top to bottom or left to right

#if INSULATORS || SINGLE_INSULATOR
static const int FanPixelsVertical[FAN_SIZE] =
{
  0, 11, 1, 10, 2, 9, 3, 8, 4, 7, 5, 6
};
#elif CUBE
static const int FanPixelsVertical[FAN_SIZE] =
{
  0, 1, 2, 3, 4, 5, 6, 7, 8, 9, 10, 11, 12, 13, 14, 15, 16, 17, 18, 19, 20, 21, 22, 23, 24
};
#elif FAN_SIZE == 24 
static const int FanPixelsVertical[FAN_SIZE] =
{
  0, 23, 1, 22, 2, 21, 3, 20, 4, 19, 5, 18, 6, 17, 7, 16, 8, 15, 9, 14, 10, 13, 11, 12
};
#elif FAN_SIZE == 16
static const int FanPixelsVertical[FAN_SIZE] =
{
  0, 15, 1, 14, 2, 13, 3, 12, 4, 11, 5, 10, 6, 9, 7, 8
};
#elif FAN_SIZE == 1
static const int FanPixelsVertical[FAN_SIZE] =
{
  0
};
#endif
// GetFanPixelOrder
// 
// Returns the sequential strip postion of a an LED on the fans based
// on the index and direction specified, like 32nd most TopDown pixel.

int GetFanPixelOrder(int iPos, PixelOrder order = Sequential)
{
  while (iPos < 0)
    iPos += FAN_SIZE;


  if (iPos >= NUM_FANS * FAN_SIZE)
  {
    if (order == TopDown)
      return NUM_LEDS - 1 - (iPos - NUM_FANS * FAN_SIZE);
    else
      return iPos;
  }

  int fPos = iPos % FAN_SIZE;
  int fanBase = iPos - fPos;

  switch (order)
  { 
    case BottomUp:
      return fanBase + ((FanPixelsVertical[fPos] + LED_FAN_OFFSET_BU) % FAN_SIZE);

    case TopDown:
      return fanBase + ((FanPixelsVertical[fPos] + LED_FAN_OFFSET_TD) % FAN_SIZE);

    case LeftRight:
      return fanBase + ((FanPixelsVertical[fPos] + LED_FAN_OFFSET_LR) % FAN_SIZE);

    case RightLeft:
      return fanBase + ((FanPixelsVertical[fPos] + LED_FAN_OFFSET_RL) % FAN_SIZE);

    case Reverse:
      return NUM_LEDS - 1 - iPos;

    case Sequential:
    default:
      return fanBase + fPos;
  }
}




// ClearFanPixels
//
// Clears pixels logically into a fan bank in a direction such as top down rather than
// just straight sequential strip order

void ClearFanPixels(float fPos, float count, PixelOrder order = Sequential, int iFan = 0)
{
    fPos += iFan * FAN_SIZE;
    while (count > 0)
    {
      for (int i = 0; i < NUM_CHANNELS; i++)
        FastLED[i][GetFanPixelOrder(fPos + (int) count, order)] = CRGB::Black;
      count--;
    }
}

// DrawFanPixels
//
// A fan is a ring set with a single ring

void DrawFanPixels(float fPos, float count, CRGB color, PixelOrder order = Sequential, int iFan = 0)
{
  fPos += iFan * FAN_SIZE;

  if (fPos + count > NUM_LEDS)
  {
    debugE("DrawFanPixels called with fPos=%f, count=%f, but there are only %d LEDs", fPos, count, NUM_LEDS);
    return;
  }

  if (fPos < 0)
  {
    debugE("Negative fPos in DrawFanPixels");
    return;
  }

  if (count < 0)
  {
    debugE("Negative count in DrawFanPixels");
    return;
  }
  // Calculate how much the first pixel will hold

  float availFirstPixel = 1.0f - (fPos - (long)(fPos));
  float amtFirstPixel = min(availFirstPixel, count);
  float remaining = min(count, FastLED.size()-fPos);
  int iPos = fPos;

  // Blend (add) in the color of the first partial pixel

  if (remaining > 0.0f && amtFirstPixel > 0.0f)
  {
    for (int i = 0; i < NUM_CHANNELS; i++)
      FastLED[i][GetFanPixelOrder(iPos++, order)] += ColorFraction(color, amtFirstPixel);
    remaining -= amtFirstPixel;
  }

  // Now draw any full pixels in the middle

  while (remaining > 1.0f)
  {
    for (int i = 0; i < NUM_CHANNELS; i++)
      FastLED[i][GetFanPixelOrder(iPos++, order)] += color;
    remaining--;
  }

  // Draw tail pixel, up to a single full pixel

  if (remaining > 0.0f)
  {
    for (int i = 0; i < NUM_CHANNELS; i++)
      FastLED[i][GetFanPixelOrder(iPos, order)] += ColorFraction(color, remaining);
  }
}

// DrawRingPixels
// 
// With multiple rings, a fan or insulator becomes a ringset, and this function will
// draw to particular ring within a particular insulator

void DrawRingPixels(float fPos, float count, CRGB color, int iInsulator, int iRing)
{
    for (int i = 0; i < iRing; i++)
        fPos += gRingSizeTable[i];

    DrawFanPixels(fPos, count, color, Sequential, iInsulator); 
}

void FillRingPixels(CRGB color, int iInsulator, int iRing)
{
    DrawRingPixels(0, gRingSizeTable[iRing], color, iInsulator, iRing);
}

class EmptyEffect : public LEDStripEffect
{
    using LEDStripEffect::LEDStripEffect;
    
    virtual void Draw()
    {
        FastLED.clear(false);
        DrawEffect();
        delay(20);
    }

    void DrawEffect()
    {

    }
};

class FanBeatEffect : public LEDStripEffect
{
    using LEDStripEffect::LEDStripEffect;
    
    virtual void Draw()
    {
        fadeToBlackBy(FastLED.leds(), NUM_LEDS, 20);
        DrawEffect();
        delay(20);
    }

    void OnBeat()
    {
        int passes = random(1, mapDouble(gVURatio, 1.0, 2.0, 1, 3));
        passes = gVURatio;
        for (int iPass = 0; iPass < passes; iPass++)
        {
          int iFan = random(0, NUM_FANS);
          int passes = random(1, gVURatio);
          CRGB c = CHSV(random(0, 255), 255, 255);

          for (int iPass = 0; iPass < passes; iPass++)
          {
            DrawFanPixels(0, FAN_SIZE, c, Sequential, iFan++);
          }
        }

        CRGB c = CHSV(random(0, 255), 255, 255);
        for (int i = NUM_FANS * FAN_SIZE; i < NUM_LEDS; i++)
        {
          setPixel(i, c);
        }

    }

    void DrawEffect()
    {
        static bool  latch = false;
        static float minVUSeen = 0.0;

        if (latch)
        {
          if (gVURatio < minVUSeen)
            minVUSeen = gVURatio;
        }

        if (gVURatio < 0.25)             // Crossing center going up
        {
          latch = true;
          minVUSeen = gVURatio;
        }

        if (latch)
        {
            if (gVURatio > 1.5)
            {
              if (randomDouble(1.0, 3.0) < gVURatio)
              {
                //Serial.printf("Beat at: %f\n", gVURatio - minVUSeen);
                latch = false;
                OnBeat();
              }
            }
        }
    }
};

extern void ShowTM1814();

class CountEffect : public LEDStripEffect
{
    using LEDStripEffect::LEDStripEffect;
    
    const int DRAW_LEN = 16;
    const int OPEN_LEN = NUM_FANS * FAN_SIZE - DRAW_LEN;

    virtual void Draw()
    {
        static float i = 0;
        EVERY_N_MILLISECONDS(30)
        {
          i+=0.5f;

          if (i >= OPEN_LEN)
            i -= OPEN_LEN;

          FastLED.clear();
          float t = i;
          for (int z = 0; z < NUM_FANS; z += 3)
          {
            CRGB c = CHSV(z * 48, 255, 255);
            DrawFanPixels(t, DRAW_LEN, c, BottomUp);
            t+= FAN_SIZE * 3;
            if (t >= OPEN_LEN)
              t -= OPEN_LEN;
          }
          #if ATOMISTRING
            ShowTM1814();
          #else
            FastLED.show();
          #endif
        }
    }

    void DrawEffect()
    {

    }

};

class TapeReelEffect : public LEDStripEffect
{
  private:
    float ReelPos[NUM_FANS] = { 0 };
    float ReelDir[NUM_FANS] = { 0 };

  public:

    using LEDStripEffect::LEDStripEffect;
    
    virtual void Draw()
    {
      EVERY_N_MILLISECONDS(250)
      {
        for (int i = 0; i < NUM_FANS; i++)
        {
          if (random(0, 100) < 40)              // 40% Chance of attempting to do something
          {
            int action = random(0, 3);          // Generate a random outcome
            if (action == 0)                     
            {
              ReelDir[i] = 0;                   // 0 -> Stop the Reel
            }
            else if (action == 1)
            {
              if (ReelDir[i] == 0)
              {
                ReelDir[i] = -1;                // 1 -> Spin Backwards, or accel if already doing so
              }
              else
              {
                ReelDir[i] -= .5;
              }
              
            }
            else if (action == 2)
            {
              if (ReelDir[i] == 0)              // 2 -> Spin Forwards, or accel if already doing so
              {
                ReelDir[i] = 1;
              }
              else
              {
                ReelDir[i] += .5;
              }
            }
          }
        }
      }

      EVERY_N_MILLISECONDS(20)                  // Update the reels based on the direction
      {
        for (int i = 0; i < NUM_FANS; i++)
        {
          ReelPos[i] = (ReelPos[i] + ReelDir[i]);
          if (ReelPos[i] < 0)
            ReelPos[i] += FAN_SIZE;
          if (ReelPos[i] >= FAN_SIZE)
            ReelPos[i] -= FAN_SIZE;
        }
      }

      EVERY_N_MILLISECONDS(20)                  // Draw the Effect
      {
        FastLED.clear(false);
        DrawEffect();
      }
    }

    void DrawEffect()
    {
        for (int i = 0; i < NUM_FANS; i++)
        {
          int pos = ReelPos[i];
          DrawFanPixels(i * FAN_SIZE + pos,                                     1, CRGB::White);
          DrawFanPixels(i * FAN_SIZE + ((pos + 1) % FAN_SIZE),                  1, CRGB::Blue);
          DrawFanPixels(i * FAN_SIZE + ((pos + FAN_SIZE / 2) % FAN_SIZE),       1, CRGB::White);
          DrawFanPixels(i * FAN_SIZE + ((pos + FAN_SIZE / 2 + 1) % FAN_SIZE),   1, CRGB::Blue);
        }
    }

};

class PaletteReelEffect : public LEDStripEffect
{
  private:
    float ReelPos[NUM_FANS] = { 0 };
    float ReelDir[NUM_FANS] = { 0 };
    int   ColorOffset[NUM_FANS] = { 0 };
  public:

    using LEDStripEffect::LEDStripEffect;
    
    virtual void Draw()
    {
      EVERY_N_MILLISECONDS(250)
      {
        for (int i = 0; i < NUM_FANS; i++)
        {
          if (random(0, 100) < 50 * gVURatio)              // 40% Chance of attempting to do something
          {
            int action = random(0, 3);          // Generate a random outcome
            if (action == 0 || action == 3)                     
            {
              ReelDir[i] = 0;                   // 0 -> Stop the Reel
            }
            else if (action == 1)
            {
              if (gVURatio > 0.5)
              {
                if (ReelDir[i] == 0)
                {
                  ColorOffset[i] = random(0, 255);
                  ReelDir[i] = -1;                // 1 -> Spin Backwards, or accel if already doing so
                }
                else
                {
                  ReelDir[i] -= .5;
                }
              } 
            }
            else if (action == 2)
            {
              if (gVURatio > 0.5)
              {
                if (ReelDir[i] == 0)              // 2 -> Spin Forwards, or accel if already doing so
                {
                  ColorOffset[i] = random(0, 255);
                  ReelDir[i] = 1;
                }
                else
                {
                  ReelDir[i] += .5;
                }
              }
            }
          }
        }
      }

      EVERY_N_MILLISECONDS(20)                  // Update the reels based on the direction
      {
        for (int i = 0; i < NUM_FANS; i++)
        {
          ReelPos[i] = (ReelPos[i] + ReelDir[i] * (2 + gVURatio));
          if (ReelPos[i] < 0)
            ReelPos[i] += FAN_SIZE;
          if (ReelPos[i] >= FAN_SIZE)
            ReelPos[i] -= FAN_SIZE;
        }
      }

      EVERY_N_MILLISECONDS(20)                  // Draw the Effect
      {
        fadeAllChannelsToBlackBy(20);
        DrawEffect();
      }
    }

    void DrawEffect()
    {
        for (int i = 0; i < NUM_FANS; i++)
        {
          if (ReelDir[i] != 0)
          {
            int pos = ReelPos[i];
            ClearFanPixels(0, 16, Sequential, i);
            for (int x = 0; x < FAN_SIZE; x++)
            {
                DrawFanPixels(i * FAN_SIZE + ((pos + x) % FAN_SIZE), 1, ColorFromPalette(RainbowColors_p, ColorOffset[i]+x*4, 255, NOBLEND));
            }
          }
        }
    }

};

class PaletteSpinEffect : public LEDStripEffect
{
    const CRGBPalette256 _Palette;
    bool  _bReplaceMagenta;
    double _sparkleChance;

  private:
    float ReelPos[NUM_FANS] = { 0 };
    int   ColorOffset[NUM_FANS] = { 0 };
  public:

    PaletteSpinEffect(const char * pszName, const CRGBPalette256 & palette, bool bReplace, double sparkleChance = 0.0) 
      : LEDStripEffect(pszName), _Palette(palette), _bReplaceMagenta(bReplace), _sparkleChance(sparkleChance)
    {

    }

    virtual void Draw()
    {
      EVERY_N_MILLISECONDS(20)                  // Update the reels based on the direction
      {
        for (int i = 0; i < NUM_FANS; i++)
        {
          ReelPos[i] = (ReelPos[i] + 0.25f);
          if (ReelPos[i] < 0)
            ReelPos[i] += FAN_SIZE;
          if (ReelPos[i] >= FAN_SIZE)
            ReelPos[i] -= FAN_SIZE;
        }
      }

      EVERY_N_MILLISECONDS(20)                  // Draw the Effect
      {
        fadeAllChannelsToBlackBy(20);
        DrawEffect();
      }
    }

    void DrawEffect()
    {
        for (int i = 0; i < NUM_FANS; i++)
        {
            ClearFanPixels(0, FAN_SIZE, Sequential, i);
            for (int x = 0; x < FAN_SIZE; x++)
            {
                float q = fmod(ReelPos[i] + x, FAN_SIZE);
                CRGB c = ColorFromPalette(_Palette, 255.0 * q / FAN_SIZE, 255, NOBLEND);
                if (_bReplaceMagenta && c == CRGB(CRGB::Magenta))
                    c = CRGB(CHSV(beatsin8(2, 0, 255), 255, 255));
                if (randomDouble(0, 1) < _sparkleChance)
                  c = CRGB::White;
                DrawFanPixels(x, 1, c, Sequential, i);
            }
        }
    }
};
class ColorCycleEffect : public LEDStripEffect
{
    PixelOrder _order;
    int        _step;

  public:
    using LEDStripEffect::LEDStripEffect;
    
    ColorCycleEffect(PixelOrder order = Sequential, int step = 8) : LEDStripEffect("ColorCylceEffect"), _order(order), _step(step)
    {
    }

    virtual void Draw()
    {
        FastLED.clear(false);
        DrawEffect();
    }

    void DrawEffect()
    {
        static uint8_t basehue = 0;
        uint8_t hue = basehue;
        EVERY_N_MILLISECONDS(20) 
        {
            basehue += 1;
        }
        for (int i = 0; i < NUM_LEDS; i++)
          DrawFanPixels(i, 1, CHSV(hue+=_step, 255, 255), _order);
    }
};

class ColorCycleEffectBottomUp : public LEDStripEffect
{
  public:
    using LEDStripEffect::LEDStripEffect;
    
    virtual void Draw()
    {
        FastLED.clear(false);
        DrawEffect();
    }

    void DrawEffect()
    {
        static uint8_t basehue = 0;
        uint8_t hue = basehue;
        EVERY_N_MILLISECONDS(20) 
        {
            basehue += 2;
        }
        for (int i = 0; i < NUM_LEDS; i++)
          DrawFanPixels(i, 1, CHSV(hue+=8, 255, 255), BottomUp);
    }

};

class ColorCycleEffectTopDown : public LEDStripEffect
{
  public:
    using LEDStripEffect::LEDStripEffect;
    
    virtual void Draw()
    {
        FastLED.clear(false);
        DrawEffect();
    }

    void DrawEffect()
    {
        static uint8_t basehue = 0;
        uint8_t hue = basehue;
        EVERY_N_MILLISECONDS(30) 
        {
            basehue += 1;
        }
        for (int i = 0; i < NUM_LEDS; i++)
          DrawFanPixels(i, 1, CHSV(hue+=4, 255, 255), TopDown);
    }
};

class ColorCycleEffectSequential : public LEDStripEffect
{
  public:
    using LEDStripEffect::LEDStripEffect;
    
    virtual void Draw()
    {
        FastLED.clear(false);
        DrawEffect();
    }

    void DrawEffect()
    {
        static uint8_t basehue = 0;
        uint8_t hue = basehue;
        EVERY_N_MILLISECONDS(30) 
        {
            basehue += 1;
        }
        for (int i = 0; i < NUM_LEDS; i++)
          DrawFanPixels(i, 1, CHSV(hue+=4, 255, 255), Sequential);
    }
};

class SpinningPaletteEffect : public PaletteEffect
{
  int iRotate = 0;

  public:
    using PaletteEffect::PaletteEffect;

    virtual void Draw()
    {
        PaletteEffect::Draw();
        for (int i = 0; i < NUM_FANS; i++)
        {
          RotateFan(i, (i /2) * 2 == i ? true : false, iRotate);
        }
        delay(10);

        EVERY_N_MILLISECONDS(25)
        {
          iRotate = (iRotate + 1) % FAN_SIZE;
        }
    }
};

class ColorCycleEffectRightLeft : public LEDStripEffect
{
  public:
    using LEDStripEffect::LEDStripEffect;
    
    virtual void Draw()
    {
        FastLED.clear(false);
        DrawEffect();
        delay(20);
    }

    void DrawEffect()
    {
        static uint8_t basehue = 0;
        uint8_t hue = basehue;
        basehue += 8;
        for (int i = 0; i < NUM_LEDS; i++)
          DrawFanPixels(i, 1, CHSV(hue+=16, 255, 255), RightLeft);
    }
};

class ColorCycleEffectLeftRight : public LEDStripEffect
{
  public:
    using LEDStripEffect::LEDStripEffect;
    
    virtual void Draw()
    {
        FastLED.clear(false);
        DrawEffect();
        delay(20);
    }

    void DrawEffect()
    {
        static uint8_t basehue = 0;
        uint8_t hue = basehue;
        basehue += 8;
        for (int i = 0; i < NUM_LEDS; i++)
          DrawFanPixels(i, 1, CHSV(hue+=16, 255, 255), LeftRight);
    }
};

class FireFanEffect : public LEDStripEffect
{
  protected:
    int     LEDCount;           // Number of LEDs total
    int     CellsPerLED;
    int     Cooling;            // Rate at which the pixels cool off
    int     Sparks;             // How many sparks will be attempted each frame
    int     SparkHeight;        // If created, max height for a spark
    int     Sparking;           // Probability of a spark each attempt
    bool    bReversed;          // If reversed we draw from 0 outwards
    bool    bMirrored;          // If mirrored we split and duplicate the drawing
    bool    bMulticolor;        // If each arm of the atomlight should have its own color
    int     iHue;               // Hue "color" from FastLED, int or HSVHue color name

    PixelOrder Order;

    std::unique_ptr<uint8_t []> abHeat; // Heat table to map temp to color

    // When diffusing the fire upwards, these control how much to blend in from the cells below (ie: downward neighbors)
    // You can tune these coefficients to control how quickly and smoothly the fire spreads

    static const uint8_t BlendSelf = 0;            // 2
    static const uint8_t BlendNeighbor1 = 1;       // 3
    static const uint8_t BlendNeighbor2 = 1;       // 2
    static const uint8_t BlendNeighbor3 = 0;       // 1

    static const uint8_t BlendTotal = (BlendSelf + BlendNeighbor1 + BlendNeighbor2 + BlendNeighbor3);

    int CellCount() const { return LEDCount * CellsPerLED; } 

  public:

    FireFanEffect(int ledCount, 
                  int cellsPerLED = 1, 
                  int cooling = 20, 
                  int sparking = 100, 
                  int sparks = 3, 
                  int sparkHeight = 4, 
                  PixelOrder order = Sequential, 
                  bool breversed = false, 
                  bool bmirrored = false, 
                  bool bmulticolor = false,
                  int hue = HUE_RED)
        : LEDStripEffect("FireFanEffect"),
          LEDCount(ledCount),
          CellsPerLED(cellsPerLED),
          Cooling(cooling),
          Sparks(sparks),
          SparkHeight(sparkHeight),
          Sparking(sparking),
          bReversed(breversed),
          bMirrored(bmirrored),
          bMulticolor(bmulticolor),
          iHue(hue),
          Order(order)          
    {
        if (bMirrored)
            LEDCount = LEDCount / 2;
        abHeat = make_unique<uint8_t []>(CellCount());
    }

    virtual CRGB MapHeatToColor(uint8_t temperature, int iChannel = 0)
    {
        uint8_t t192 = round((temperature/255.0)*191);
 
        // calculate ramp up from
        uint8_t heatramp = t192 & 0x3F; // 0..63
        heatramp <<= 2; // scale up to 0..252

        int iVariant = iChannel % 4;
        switch (iVariant)
        {
          case 0:

            if( t192 > 0x80)                      // hottest
                return CRGB(255, 255, heatramp);
            else if( t192 > 0x40 )                // middle
                return CRGB( 255, heatramp, 0);
            else                                  // coolest
                return CRGB( heatramp, 0, 0);     

          case 1:

            if( t192 > 0x80)                      // hottest
                return CRGB(255, heatramp, 255);
            else if( t192 > 0x40 )                // middle
                return CRGB( heatramp, 0, heatramp);
            else                                  // coolest
                return CRGB( heatramp  / 2, 0, heatramp / 2);     

          case 2:

            if( t192 > 0x80)                      // hottest
                return CRGB(255, heatramp, 255);
            else if( t192 > 0x40 )                // middle
                return CRGB( heatramp, 255, 0);
            else                                  // coolest
                return CRGB( 0, heatramp, 0);     

          case 3:

            if( t192 > 0x80)                      // hottest
                return CRGB(heatramp, 255, 255);
            else if( t192 > 0x40 )                // middle
                return CRGB( 0, heatramp, 255);
            else                                  // coolest
                return CRGB( 0, 0, heatramp);     

        }
        return CRGB::Red;
    }

    virtual void Draw()
    {
        FastLED.clear(false);
        DrawFire(Order);
    }

    virtual void DrawFire(PixelOrder order = Sequential)
    {
        // First cool each cell by a little bit

        EVERY_N_MILLISECONDS(50)
        {
          for (int i = 0; i < CellCount(); i++)
          {
            int coolingAmount = random(0, Cooling);
            abHeat[i] = ::max(0, abHeat[i] - coolingAmount);
          }
        }

        EVERY_N_MILLISECONDS(20)
        {
          // Next drift heat up and diffuse it a little bit
          for (int i = 0; i < CellCount(); i++)
              abHeat[i] = min(255, (abHeat[i] * BlendSelf +
                        abHeat[(i + 1) % CellCount()] * BlendNeighbor1 +
                        abHeat[(i + 2) % CellCount()] * BlendNeighbor2 +
                        abHeat[(i + 3) % CellCount()] * BlendNeighbor3)
                        / BlendTotal);
        }

        // Randomly ignite new sparks down in the flame kernel

        EVERY_N_MILLISECONDS(20)
        {
          for (int i = 0 ; i < Sparks; i++)
          {
              if (random(255) < Sparking / 4 + Sparking * (gVURatio / 2.0) * 0.5)
              // if (random(255) < Sparking / 4)
              {
                  int y = CellCount() - 1 - random(SparkHeight * CellsPerLED);
                  //abHeat[y] = random(200, 255);
                  abHeat[y] = abHeat[y] + random(50, 255);       // Can roll over which actually looks good!
              }
          }
        }

        // Finally, convert heat to a color

        for (int i = 0; i < LEDCount; i++)
        {
            //byte maxv = 0;
            //for (int iCell = 0; iCell < CellsPerLED; iCell++)
            //  maxv = max(maxv, heat[i * CellsPerLED + iCell]);

           
           for (int iChannel = 0; iChannel < NUM_CHANNELS; iChannel++)
           {
              CRGB color = MapHeatToColor(abHeat[i*CellsPerLED], bMulticolor ? iChannel : 0);

              // If we're reversed, we work from the end back.  We don't reverse the bonus pixels

              int j = (!bReversed || i > FAN_SIZE) ? i : LEDCount - 1 - i;
              int x = GetFanPixelOrder(j, order);
              if (x < NUM_LEDS)
              {
                FastLED[iChannel][x] = color;
                if (bMirrored)
                    FastLED[iChannel][!bReversed ? (2 * LEDCount - 1 - i) : LEDCount + i] = color;
              }
           }
        }
    }
};

class HueFireFanEffect : public FireFanEffect
{
    using FireFanEffect::FireFanEffect;

    virtual CRGB MapHeatToColor(uint8_t temperature, int iChannel = 0)
    {
      uint8_t t192 = round((temperature/255.0)*191);
      uint8_t heatramp = t192 & 0x3F; // 0..63
      heatramp <<= 2; // scale up to 0..252

<<<<<<< HEAD
      CHSV hsv(HUE_BLUE, 255, heatramp);
      CRGB rgb;
      hsv2rgb_rainbow(hsv, rgb);
      return rgb;
    }
};

class GreenFireFanEffect : public FireFanEffect
{
    using FireFanEffect::FireFanEffect;

    virtual CRGB MapHeatToColor(uint8_t temperature, int iChannel = 0)
    {
      uint8_t t192 = round((temperature/255.0)*191);
      uint8_t heatramp = t192 & 0x3F; // 0..63
      heatramp <<= 2; // scale up to 0..252

      CHSV hsv(HUE_GREEN, 255, heatramp);
=======
      CHSV hsv(iHue, 255, heatramp);
>>>>>>> d3abf8e9
      CRGB rgb;
      hsv2rgb_rainbow(hsv, rgb);
      return rgb;
    }
};

class MusicFireEffect : public FireFanEffect
{
      float     _colorOffset;

    using FireFanEffect::FireFanEffect;

    void OnBeat(double intensity)
    {
      for (int i = 0; i < intensity * 3; i++)
      {
        abHeat[random(0, NUM_FANS*FAN_SIZE)] = random(200, 255);
      }
    }

    void HandleAudio()
    {
      static bool  latch = false;
      static float minVUSeen = 0.0;

      if (latch)
      {
        if (gVURatio < minVUSeen)
          minVUSeen = gVURatio;
      }

      if (gVURatio < 0.25)             // We've seen a "low" value, so set the latch
      {
        latch = true;
        minVUSeen = gVURatio;
      }

      if (latch)
      {
          if (gVURatio > 1.5)
          {
            if (randomDouble(1.0, 3.0) < gVURatio)
            {
              //Serial.printf("Beat at: %f\n", gVURatio - minVUSeen);
              latch = false;
              OnBeat(gVURatio - minVUSeen);
            }
          }
      }
    }

    virtual CRGB MapHeatToColor(uint8_t temperature, int iChannel = 0)
    {
              // Scale 'heat' down from 0-255 to 0-191
      uint8_t t192 = round((temperature / 255.0) * 191);

      // calculate ramp up from
      uint8_t heatramp = t192 & 0x3F; // 0..63
      heatramp <<= 2; // scale up to 0..252
      CRGB c;
      c.setHSV((heatramp+_colorOffset*0), 255, heatramp);
      c.fadeToBlackBy(252-heatramp);
      return c;
    }

    virtual void Draw()
    {
        // Cycle the color (used by multicoor mode only)
        _colorOffset = fmod(_colorOffset + 16 * gVURatio, 240); //  * _intensityAdjust.GetValue(), 240);

        FastLED.clear(false);
        DrawFire(Sequential);
        HandleAudio();
        delay(20);
    }
};

class RGBRollAround : public LEDStripEffect
{
  int iRotate = 0;

  public:
    using LEDStripEffect::LEDStripEffect;

    virtual void DrawColor(CRGB color, int phase)
    {
        const int lineLen = FAN_SIZE;
        int q = beatsin16(24, 0, NUM_LEDS-lineLen, 0, phase);
        DrawFanPixels(q, lineLen, color, BottomUp);   
    }

    virtual void Draw()
    {
        FastLED.clear();
        DrawColor(CRGB::Red, 0);
        DrawColor(CRGB::Green, 16383);
        DrawColor(CRGB::Blue, 32767);

    }
};

class HueTest : public LEDStripEffect
{
  int iRotate = 0;

  public:
    using LEDStripEffect::LEDStripEffect;

    virtual void Draw()
    {
        FastLED.clear();
        int iFan = 0;
        for (int sat = 255; sat >= 0 && iFan < NUM_FANS; sat -= 32)
        {
            DrawFanPixels(0, FAN_SIZE, CRGB( CHSV(HUE_RED, sat, 255)), Sequential, iFan++);
        }
    }
};
<|MERGE_RESOLUTION|>--- conflicted
+++ resolved
@@ -1,1105 +1,1102 @@
-//+--------------------------------------------------------------------------
-//
-// File:        FireEffect.h
-//
-// NightDriverStrip - (c) 2018 Plummer's Software LLC.  All Rights Reserved.  
-//
-// This file is part of the NightDriver software project.
-//
-//    NightDriver is free software: you can redistribute it and/or modify
-//    it under the terms of the GNU General Public License as published by
-//    the Free Software Foundation, either version 3 of the License, or
-//    (at your option) any later version.
-//   
-//    NightDriver is distributed in the hope that it will be useful,
-//    but WITHOUT ANY WARRANTY; without even the implied warranty of
-//    MERCHANTABILITY or FITNESS FOR A PARTICULAR PURPOSE.  See the
-//    GNU General Public License for more details.
-//   
-//    You should have received a copy of the GNU General Public License
-//    along with Nightdriver.  It is normally found in copying.txt
-//    If not, see <https://www.gnu.org/licenses/>.
-//
-// Description:
-//
-//    Fan effects generally have attributes specific to being arranged as
-//    circles, and this code also provides a way to draw into those circles
-//    in a bottom up, top down, or sideways direction as well.
-//
-// History:     Apr-13-2019         Davepl      Adapted from LEDWifiSocket
-//
-//---------------------------------------------------------------------------
-
-#pragma once
-
-#include <sys/types.h>
-#include <errno.h>
-#include <iostream>
-#include <vector>
-#include <math.h>
-#include "colorutils.h"
-#include "globals.h"
-#include "ledstripeffect.h"
-#include "paletteeffect.h"
-#include "effectmanager.h"
-
-
-// Simple definitions of what direction we're talking about
-
-enum PixelOrder
-{
-  Sequential  = 0,
-  Reverse     = 1,
-  BottomUp    = 2,
-  TopDown     = 4,
-  LeftRight   = 8,
-  RightLeft   = 16
-};
-
-DEFINE_GRADIENT_PALETTE( gpSeahawks ) 
-{
-    0,       0,     0,   4,      
-    64,      3,    38,  58,      
-   128,      0,    21,  50,      
-   192,     78,   167,   1,      
-   255,     54,    87, 140,      
-};
-
-// These tables represent the physical order of LEDs when looking at
-// the fan in a particular direction, like top to bottom or left to right
-
-#if INSULATORS || SINGLE_INSULATOR
-static const int FanPixelsVertical[FAN_SIZE] =
-{
-  0, 11, 1, 10, 2, 9, 3, 8, 4, 7, 5, 6
-};
-#elif CUBE
-static const int FanPixelsVertical[FAN_SIZE] =
-{
-  0, 1, 2, 3, 4, 5, 6, 7, 8, 9, 10, 11, 12, 13, 14, 15, 16, 17, 18, 19, 20, 21, 22, 23, 24
-};
-#elif FAN_SIZE == 24 
-static const int FanPixelsVertical[FAN_SIZE] =
-{
-  0, 23, 1, 22, 2, 21, 3, 20, 4, 19, 5, 18, 6, 17, 7, 16, 8, 15, 9, 14, 10, 13, 11, 12
-};
-#elif FAN_SIZE == 16
-static const int FanPixelsVertical[FAN_SIZE] =
-{
-  0, 15, 1, 14, 2, 13, 3, 12, 4, 11, 5, 10, 6, 9, 7, 8
-};
-#elif FAN_SIZE == 1
-static const int FanPixelsVertical[FAN_SIZE] =
-{
-  0
-};
-#endif
-// GetFanPixelOrder
-// 
-// Returns the sequential strip postion of a an LED on the fans based
-// on the index and direction specified, like 32nd most TopDown pixel.
-
-int GetFanPixelOrder(int iPos, PixelOrder order = Sequential)
-{
-  while (iPos < 0)
-    iPos += FAN_SIZE;
-
-
-  if (iPos >= NUM_FANS * FAN_SIZE)
-  {
-    if (order == TopDown)
-      return NUM_LEDS - 1 - (iPos - NUM_FANS * FAN_SIZE);
-    else
-      return iPos;
-  }
-
-  int fPos = iPos % FAN_SIZE;
-  int fanBase = iPos - fPos;
-
-  switch (order)
-  { 
-    case BottomUp:
-      return fanBase + ((FanPixelsVertical[fPos] + LED_FAN_OFFSET_BU) % FAN_SIZE);
-
-    case TopDown:
-      return fanBase + ((FanPixelsVertical[fPos] + LED_FAN_OFFSET_TD) % FAN_SIZE);
-
-    case LeftRight:
-      return fanBase + ((FanPixelsVertical[fPos] + LED_FAN_OFFSET_LR) % FAN_SIZE);
-
-    case RightLeft:
-      return fanBase + ((FanPixelsVertical[fPos] + LED_FAN_OFFSET_RL) % FAN_SIZE);
-
-    case Reverse:
-      return NUM_LEDS - 1 - iPos;
-
-    case Sequential:
-    default:
-      return fanBase + fPos;
-  }
-}
-
-
-
-
-// ClearFanPixels
-//
-// Clears pixels logically into a fan bank in a direction such as top down rather than
-// just straight sequential strip order
-
-void ClearFanPixels(float fPos, float count, PixelOrder order = Sequential, int iFan = 0)
-{
-    fPos += iFan * FAN_SIZE;
-    while (count > 0)
-    {
-      for (int i = 0; i < NUM_CHANNELS; i++)
-        FastLED[i][GetFanPixelOrder(fPos + (int) count, order)] = CRGB::Black;
-      count--;
-    }
-}
-
-// DrawFanPixels
-//
-// A fan is a ring set with a single ring
-
-void DrawFanPixels(float fPos, float count, CRGB color, PixelOrder order = Sequential, int iFan = 0)
-{
-  fPos += iFan * FAN_SIZE;
-
-  if (fPos + count > NUM_LEDS)
-  {
-    debugE("DrawFanPixels called with fPos=%f, count=%f, but there are only %d LEDs", fPos, count, NUM_LEDS);
-    return;
-  }
-
-  if (fPos < 0)
-  {
-    debugE("Negative fPos in DrawFanPixels");
-    return;
-  }
-
-  if (count < 0)
-  {
-    debugE("Negative count in DrawFanPixels");
-    return;
-  }
-  // Calculate how much the first pixel will hold
-
-  float availFirstPixel = 1.0f - (fPos - (long)(fPos));
-  float amtFirstPixel = min(availFirstPixel, count);
-  float remaining = min(count, FastLED.size()-fPos);
-  int iPos = fPos;
-
-  // Blend (add) in the color of the first partial pixel
-
-  if (remaining > 0.0f && amtFirstPixel > 0.0f)
-  {
-    for (int i = 0; i < NUM_CHANNELS; i++)
-      FastLED[i][GetFanPixelOrder(iPos++, order)] += ColorFraction(color, amtFirstPixel);
-    remaining -= amtFirstPixel;
-  }
-
-  // Now draw any full pixels in the middle
-
-  while (remaining > 1.0f)
-  {
-    for (int i = 0; i < NUM_CHANNELS; i++)
-      FastLED[i][GetFanPixelOrder(iPos++, order)] += color;
-    remaining--;
-  }
-
-  // Draw tail pixel, up to a single full pixel
-
-  if (remaining > 0.0f)
-  {
-    for (int i = 0; i < NUM_CHANNELS; i++)
-      FastLED[i][GetFanPixelOrder(iPos, order)] += ColorFraction(color, remaining);
-  }
-}
-
-// DrawRingPixels
-// 
-// With multiple rings, a fan or insulator becomes a ringset, and this function will
-// draw to particular ring within a particular insulator
-
-void DrawRingPixels(float fPos, float count, CRGB color, int iInsulator, int iRing)
-{
-    for (int i = 0; i < iRing; i++)
-        fPos += gRingSizeTable[i];
-
-    DrawFanPixels(fPos, count, color, Sequential, iInsulator); 
-}
-
-void FillRingPixels(CRGB color, int iInsulator, int iRing)
-{
-    DrawRingPixels(0, gRingSizeTable[iRing], color, iInsulator, iRing);
-}
-
-class EmptyEffect : public LEDStripEffect
-{
-    using LEDStripEffect::LEDStripEffect;
-    
-    virtual void Draw()
-    {
-        FastLED.clear(false);
-        DrawEffect();
-        delay(20);
-    }
-
-    void DrawEffect()
-    {
-
-    }
-};
-
-class FanBeatEffect : public LEDStripEffect
-{
-    using LEDStripEffect::LEDStripEffect;
-    
-    virtual void Draw()
-    {
-        fadeToBlackBy(FastLED.leds(), NUM_LEDS, 20);
-        DrawEffect();
-        delay(20);
-    }
-
-    void OnBeat()
-    {
-        int passes = random(1, mapDouble(gVURatio, 1.0, 2.0, 1, 3));
-        passes = gVURatio;
-        for (int iPass = 0; iPass < passes; iPass++)
-        {
-          int iFan = random(0, NUM_FANS);
-          int passes = random(1, gVURatio);
-          CRGB c = CHSV(random(0, 255), 255, 255);
-
-          for (int iPass = 0; iPass < passes; iPass++)
-          {
-            DrawFanPixels(0, FAN_SIZE, c, Sequential, iFan++);
-          }
-        }
-
-        CRGB c = CHSV(random(0, 255), 255, 255);
-        for (int i = NUM_FANS * FAN_SIZE; i < NUM_LEDS; i++)
-        {
-          setPixel(i, c);
-        }
-
-    }
-
-    void DrawEffect()
-    {
-        static bool  latch = false;
-        static float minVUSeen = 0.0;
-
-        if (latch)
-        {
-          if (gVURatio < minVUSeen)
-            minVUSeen = gVURatio;
-        }
-
-        if (gVURatio < 0.25)             // Crossing center going up
-        {
-          latch = true;
-          minVUSeen = gVURatio;
-        }
-
-        if (latch)
-        {
-            if (gVURatio > 1.5)
-            {
-              if (randomDouble(1.0, 3.0) < gVURatio)
-              {
-                //Serial.printf("Beat at: %f\n", gVURatio - minVUSeen);
-                latch = false;
-                OnBeat();
-              }
-            }
-        }
-    }
-};
-
-extern void ShowTM1814();
-
-class CountEffect : public LEDStripEffect
-{
-    using LEDStripEffect::LEDStripEffect;
-    
-    const int DRAW_LEN = 16;
-    const int OPEN_LEN = NUM_FANS * FAN_SIZE - DRAW_LEN;
-
-    virtual void Draw()
-    {
-        static float i = 0;
-        EVERY_N_MILLISECONDS(30)
-        {
-          i+=0.5f;
-
-          if (i >= OPEN_LEN)
-            i -= OPEN_LEN;
-
-          FastLED.clear();
-          float t = i;
-          for (int z = 0; z < NUM_FANS; z += 3)
-          {
-            CRGB c = CHSV(z * 48, 255, 255);
-            DrawFanPixels(t, DRAW_LEN, c, BottomUp);
-            t+= FAN_SIZE * 3;
-            if (t >= OPEN_LEN)
-              t -= OPEN_LEN;
-          }
-          #if ATOMISTRING
-            ShowTM1814();
-          #else
-            FastLED.show();
-          #endif
-        }
-    }
-
-    void DrawEffect()
-    {
-
-    }
-
-};
-
-class TapeReelEffect : public LEDStripEffect
-{
-  private:
-    float ReelPos[NUM_FANS] = { 0 };
-    float ReelDir[NUM_FANS] = { 0 };
-
-  public:
-
-    using LEDStripEffect::LEDStripEffect;
-    
-    virtual void Draw()
-    {
-      EVERY_N_MILLISECONDS(250)
-      {
-        for (int i = 0; i < NUM_FANS; i++)
-        {
-          if (random(0, 100) < 40)              // 40% Chance of attempting to do something
-          {
-            int action = random(0, 3);          // Generate a random outcome
-            if (action == 0)                     
-            {
-              ReelDir[i] = 0;                   // 0 -> Stop the Reel
-            }
-            else if (action == 1)
-            {
-              if (ReelDir[i] == 0)
-              {
-                ReelDir[i] = -1;                // 1 -> Spin Backwards, or accel if already doing so
-              }
-              else
-              {
-                ReelDir[i] -= .5;
-              }
-              
-            }
-            else if (action == 2)
-            {
-              if (ReelDir[i] == 0)              // 2 -> Spin Forwards, or accel if already doing so
-              {
-                ReelDir[i] = 1;
-              }
-              else
-              {
-                ReelDir[i] += .5;
-              }
-            }
-          }
-        }
-      }
-
-      EVERY_N_MILLISECONDS(20)                  // Update the reels based on the direction
-      {
-        for (int i = 0; i < NUM_FANS; i++)
-        {
-          ReelPos[i] = (ReelPos[i] + ReelDir[i]);
-          if (ReelPos[i] < 0)
-            ReelPos[i] += FAN_SIZE;
-          if (ReelPos[i] >= FAN_SIZE)
-            ReelPos[i] -= FAN_SIZE;
-        }
-      }
-
-      EVERY_N_MILLISECONDS(20)                  // Draw the Effect
-      {
-        FastLED.clear(false);
-        DrawEffect();
-      }
-    }
-
-    void DrawEffect()
-    {
-        for (int i = 0; i < NUM_FANS; i++)
-        {
-          int pos = ReelPos[i];
-          DrawFanPixels(i * FAN_SIZE + pos,                                     1, CRGB::White);
-          DrawFanPixels(i * FAN_SIZE + ((pos + 1) % FAN_SIZE),                  1, CRGB::Blue);
-          DrawFanPixels(i * FAN_SIZE + ((pos + FAN_SIZE / 2) % FAN_SIZE),       1, CRGB::White);
-          DrawFanPixels(i * FAN_SIZE + ((pos + FAN_SIZE / 2 + 1) % FAN_SIZE),   1, CRGB::Blue);
-        }
-    }
-
-};
-
-class PaletteReelEffect : public LEDStripEffect
-{
-  private:
-    float ReelPos[NUM_FANS] = { 0 };
-    float ReelDir[NUM_FANS] = { 0 };
-    int   ColorOffset[NUM_FANS] = { 0 };
-  public:
-
-    using LEDStripEffect::LEDStripEffect;
-    
-    virtual void Draw()
-    {
-      EVERY_N_MILLISECONDS(250)
-      {
-        for (int i = 0; i < NUM_FANS; i++)
-        {
-          if (random(0, 100) < 50 * gVURatio)              // 40% Chance of attempting to do something
-          {
-            int action = random(0, 3);          // Generate a random outcome
-            if (action == 0 || action == 3)                     
-            {
-              ReelDir[i] = 0;                   // 0 -> Stop the Reel
-            }
-            else if (action == 1)
-            {
-              if (gVURatio > 0.5)
-              {
-                if (ReelDir[i] == 0)
-                {
-                  ColorOffset[i] = random(0, 255);
-                  ReelDir[i] = -1;                // 1 -> Spin Backwards, or accel if already doing so
-                }
-                else
-                {
-                  ReelDir[i] -= .5;
-                }
-              } 
-            }
-            else if (action == 2)
-            {
-              if (gVURatio > 0.5)
-              {
-                if (ReelDir[i] == 0)              // 2 -> Spin Forwards, or accel if already doing so
-                {
-                  ColorOffset[i] = random(0, 255);
-                  ReelDir[i] = 1;
-                }
-                else
-                {
-                  ReelDir[i] += .5;
-                }
-              }
-            }
-          }
-        }
-      }
-
-      EVERY_N_MILLISECONDS(20)                  // Update the reels based on the direction
-      {
-        for (int i = 0; i < NUM_FANS; i++)
-        {
-          ReelPos[i] = (ReelPos[i] + ReelDir[i] * (2 + gVURatio));
-          if (ReelPos[i] < 0)
-            ReelPos[i] += FAN_SIZE;
-          if (ReelPos[i] >= FAN_SIZE)
-            ReelPos[i] -= FAN_SIZE;
-        }
-      }
-
-      EVERY_N_MILLISECONDS(20)                  // Draw the Effect
-      {
-        fadeAllChannelsToBlackBy(20);
-        DrawEffect();
-      }
-    }
-
-    void DrawEffect()
-    {
-        for (int i = 0; i < NUM_FANS; i++)
-        {
-          if (ReelDir[i] != 0)
-          {
-            int pos = ReelPos[i];
-            ClearFanPixels(0, 16, Sequential, i);
-            for (int x = 0; x < FAN_SIZE; x++)
-            {
-                DrawFanPixels(i * FAN_SIZE + ((pos + x) % FAN_SIZE), 1, ColorFromPalette(RainbowColors_p, ColorOffset[i]+x*4, 255, NOBLEND));
-            }
-          }
-        }
-    }
-
-};
-
-class PaletteSpinEffect : public LEDStripEffect
-{
-    const CRGBPalette256 _Palette;
-    bool  _bReplaceMagenta;
-    double _sparkleChance;
-
-  private:
-    float ReelPos[NUM_FANS] = { 0 };
-    int   ColorOffset[NUM_FANS] = { 0 };
-  public:
-
-    PaletteSpinEffect(const char * pszName, const CRGBPalette256 & palette, bool bReplace, double sparkleChance = 0.0) 
-      : LEDStripEffect(pszName), _Palette(palette), _bReplaceMagenta(bReplace), _sparkleChance(sparkleChance)
-    {
-
-    }
-
-    virtual void Draw()
-    {
-      EVERY_N_MILLISECONDS(20)                  // Update the reels based on the direction
-      {
-        for (int i = 0; i < NUM_FANS; i++)
-        {
-          ReelPos[i] = (ReelPos[i] + 0.25f);
-          if (ReelPos[i] < 0)
-            ReelPos[i] += FAN_SIZE;
-          if (ReelPos[i] >= FAN_SIZE)
-            ReelPos[i] -= FAN_SIZE;
-        }
-      }
-
-      EVERY_N_MILLISECONDS(20)                  // Draw the Effect
-      {
-        fadeAllChannelsToBlackBy(20);
-        DrawEffect();
-      }
-    }
-
-    void DrawEffect()
-    {
-        for (int i = 0; i < NUM_FANS; i++)
-        {
-            ClearFanPixels(0, FAN_SIZE, Sequential, i);
-            for (int x = 0; x < FAN_SIZE; x++)
-            {
-                float q = fmod(ReelPos[i] + x, FAN_SIZE);
-                CRGB c = ColorFromPalette(_Palette, 255.0 * q / FAN_SIZE, 255, NOBLEND);
-                if (_bReplaceMagenta && c == CRGB(CRGB::Magenta))
-                    c = CRGB(CHSV(beatsin8(2, 0, 255), 255, 255));
-                if (randomDouble(0, 1) < _sparkleChance)
-                  c = CRGB::White;
-                DrawFanPixels(x, 1, c, Sequential, i);
-            }
-        }
-    }
-};
-class ColorCycleEffect : public LEDStripEffect
-{
-    PixelOrder _order;
-    int        _step;
-
-  public:
-    using LEDStripEffect::LEDStripEffect;
-    
-    ColorCycleEffect(PixelOrder order = Sequential, int step = 8) : LEDStripEffect("ColorCylceEffect"), _order(order), _step(step)
-    {
-    }
-
-    virtual void Draw()
-    {
-        FastLED.clear(false);
-        DrawEffect();
-    }
-
-    void DrawEffect()
-    {
-        static uint8_t basehue = 0;
-        uint8_t hue = basehue;
-        EVERY_N_MILLISECONDS(20) 
-        {
-            basehue += 1;
-        }
-        for (int i = 0; i < NUM_LEDS; i++)
-          DrawFanPixels(i, 1, CHSV(hue+=_step, 255, 255), _order);
-    }
-};
-
-class ColorCycleEffectBottomUp : public LEDStripEffect
-{
-  public:
-    using LEDStripEffect::LEDStripEffect;
-    
-    virtual void Draw()
-    {
-        FastLED.clear(false);
-        DrawEffect();
-    }
-
-    void DrawEffect()
-    {
-        static uint8_t basehue = 0;
-        uint8_t hue = basehue;
-        EVERY_N_MILLISECONDS(20) 
-        {
-            basehue += 2;
-        }
-        for (int i = 0; i < NUM_LEDS; i++)
-          DrawFanPixels(i, 1, CHSV(hue+=8, 255, 255), BottomUp);
-    }
-
-};
-
-class ColorCycleEffectTopDown : public LEDStripEffect
-{
-  public:
-    using LEDStripEffect::LEDStripEffect;
-    
-    virtual void Draw()
-    {
-        FastLED.clear(false);
-        DrawEffect();
-    }
-
-    void DrawEffect()
-    {
-        static uint8_t basehue = 0;
-        uint8_t hue = basehue;
-        EVERY_N_MILLISECONDS(30) 
-        {
-            basehue += 1;
-        }
-        for (int i = 0; i < NUM_LEDS; i++)
-          DrawFanPixels(i, 1, CHSV(hue+=4, 255, 255), TopDown);
-    }
-};
-
-class ColorCycleEffectSequential : public LEDStripEffect
-{
-  public:
-    using LEDStripEffect::LEDStripEffect;
-    
-    virtual void Draw()
-    {
-        FastLED.clear(false);
-        DrawEffect();
-    }
-
-    void DrawEffect()
-    {
-        static uint8_t basehue = 0;
-        uint8_t hue = basehue;
-        EVERY_N_MILLISECONDS(30) 
-        {
-            basehue += 1;
-        }
-        for (int i = 0; i < NUM_LEDS; i++)
-          DrawFanPixels(i, 1, CHSV(hue+=4, 255, 255), Sequential);
-    }
-};
-
-class SpinningPaletteEffect : public PaletteEffect
-{
-  int iRotate = 0;
-
-  public:
-    using PaletteEffect::PaletteEffect;
-
-    virtual void Draw()
-    {
-        PaletteEffect::Draw();
-        for (int i = 0; i < NUM_FANS; i++)
-        {
-          RotateFan(i, (i /2) * 2 == i ? true : false, iRotate);
-        }
-        delay(10);
-
-        EVERY_N_MILLISECONDS(25)
-        {
-          iRotate = (iRotate + 1) % FAN_SIZE;
-        }
-    }
-};
-
-class ColorCycleEffectRightLeft : public LEDStripEffect
-{
-  public:
-    using LEDStripEffect::LEDStripEffect;
-    
-    virtual void Draw()
-    {
-        FastLED.clear(false);
-        DrawEffect();
-        delay(20);
-    }
-
-    void DrawEffect()
-    {
-        static uint8_t basehue = 0;
-        uint8_t hue = basehue;
-        basehue += 8;
-        for (int i = 0; i < NUM_LEDS; i++)
-          DrawFanPixels(i, 1, CHSV(hue+=16, 255, 255), RightLeft);
-    }
-};
-
-class ColorCycleEffectLeftRight : public LEDStripEffect
-{
-  public:
-    using LEDStripEffect::LEDStripEffect;
-    
-    virtual void Draw()
-    {
-        FastLED.clear(false);
-        DrawEffect();
-        delay(20);
-    }
-
-    void DrawEffect()
-    {
-        static uint8_t basehue = 0;
-        uint8_t hue = basehue;
-        basehue += 8;
-        for (int i = 0; i < NUM_LEDS; i++)
-          DrawFanPixels(i, 1, CHSV(hue+=16, 255, 255), LeftRight);
-    }
-};
-
-class FireFanEffect : public LEDStripEffect
-{
-  protected:
-    int     LEDCount;           // Number of LEDs total
-    int     CellsPerLED;
-    int     Cooling;            // Rate at which the pixels cool off
-    int     Sparks;             // How many sparks will be attempted each frame
-    int     SparkHeight;        // If created, max height for a spark
-    int     Sparking;           // Probability of a spark each attempt
-    bool    bReversed;          // If reversed we draw from 0 outwards
-    bool    bMirrored;          // If mirrored we split and duplicate the drawing
-    bool    bMulticolor;        // If each arm of the atomlight should have its own color
-    int     iHue;               // Hue "color" from FastLED, int or HSVHue color name
-
-    PixelOrder Order;
-
-    std::unique_ptr<uint8_t []> abHeat; // Heat table to map temp to color
-
-    // When diffusing the fire upwards, these control how much to blend in from the cells below (ie: downward neighbors)
-    // You can tune these coefficients to control how quickly and smoothly the fire spreads
-
-    static const uint8_t BlendSelf = 0;            // 2
-    static const uint8_t BlendNeighbor1 = 1;       // 3
-    static const uint8_t BlendNeighbor2 = 1;       // 2
-    static const uint8_t BlendNeighbor3 = 0;       // 1
-
-    static const uint8_t BlendTotal = (BlendSelf + BlendNeighbor1 + BlendNeighbor2 + BlendNeighbor3);
-
-    int CellCount() const { return LEDCount * CellsPerLED; } 
-
-  public:
-
-    FireFanEffect(int ledCount, 
-                  int cellsPerLED = 1, 
-                  int cooling = 20, 
-                  int sparking = 100, 
-                  int sparks = 3, 
-                  int sparkHeight = 4, 
-                  PixelOrder order = Sequential, 
-                  bool breversed = false, 
-                  bool bmirrored = false, 
-                  bool bmulticolor = false,
-                  int hue = HUE_RED)
-        : LEDStripEffect("FireFanEffect"),
-          LEDCount(ledCount),
-          CellsPerLED(cellsPerLED),
-          Cooling(cooling),
-          Sparks(sparks),
-          SparkHeight(sparkHeight),
-          Sparking(sparking),
-          bReversed(breversed),
-          bMirrored(bmirrored),
-          bMulticolor(bmulticolor),
-          iHue(hue),
-          Order(order)          
-    {
-        if (bMirrored)
-            LEDCount = LEDCount / 2;
-        abHeat = make_unique<uint8_t []>(CellCount());
-    }
-
-    virtual CRGB MapHeatToColor(uint8_t temperature, int iChannel = 0)
-    {
-        uint8_t t192 = round((temperature/255.0)*191);
- 
-        // calculate ramp up from
-        uint8_t heatramp = t192 & 0x3F; // 0..63
-        heatramp <<= 2; // scale up to 0..252
-
-        int iVariant = iChannel % 4;
-        switch (iVariant)
-        {
-          case 0:
-
-            if( t192 > 0x80)                      // hottest
-                return CRGB(255, 255, heatramp);
-            else if( t192 > 0x40 )                // middle
-                return CRGB( 255, heatramp, 0);
-            else                                  // coolest
-                return CRGB( heatramp, 0, 0);     
-
-          case 1:
-
-            if( t192 > 0x80)                      // hottest
-                return CRGB(255, heatramp, 255);
-            else if( t192 > 0x40 )                // middle
-                return CRGB( heatramp, 0, heatramp);
-            else                                  // coolest
-                return CRGB( heatramp  / 2, 0, heatramp / 2);     
-
-          case 2:
-
-            if( t192 > 0x80)                      // hottest
-                return CRGB(255, heatramp, 255);
-            else if( t192 > 0x40 )                // middle
-                return CRGB( heatramp, 255, 0);
-            else                                  // coolest
-                return CRGB( 0, heatramp, 0);     
-
-          case 3:
-
-            if( t192 > 0x80)                      // hottest
-                return CRGB(heatramp, 255, 255);
-            else if( t192 > 0x40 )                // middle
-                return CRGB( 0, heatramp, 255);
-            else                                  // coolest
-                return CRGB( 0, 0, heatramp);     
-
-        }
-        return CRGB::Red;
-    }
-
-    virtual void Draw()
-    {
-        FastLED.clear(false);
-        DrawFire(Order);
-    }
-
-    virtual void DrawFire(PixelOrder order = Sequential)
-    {
-        // First cool each cell by a little bit
-
-        EVERY_N_MILLISECONDS(50)
-        {
-          for (int i = 0; i < CellCount(); i++)
-          {
-            int coolingAmount = random(0, Cooling);
-            abHeat[i] = ::max(0, abHeat[i] - coolingAmount);
-          }
-        }
-
-        EVERY_N_MILLISECONDS(20)
-        {
-          // Next drift heat up and diffuse it a little bit
-          for (int i = 0; i < CellCount(); i++)
-              abHeat[i] = min(255, (abHeat[i] * BlendSelf +
-                        abHeat[(i + 1) % CellCount()] * BlendNeighbor1 +
-                        abHeat[(i + 2) % CellCount()] * BlendNeighbor2 +
-                        abHeat[(i + 3) % CellCount()] * BlendNeighbor3)
-                        / BlendTotal);
-        }
-
-        // Randomly ignite new sparks down in the flame kernel
-
-        EVERY_N_MILLISECONDS(20)
-        {
-          for (int i = 0 ; i < Sparks; i++)
-          {
-              if (random(255) < Sparking / 4 + Sparking * (gVURatio / 2.0) * 0.5)
-              // if (random(255) < Sparking / 4)
-              {
-                  int y = CellCount() - 1 - random(SparkHeight * CellsPerLED);
-                  //abHeat[y] = random(200, 255);
-                  abHeat[y] = abHeat[y] + random(50, 255);       // Can roll over which actually looks good!
-              }
-          }
-        }
-
-        // Finally, convert heat to a color
-
-        for (int i = 0; i < LEDCount; i++)
-        {
-            //byte maxv = 0;
-            //for (int iCell = 0; iCell < CellsPerLED; iCell++)
-            //  maxv = max(maxv, heat[i * CellsPerLED + iCell]);
-
-           
-           for (int iChannel = 0; iChannel < NUM_CHANNELS; iChannel++)
-           {
-              CRGB color = MapHeatToColor(abHeat[i*CellsPerLED], bMulticolor ? iChannel : 0);
-
-              // If we're reversed, we work from the end back.  We don't reverse the bonus pixels
-
-              int j = (!bReversed || i > FAN_SIZE) ? i : LEDCount - 1 - i;
-              int x = GetFanPixelOrder(j, order);
-              if (x < NUM_LEDS)
-              {
-                FastLED[iChannel][x] = color;
-                if (bMirrored)
-                    FastLED[iChannel][!bReversed ? (2 * LEDCount - 1 - i) : LEDCount + i] = color;
-              }
-           }
-        }
-    }
-};
-
-class HueFireFanEffect : public FireFanEffect
-{
-    using FireFanEffect::FireFanEffect;
-
-    virtual CRGB MapHeatToColor(uint8_t temperature, int iChannel = 0)
-    {
-      uint8_t t192 = round((temperature/255.0)*191);
-      uint8_t heatramp = t192 & 0x3F; // 0..63
-      heatramp <<= 2; // scale up to 0..252
-
-<<<<<<< HEAD
-      CHSV hsv(HUE_BLUE, 255, heatramp);
-      CRGB rgb;
-      hsv2rgb_rainbow(hsv, rgb);
-      return rgb;
-    }
-};
-
-class GreenFireFanEffect : public FireFanEffect
-{
-    using FireFanEffect::FireFanEffect;
-
-    virtual CRGB MapHeatToColor(uint8_t temperature, int iChannel = 0)
-    {
-      uint8_t t192 = round((temperature/255.0)*191);
-      uint8_t heatramp = t192 & 0x3F; // 0..63
-      heatramp <<= 2; // scale up to 0..252
-
-      CHSV hsv(HUE_GREEN, 255, heatramp);
-=======
-      CHSV hsv(iHue, 255, heatramp);
->>>>>>> d3abf8e9
-      CRGB rgb;
-      hsv2rgb_rainbow(hsv, rgb);
-      return rgb;
-    }
-};
-
-class MusicFireEffect : public FireFanEffect
-{
-      float     _colorOffset;
-
-    using FireFanEffect::FireFanEffect;
-
-    void OnBeat(double intensity)
-    {
-      for (int i = 0; i < intensity * 3; i++)
-      {
-        abHeat[random(0, NUM_FANS*FAN_SIZE)] = random(200, 255);
-      }
-    }
-
-    void HandleAudio()
-    {
-      static bool  latch = false;
-      static float minVUSeen = 0.0;
-
-      if (latch)
-      {
-        if (gVURatio < minVUSeen)
-          minVUSeen = gVURatio;
-      }
-
-      if (gVURatio < 0.25)             // We've seen a "low" value, so set the latch
-      {
-        latch = true;
-        minVUSeen = gVURatio;
-      }
-
-      if (latch)
-      {
-          if (gVURatio > 1.5)
-          {
-            if (randomDouble(1.0, 3.0) < gVURatio)
-            {
-              //Serial.printf("Beat at: %f\n", gVURatio - minVUSeen);
-              latch = false;
-              OnBeat(gVURatio - minVUSeen);
-            }
-          }
-      }
-    }
-
-    virtual CRGB MapHeatToColor(uint8_t temperature, int iChannel = 0)
-    {
-              // Scale 'heat' down from 0-255 to 0-191
-      uint8_t t192 = round((temperature / 255.0) * 191);
-
-      // calculate ramp up from
-      uint8_t heatramp = t192 & 0x3F; // 0..63
-      heatramp <<= 2; // scale up to 0..252
-      CRGB c;
-      c.setHSV((heatramp+_colorOffset*0), 255, heatramp);
-      c.fadeToBlackBy(252-heatramp);
-      return c;
-    }
-
-    virtual void Draw()
-    {
-        // Cycle the color (used by multicoor mode only)
-        _colorOffset = fmod(_colorOffset + 16 * gVURatio, 240); //  * _intensityAdjust.GetValue(), 240);
-
-        FastLED.clear(false);
-        DrawFire(Sequential);
-        HandleAudio();
-        delay(20);
-    }
-};
-
-class RGBRollAround : public LEDStripEffect
-{
-  int iRotate = 0;
-
-  public:
-    using LEDStripEffect::LEDStripEffect;
-
-    virtual void DrawColor(CRGB color, int phase)
-    {
-        const int lineLen = FAN_SIZE;
-        int q = beatsin16(24, 0, NUM_LEDS-lineLen, 0, phase);
-        DrawFanPixels(q, lineLen, color, BottomUp);   
-    }
-
-    virtual void Draw()
-    {
-        FastLED.clear();
-        DrawColor(CRGB::Red, 0);
-        DrawColor(CRGB::Green, 16383);
-        DrawColor(CRGB::Blue, 32767);
-
-    }
-};
-
-class HueTest : public LEDStripEffect
-{
-  int iRotate = 0;
-
-  public:
-    using LEDStripEffect::LEDStripEffect;
-
-    virtual void Draw()
-    {
-        FastLED.clear();
-        int iFan = 0;
-        for (int sat = 255; sat >= 0 && iFan < NUM_FANS; sat -= 32)
-        {
-            DrawFanPixels(0, FAN_SIZE, CRGB( CHSV(HUE_RED, sat, 255)), Sequential, iFan++);
-        }
-    }
-};
+//+--------------------------------------------------------------------------
+//
+// File:        FireEffect.h
+//
+// NightDriverStrip - (c) 2018 Plummer's Software LLC.  All Rights Reserved.  
+//
+// This file is part of the NightDriver software project.
+//
+//    NightDriver is free software: you can redistribute it and/or modify
+//    it under the terms of the GNU General Public License as published by
+//    the Free Software Foundation, either version 3 of the License, or
+//    (at your option) any later version.
+//   
+//    NightDriver is distributed in the hope that it will be useful,
+//    but WITHOUT ANY WARRANTY; without even the implied warranty of
+//    MERCHANTABILITY or FITNESS FOR A PARTICULAR PURPOSE.  See the
+//    GNU General Public License for more details.
+//   
+//    You should have received a copy of the GNU General Public License
+//    along with Nightdriver.  It is normally found in copying.txt
+//    If not, see <https://www.gnu.org/licenses/>.
+//
+// Description:
+//
+//    Fan effects generally have attributes specific to being arranged as
+//    circles, and this code also provides a way to draw into those circles
+//    in a bottom up, top down, or sideways direction as well.
+//
+// History:     Apr-13-2019         Davepl      Adapted from LEDWifiSocket
+//
+//---------------------------------------------------------------------------
+
+#pragma once
+
+#include <sys/types.h>
+#include <errno.h>
+#include <iostream>
+#include <vector>
+#include <math.h>
+#include "colorutils.h"
+#include "globals.h"
+#include "ledstripeffect.h"
+#include "paletteeffect.h"
+#include "effectmanager.h"
+
+
+// Simple definitions of what direction we're talking about
+
+enum PixelOrder
+{
+  Sequential  = 0,
+  Reverse     = 1,
+  BottomUp    = 2,
+  TopDown     = 4,
+  LeftRight   = 8,
+  RightLeft   = 16
+};
+
+DEFINE_GRADIENT_PALETTE( gpSeahawks ) 
+{
+    0,       0,     0,   4,      
+    64,      3,    38,  58,      
+   128,      0,    21,  50,      
+   192,     78,   167,   1,      
+   255,     54,    87, 140,      
+};
+
+// These tables represent the physical order of LEDs when looking at
+// the fan in a particular direction, like top to bottom or left to right
+
+#if INSULATORS || SINGLE_INSULATOR
+static const int FanPixelsVertical[FAN_SIZE] =
+{
+  0, 11, 1, 10, 2, 9, 3, 8, 4, 7, 5, 6
+};
+#elif CUBE
+static const int FanPixelsVertical[FAN_SIZE] =
+{
+  0, 1, 2, 3, 4, 5, 6, 7, 8, 9, 10, 11, 12, 13, 14, 15, 16, 17, 18, 19, 20, 21, 22, 23, 24
+};
+#elif FAN_SIZE == 24 
+static const int FanPixelsVertical[FAN_SIZE] =
+{
+  0, 23, 1, 22, 2, 21, 3, 20, 4, 19, 5, 18, 6, 17, 7, 16, 8, 15, 9, 14, 10, 13, 11, 12
+};
+#elif FAN_SIZE == 16
+static const int FanPixelsVertical[FAN_SIZE] =
+{
+  0, 15, 1, 14, 2, 13, 3, 12, 4, 11, 5, 10, 6, 9, 7, 8
+};
+#elif FAN_SIZE == 1
+static const int FanPixelsVertical[FAN_SIZE] =
+{
+  0
+};
+#endif
+// GetFanPixelOrder
+// 
+// Returns the sequential strip postion of a an LED on the fans based
+// on the index and direction specified, like 32nd most TopDown pixel.
+
+int GetFanPixelOrder(int iPos, PixelOrder order = Sequential)
+{
+  while (iPos < 0)
+    iPos += FAN_SIZE;
+
+
+  if (iPos >= NUM_FANS * FAN_SIZE)
+  {
+    if (order == TopDown)
+      return NUM_LEDS - 1 - (iPos - NUM_FANS * FAN_SIZE);
+    else
+      return iPos;
+  }
+
+  int fPos = iPos % FAN_SIZE;
+  int fanBase = iPos - fPos;
+
+  switch (order)
+  { 
+    case BottomUp:
+      return fanBase + ((FanPixelsVertical[fPos] + LED_FAN_OFFSET_BU) % FAN_SIZE);
+
+    case TopDown:
+      return fanBase + ((FanPixelsVertical[fPos] + LED_FAN_OFFSET_TD) % FAN_SIZE);
+
+    case LeftRight:
+      return fanBase + ((FanPixelsVertical[fPos] + LED_FAN_OFFSET_LR) % FAN_SIZE);
+
+    case RightLeft:
+      return fanBase + ((FanPixelsVertical[fPos] + LED_FAN_OFFSET_RL) % FAN_SIZE);
+
+    case Reverse:
+      return NUM_LEDS - 1 - iPos;
+
+    case Sequential:
+    default:
+      return fanBase + fPos;
+  }
+}
+
+
+
+
+// ClearFanPixels
+//
+// Clears pixels logically into a fan bank in a direction such as top down rather than
+// just straight sequential strip order
+
+void ClearFanPixels(float fPos, float count, PixelOrder order = Sequential, int iFan = 0)
+{
+    fPos += iFan * FAN_SIZE;
+    while (count > 0)
+    {
+      for (int i = 0; i < NUM_CHANNELS; i++)
+        FastLED[i][GetFanPixelOrder(fPos + (int) count, order)] = CRGB::Black;
+      count--;
+    }
+}
+
+// DrawFanPixels
+//
+// A fan is a ring set with a single ring
+
+void DrawFanPixels(float fPos, float count, CRGB color, PixelOrder order = Sequential, int iFan = 0)
+{
+  fPos += iFan * FAN_SIZE;
+
+  if (fPos + count > NUM_LEDS)
+  {
+    debugE("DrawFanPixels called with fPos=%f, count=%f, but there are only %d LEDs", fPos, count, NUM_LEDS);
+    return;
+  }
+
+  if (fPos < 0)
+  {
+    debugE("Negative fPos in DrawFanPixels");
+    return;
+  }
+
+  if (count < 0)
+  {
+    debugE("Negative count in DrawFanPixels");
+    return;
+  }
+  // Calculate how much the first pixel will hold
+
+  float availFirstPixel = 1.0f - (fPos - (long)(fPos));
+  float amtFirstPixel = min(availFirstPixel, count);
+  float remaining = min(count, FastLED.size()-fPos);
+  int iPos = fPos;
+
+  // Blend (add) in the color of the first partial pixel
+
+  if (remaining > 0.0f && amtFirstPixel > 0.0f)
+  {
+    for (int i = 0; i < NUM_CHANNELS; i++)
+      FastLED[i][GetFanPixelOrder(iPos++, order)] += ColorFraction(color, amtFirstPixel);
+    remaining -= amtFirstPixel;
+  }
+
+  // Now draw any full pixels in the middle
+
+  while (remaining > 1.0f)
+  {
+    for (int i = 0; i < NUM_CHANNELS; i++)
+      FastLED[i][GetFanPixelOrder(iPos++, order)] += color;
+    remaining--;
+  }
+
+  // Draw tail pixel, up to a single full pixel
+
+  if (remaining > 0.0f)
+  {
+    for (int i = 0; i < NUM_CHANNELS; i++)
+      FastLED[i][GetFanPixelOrder(iPos, order)] += ColorFraction(color, remaining);
+  }
+}
+
+// DrawRingPixels
+// 
+// With multiple rings, a fan or insulator becomes a ringset, and this function will
+// draw to particular ring within a particular insulator
+
+void DrawRingPixels(float fPos, float count, CRGB color, int iInsulator, int iRing)
+{
+    for (int i = 0; i < iRing; i++)
+        fPos += gRingSizeTable[i];
+
+    DrawFanPixels(fPos, count, color, Sequential, iInsulator); 
+}
+
+void FillRingPixels(CRGB color, int iInsulator, int iRing)
+{
+    DrawRingPixels(0, gRingSizeTable[iRing], color, iInsulator, iRing);
+}
+
+class EmptyEffect : public LEDStripEffect
+{
+    using LEDStripEffect::LEDStripEffect;
+    
+    virtual void Draw()
+    {
+        FastLED.clear(false);
+        DrawEffect();
+        delay(20);
+    }
+
+    void DrawEffect()
+    {
+
+    }
+};
+
+class FanBeatEffect : public LEDStripEffect
+{
+    using LEDStripEffect::LEDStripEffect;
+    
+    virtual void Draw()
+    {
+        fadeToBlackBy(FastLED.leds(), NUM_LEDS, 20);
+        DrawEffect();
+        delay(20);
+    }
+
+    void OnBeat()
+    {
+        int passes = random(1, mapDouble(gVURatio, 1.0, 2.0, 1, 3));
+        passes = gVURatio;
+        for (int iPass = 0; iPass < passes; iPass++)
+        {
+          int iFan = random(0, NUM_FANS);
+          int passes = random(1, gVURatio);
+          CRGB c = CHSV(random(0, 255), 255, 255);
+
+          for (int iPass = 0; iPass < passes; iPass++)
+          {
+            DrawFanPixels(0, FAN_SIZE, c, Sequential, iFan++);
+          }
+        }
+
+        CRGB c = CHSV(random(0, 255), 255, 255);
+        for (int i = NUM_FANS * FAN_SIZE; i < NUM_LEDS; i++)
+        {
+          setPixel(i, c);
+        }
+
+    }
+
+    void DrawEffect()
+    {
+        static bool  latch = false;
+        static float minVUSeen = 0.0;
+
+        if (latch)
+        {
+          if (gVURatio < minVUSeen)
+            minVUSeen = gVURatio;
+        }
+
+        if (gVURatio < 0.25)             // Crossing center going up
+        {
+          latch = true;
+          minVUSeen = gVURatio;
+        }
+
+        if (latch)
+        {
+            if (gVURatio > 1.5)
+            {
+              if (randomDouble(1.0, 3.0) < gVURatio)
+              {
+                //Serial.printf("Beat at: %f\n", gVURatio - minVUSeen);
+                latch = false;
+                OnBeat();
+              }
+            }
+        }
+    }
+};
+
+extern void ShowTM1814();
+
+class CountEffect : public LEDStripEffect
+{
+    using LEDStripEffect::LEDStripEffect;
+    
+    const int DRAW_LEN = 16;
+    const int OPEN_LEN = NUM_FANS * FAN_SIZE - DRAW_LEN;
+
+    virtual void Draw()
+    {
+        static float i = 0;
+        EVERY_N_MILLISECONDS(30)
+        {
+          i+=0.5f;
+
+          if (i >= OPEN_LEN)
+            i -= OPEN_LEN;
+
+          FastLED.clear();
+          float t = i;
+          for (int z = 0; z < NUM_FANS; z += 3)
+          {
+            CRGB c = CHSV(z * 48, 255, 255);
+            DrawFanPixels(t, DRAW_LEN, c, BottomUp);
+            t+= FAN_SIZE * 3;
+            if (t >= OPEN_LEN)
+              t -= OPEN_LEN;
+          }
+          #if ATOMISTRING
+            ShowTM1814();
+          #else
+            FastLED.show();
+          #endif
+        }
+    }
+
+    void DrawEffect()
+    {
+
+    }
+
+};
+
+class TapeReelEffect : public LEDStripEffect
+{
+  private:
+    float ReelPos[NUM_FANS] = { 0 };
+    float ReelDir[NUM_FANS] = { 0 };
+
+  public:
+
+    using LEDStripEffect::LEDStripEffect;
+    
+    virtual void Draw()
+    {
+      EVERY_N_MILLISECONDS(250)
+      {
+        for (int i = 0; i < NUM_FANS; i++)
+        {
+          if (random(0, 100) < 40)              // 40% Chance of attempting to do something
+          {
+            int action = random(0, 3);          // Generate a random outcome
+            if (action == 0)                     
+            {
+              ReelDir[i] = 0;                   // 0 -> Stop the Reel
+            }
+            else if (action == 1)
+            {
+              if (ReelDir[i] == 0)
+              {
+                ReelDir[i] = -1;                // 1 -> Spin Backwards, or accel if already doing so
+              }
+              else
+              {
+                ReelDir[i] -= .5;
+              }
+              
+            }
+            else if (action == 2)
+            {
+              if (ReelDir[i] == 0)              // 2 -> Spin Forwards, or accel if already doing so
+              {
+                ReelDir[i] = 1;
+              }
+              else
+              {
+                ReelDir[i] += .5;
+              }
+            }
+          }
+        }
+      }
+
+      EVERY_N_MILLISECONDS(20)                  // Update the reels based on the direction
+      {
+        for (int i = 0; i < NUM_FANS; i++)
+        {
+          ReelPos[i] = (ReelPos[i] + ReelDir[i]);
+          if (ReelPos[i] < 0)
+            ReelPos[i] += FAN_SIZE;
+          if (ReelPos[i] >= FAN_SIZE)
+            ReelPos[i] -= FAN_SIZE;
+        }
+      }
+
+      EVERY_N_MILLISECONDS(20)                  // Draw the Effect
+      {
+        FastLED.clear(false);
+        DrawEffect();
+      }
+    }
+
+    void DrawEffect()
+    {
+        for (int i = 0; i < NUM_FANS; i++)
+        {
+          int pos = ReelPos[i];
+          DrawFanPixels(i * FAN_SIZE + pos,                                     1, CRGB::White);
+          DrawFanPixels(i * FAN_SIZE + ((pos + 1) % FAN_SIZE),                  1, CRGB::Blue);
+          DrawFanPixels(i * FAN_SIZE + ((pos + FAN_SIZE / 2) % FAN_SIZE),       1, CRGB::White);
+          DrawFanPixels(i * FAN_SIZE + ((pos + FAN_SIZE / 2 + 1) % FAN_SIZE),   1, CRGB::Blue);
+        }
+    }
+
+};
+
+class PaletteReelEffect : public LEDStripEffect
+{
+  private:
+    float ReelPos[NUM_FANS] = { 0 };
+    float ReelDir[NUM_FANS] = { 0 };
+    int   ColorOffset[NUM_FANS] = { 0 };
+  public:
+
+    using LEDStripEffect::LEDStripEffect;
+    
+    virtual void Draw()
+    {
+      EVERY_N_MILLISECONDS(250)
+      {
+        for (int i = 0; i < NUM_FANS; i++)
+        {
+          if (random(0, 100) < 50 * gVURatio)              // 40% Chance of attempting to do something
+          {
+            int action = random(0, 3);          // Generate a random outcome
+            if (action == 0 || action == 3)                     
+            {
+              ReelDir[i] = 0;                   // 0 -> Stop the Reel
+            }
+            else if (action == 1)
+            {
+              if (gVURatio > 0.5)
+              {
+                if (ReelDir[i] == 0)
+                {
+                  ColorOffset[i] = random(0, 255);
+                  ReelDir[i] = -1;                // 1 -> Spin Backwards, or accel if already doing so
+                }
+                else
+                {
+                  ReelDir[i] -= .5;
+                }
+              } 
+            }
+            else if (action == 2)
+            {
+              if (gVURatio > 0.5)
+              {
+                if (ReelDir[i] == 0)              // 2 -> Spin Forwards, or accel if already doing so
+                {
+                  ColorOffset[i] = random(0, 255);
+                  ReelDir[i] = 1;
+                }
+                else
+                {
+                  ReelDir[i] += .5;
+                }
+              }
+            }
+          }
+        }
+      }
+
+      EVERY_N_MILLISECONDS(20)                  // Update the reels based on the direction
+      {
+        for (int i = 0; i < NUM_FANS; i++)
+        {
+          ReelPos[i] = (ReelPos[i] + ReelDir[i] * (2 + gVURatio));
+          if (ReelPos[i] < 0)
+            ReelPos[i] += FAN_SIZE;
+          if (ReelPos[i] >= FAN_SIZE)
+            ReelPos[i] -= FAN_SIZE;
+        }
+      }
+
+      EVERY_N_MILLISECONDS(20)                  // Draw the Effect
+      {
+        fadeAllChannelsToBlackBy(20);
+        DrawEffect();
+      }
+    }
+
+    void DrawEffect()
+    {
+        for (int i = 0; i < NUM_FANS; i++)
+        {
+          if (ReelDir[i] != 0)
+          {
+            int pos = ReelPos[i];
+            ClearFanPixels(0, 16, Sequential, i);
+            for (int x = 0; x < FAN_SIZE; x++)
+            {
+                DrawFanPixels(i * FAN_SIZE + ((pos + x) % FAN_SIZE), 1, ColorFromPalette(RainbowColors_p, ColorOffset[i]+x*4, 255, NOBLEND));
+            }
+          }
+        }
+    }
+
+};
+
+class PaletteSpinEffect : public LEDStripEffect
+{
+    const CRGBPalette256 _Palette;
+    bool  _bReplaceMagenta;
+    double _sparkleChance;
+
+  private:
+    float ReelPos[NUM_FANS] = { 0 };
+    int   ColorOffset[NUM_FANS] = { 0 };
+  public:
+
+    PaletteSpinEffect(const char * pszName, const CRGBPalette256 & palette, bool bReplace, double sparkleChance = 0.0) 
+      : LEDStripEffect(pszName), _Palette(palette), _bReplaceMagenta(bReplace), _sparkleChance(sparkleChance)
+    {
+
+    }
+
+    virtual void Draw()
+    {
+      EVERY_N_MILLISECONDS(20)                  // Update the reels based on the direction
+      {
+        for (int i = 0; i < NUM_FANS; i++)
+        {
+          ReelPos[i] = (ReelPos[i] + 0.25f);
+          if (ReelPos[i] < 0)
+            ReelPos[i] += FAN_SIZE;
+          if (ReelPos[i] >= FAN_SIZE)
+            ReelPos[i] -= FAN_SIZE;
+        }
+      }
+
+      EVERY_N_MILLISECONDS(20)                  // Draw the Effect
+      {
+        fadeAllChannelsToBlackBy(20);
+        DrawEffect();
+      }
+    }
+
+    void DrawEffect()
+    {
+        for (int i = 0; i < NUM_FANS; i++)
+        {
+            ClearFanPixels(0, FAN_SIZE, Sequential, i);
+            for (int x = 0; x < FAN_SIZE; x++)
+            {
+                float q = fmod(ReelPos[i] + x, FAN_SIZE);
+                CRGB c = ColorFromPalette(_Palette, 255.0 * q / FAN_SIZE, 255, NOBLEND);
+                if (_bReplaceMagenta && c == CRGB(CRGB::Magenta))
+                    c = CRGB(CHSV(beatsin8(2, 0, 255), 255, 255));
+                if (randomDouble(0, 1) < _sparkleChance)
+                  c = CRGB::White;
+                DrawFanPixels(x, 1, c, Sequential, i);
+            }
+        }
+    }
+};
+class ColorCycleEffect : public LEDStripEffect
+{
+    PixelOrder _order;
+    int        _step;
+
+  public:
+    using LEDStripEffect::LEDStripEffect;
+    
+    ColorCycleEffect(PixelOrder order = Sequential, int step = 8) : LEDStripEffect("ColorCylceEffect"), _order(order), _step(step)
+    {
+    }
+
+    virtual void Draw()
+    {
+        FastLED.clear(false);
+        DrawEffect();
+    }
+
+    void DrawEffect()
+    {
+        static uint8_t basehue = 0;
+        uint8_t hue = basehue;
+        EVERY_N_MILLISECONDS(20) 
+        {
+            basehue += 1;
+        }
+        for (int i = 0; i < NUM_LEDS; i++)
+          DrawFanPixels(i, 1, CHSV(hue+=_step, 255, 255), _order);
+    }
+};
+
+class ColorCycleEffectBottomUp : public LEDStripEffect
+{
+  public:
+    using LEDStripEffect::LEDStripEffect;
+    
+    virtual void Draw()
+    {
+        FastLED.clear(false);
+        DrawEffect();
+    }
+
+    void DrawEffect()
+    {
+        static uint8_t basehue = 0;
+        uint8_t hue = basehue;
+        EVERY_N_MILLISECONDS(20) 
+        {
+            basehue += 2;
+        }
+        for (int i = 0; i < NUM_LEDS; i++)
+          DrawFanPixels(i, 1, CHSV(hue+=8, 255, 255), BottomUp);
+    }
+
+};
+
+class ColorCycleEffectTopDown : public LEDStripEffect
+{
+  public:
+    using LEDStripEffect::LEDStripEffect;
+    
+    virtual void Draw()
+    {
+        FastLED.clear(false);
+        DrawEffect();
+    }
+
+    void DrawEffect()
+    {
+        static uint8_t basehue = 0;
+        uint8_t hue = basehue;
+        EVERY_N_MILLISECONDS(30) 
+        {
+            basehue += 1;
+        }
+        for (int i = 0; i < NUM_LEDS; i++)
+          DrawFanPixels(i, 1, CHSV(hue+=4, 255, 255), TopDown);
+    }
+};
+
+class ColorCycleEffectSequential : public LEDStripEffect
+{
+  public:
+    using LEDStripEffect::LEDStripEffect;
+    
+    virtual void Draw()
+    {
+        FastLED.clear(false);
+        DrawEffect();
+    }
+
+    void DrawEffect()
+    {
+        static uint8_t basehue = 0;
+        uint8_t hue = basehue;
+        EVERY_N_MILLISECONDS(30) 
+        {
+            basehue += 1;
+        }
+        for (int i = 0; i < NUM_LEDS; i++)
+          DrawFanPixels(i, 1, CHSV(hue+=4, 255, 255), Sequential);
+    }
+};
+
+class SpinningPaletteEffect : public PaletteEffect
+{
+  int iRotate = 0;
+
+  public:
+    using PaletteEffect::PaletteEffect;
+
+    virtual void Draw()
+    {
+        PaletteEffect::Draw();
+        for (int i = 0; i < NUM_FANS; i++)
+        {
+          RotateFan(i, (i /2) * 2 == i ? true : false, iRotate);
+        }
+        delay(10);
+
+        EVERY_N_MILLISECONDS(25)
+        {
+          iRotate = (iRotate + 1) % FAN_SIZE;
+        }
+    }
+};
+
+class ColorCycleEffectRightLeft : public LEDStripEffect
+{
+  public:
+    using LEDStripEffect::LEDStripEffect;
+    
+    virtual void Draw()
+    {
+        FastLED.clear(false);
+        DrawEffect();
+        delay(20);
+    }
+
+    void DrawEffect()
+    {
+        static uint8_t basehue = 0;
+        uint8_t hue = basehue;
+        basehue += 8;
+        for (int i = 0; i < NUM_LEDS; i++)
+          DrawFanPixels(i, 1, CHSV(hue+=16, 255, 255), RightLeft);
+    }
+};
+
+class ColorCycleEffectLeftRight : public LEDStripEffect
+{
+  public:
+    using LEDStripEffect::LEDStripEffect;
+    
+    virtual void Draw()
+    {
+        FastLED.clear(false);
+        DrawEffect();
+        delay(20);
+    }
+
+    void DrawEffect()
+    {
+        static uint8_t basehue = 0;
+        uint8_t hue = basehue;
+        basehue += 8;
+        for (int i = 0; i < NUM_LEDS; i++)
+          DrawFanPixels(i, 1, CHSV(hue+=16, 255, 255), LeftRight);
+    }
+};
+
+class FireFanEffect : public LEDStripEffect
+{
+  protected:
+    int     LEDCount;           // Number of LEDs total
+    int     CellsPerLED;
+    int     Cooling;            // Rate at which the pixels cool off
+    int     Sparks;             // How many sparks will be attempted each frame
+    int     SparkHeight;        // If created, max height for a spark
+    int     Sparking;           // Probability of a spark each attempt
+    bool    bReversed;          // If reversed we draw from 0 outwards
+    bool    bMirrored;          // If mirrored we split and duplicate the drawing
+    bool    bMulticolor;        // If each arm of the atomlight should have its own color
+    int     iHue;               // Hue "color" from FastLED, int or HSVHue color name
+
+    PixelOrder Order;
+
+    std::unique_ptr<uint8_t []> abHeat; // Heat table to map temp to color
+
+    // When diffusing the fire upwards, these control how much to blend in from the cells below (ie: downward neighbors)
+    // You can tune these coefficients to control how quickly and smoothly the fire spreads
+
+    static const uint8_t BlendSelf = 0;            // 2
+    static const uint8_t BlendNeighbor1 = 1;       // 3
+    static const uint8_t BlendNeighbor2 = 1;       // 2
+    static const uint8_t BlendNeighbor3 = 0;       // 1
+
+    static const uint8_t BlendTotal = (BlendSelf + BlendNeighbor1 + BlendNeighbor2 + BlendNeighbor3);
+
+    int CellCount() const { return LEDCount * CellsPerLED; } 
+
+  public:
+
+    FireFanEffect(int ledCount, 
+                  int cellsPerLED = 1, 
+                  int cooling = 20, 
+                  int sparking = 100, 
+                  int sparks = 3, 
+                  int sparkHeight = 4, 
+                  PixelOrder order = Sequential, 
+                  bool breversed = false, 
+                  bool bmirrored = false, 
+                  bool bmulticolor = false,
+                  int hue = HUE_RED)
+        : LEDStripEffect("FireFanEffect"),
+          LEDCount(ledCount),
+          CellsPerLED(cellsPerLED),
+          Cooling(cooling),
+          Sparks(sparks),
+          SparkHeight(sparkHeight),
+          Sparking(sparking),
+          bReversed(breversed),
+          bMirrored(bmirrored),
+          bMulticolor(bmulticolor),
+          iHue(hue),
+          Order(order)          
+    {
+        if (bMirrored)
+            LEDCount = LEDCount / 2;
+        abHeat = make_unique<uint8_t []>(CellCount());
+    }
+
+    virtual CRGB MapHeatToColor(uint8_t temperature, int iChannel = 0)
+    {
+        uint8_t t192 = round((temperature/255.0)*191);
+ 
+        // calculate ramp up from
+        uint8_t heatramp = t192 & 0x3F; // 0..63
+        heatramp <<= 2; // scale up to 0..252
+
+        int iVariant = iChannel % 4;
+        switch (iVariant)
+        {
+          case 0:
+
+            if( t192 > 0x80)                      // hottest
+                return CRGB(255, 255, heatramp);
+            else if( t192 > 0x40 )                // middle
+                return CRGB( 255, heatramp, 0);
+            else                                  // coolest
+                return CRGB( heatramp, 0, 0);     
+
+          case 1:
+
+            if( t192 > 0x80)                      // hottest
+                return CRGB(255, heatramp, 255);
+            else if( t192 > 0x40 )                // middle
+                return CRGB( heatramp, 0, heatramp);
+            else                                  // coolest
+                return CRGB( heatramp  / 2, 0, heatramp / 2);     
+
+          case 2:
+
+            if( t192 > 0x80)                      // hottest
+                return CRGB(255, heatramp, 255);
+            else if( t192 > 0x40 )                // middle
+                return CRGB( heatramp, 255, 0);
+            else                                  // coolest
+                return CRGB( 0, heatramp, 0);     
+
+          case 3:
+
+            if( t192 > 0x80)                      // hottest
+                return CRGB(heatramp, 255, 255);
+            else if( t192 > 0x40 )                // middle
+                return CRGB( 0, heatramp, 255);
+            else                                  // coolest
+                return CRGB( 0, 0, heatramp);     
+
+        }
+        return CRGB::Red;
+    }
+
+    virtual void Draw()
+    {
+        FastLED.clear(false);
+        DrawFire(Order);
+    }
+
+    virtual void DrawFire(PixelOrder order = Sequential)
+    {
+        // First cool each cell by a little bit
+
+        EVERY_N_MILLISECONDS(50)
+        {
+          for (int i = 0; i < CellCount(); i++)
+          {
+            int coolingAmount = random(0, Cooling);
+            abHeat[i] = ::max(0, abHeat[i] - coolingAmount);
+          }
+        }
+
+        EVERY_N_MILLISECONDS(20)
+        {
+          // Next drift heat up and diffuse it a little bit
+          for (int i = 0; i < CellCount(); i++)
+              abHeat[i] = min(255, (abHeat[i] * BlendSelf +
+                        abHeat[(i + 1) % CellCount()] * BlendNeighbor1 +
+                        abHeat[(i + 2) % CellCount()] * BlendNeighbor2 +
+                        abHeat[(i + 3) % CellCount()] * BlendNeighbor3)
+                        / BlendTotal);
+        }
+
+        // Randomly ignite new sparks down in the flame kernel
+
+        EVERY_N_MILLISECONDS(20)
+        {
+          for (int i = 0 ; i < Sparks; i++)
+          {
+              if (random(255) < Sparking / 4 + Sparking * (gVURatio / 2.0) * 0.5)
+              // if (random(255) < Sparking / 4)
+              {
+                  int y = CellCount() - 1 - random(SparkHeight * CellsPerLED);
+                  //abHeat[y] = random(200, 255);
+                  abHeat[y] = abHeat[y] + random(50, 255);       // Can roll over which actually looks good!
+              }
+          }
+        }
+
+        // Finally, convert heat to a color
+
+        for (int i = 0; i < LEDCount; i++)
+        {
+            //byte maxv = 0;
+            //for (int iCell = 0; iCell < CellsPerLED; iCell++)
+            //  maxv = max(maxv, heat[i * CellsPerLED + iCell]);
+
+           
+           for (int iChannel = 0; iChannel < NUM_CHANNELS; iChannel++)
+           {
+              CRGB color = MapHeatToColor(abHeat[i*CellsPerLED], bMulticolor ? iChannel : 0);
+
+              // If we're reversed, we work from the end back.  We don't reverse the bonus pixels
+
+              int j = (!bReversed || i > FAN_SIZE) ? i : LEDCount - 1 - i;
+              int x = GetFanPixelOrder(j, order);
+              if (x < NUM_LEDS)
+              {
+                FastLED[iChannel][x] = color;
+                if (bMirrored)
+                    FastLED[iChannel][!bReversed ? (2 * LEDCount - 1 - i) : LEDCount + i] = color;
+              }
+           }
+        }
+    }
+};
+
+class HueFireFanEffect : public FireFanEffect
+{
+    using FireFanEffect::FireFanEffect;
+
+    virtual CRGB MapHeatToColor(uint8_t temperature, int iChannel = 0)
+    {
+      uint8_t t192 = round((temperature/255.0)*191);
+      uint8_t heatramp = t192 & 0x3F; // 0..63
+      heatramp <<= 2; // scale up to 0..252
+
+      CHSV hsv(HUE_BLUE, 255, heatramp);
+      CRGB rgb;
+      hsv2rgb_rainbow(hsv, rgb);
+      return rgb;
+    }
+};
+
+class GreenFireFanEffect : public FireFanEffect
+{
+    using FireFanEffect::FireFanEffect;
+
+    virtual CRGB MapHeatToColor(uint8_t temperature, int iChannel = 0)
+    {
+      uint8_t t192 = round((temperature/255.0)*191);
+      uint8_t heatramp = t192 & 0x3F; // 0..63
+      heatramp <<= 2; // scale up to 0..252
+
+      CHSV hsv(HUE_GREEN, 255, heatramp);
+      CHSV hsv(iHue, 255, heatramp);
+      CRGB rgb;
+      hsv2rgb_rainbow(hsv, rgb);
+      return rgb;
+    }
+};
+
+class MusicFireEffect : public FireFanEffect
+{
+      float     _colorOffset;
+
+    using FireFanEffect::FireFanEffect;
+
+    void OnBeat(double intensity)
+    {
+      for (int i = 0; i < intensity * 3; i++)
+      {
+        abHeat[random(0, NUM_FANS*FAN_SIZE)] = random(200, 255);
+      }
+    }
+
+    void HandleAudio()
+    {
+      static bool  latch = false;
+      static float minVUSeen = 0.0;
+
+      if (latch)
+      {
+        if (gVURatio < minVUSeen)
+          minVUSeen = gVURatio;
+      }
+
+      if (gVURatio < 0.25)             // We've seen a "low" value, so set the latch
+      {
+        latch = true;
+        minVUSeen = gVURatio;
+      }
+
+      if (latch)
+      {
+          if (gVURatio > 1.5)
+          {
+            if (randomDouble(1.0, 3.0) < gVURatio)
+            {
+              //Serial.printf("Beat at: %f\n", gVURatio - minVUSeen);
+              latch = false;
+              OnBeat(gVURatio - minVUSeen);
+            }
+          }
+      }
+    }
+
+    virtual CRGB MapHeatToColor(uint8_t temperature, int iChannel = 0)
+    {
+              // Scale 'heat' down from 0-255 to 0-191
+      uint8_t t192 = round((temperature / 255.0) * 191);
+
+      // calculate ramp up from
+      uint8_t heatramp = t192 & 0x3F; // 0..63
+      heatramp <<= 2; // scale up to 0..252
+      CRGB c;
+      c.setHSV((heatramp+_colorOffset*0), 255, heatramp);
+      c.fadeToBlackBy(252-heatramp);
+      return c;
+    }
+
+    virtual void Draw()
+    {
+        // Cycle the color (used by multicoor mode only)
+        _colorOffset = fmod(_colorOffset + 16 * gVURatio, 240); //  * _intensityAdjust.GetValue(), 240);
+
+        FastLED.clear(false);
+        DrawFire(Sequential);
+        HandleAudio();
+        delay(20);
+    }
+};
+
+class RGBRollAround : public LEDStripEffect
+{
+  int iRotate = 0;
+
+  public:
+    using LEDStripEffect::LEDStripEffect;
+
+    virtual void DrawColor(CRGB color, int phase)
+    {
+        const int lineLen = FAN_SIZE;
+        int q = beatsin16(24, 0, NUM_LEDS-lineLen, 0, phase);
+        DrawFanPixels(q, lineLen, color, BottomUp);   
+    }
+
+    virtual void Draw()
+    {
+        FastLED.clear();
+        DrawColor(CRGB::Red, 0);
+        DrawColor(CRGB::Green, 16383);
+        DrawColor(CRGB::Blue, 32767);
+
+    }
+};
+
+class HueTest : public LEDStripEffect
+{
+  int iRotate = 0;
+
+  public:
+    using LEDStripEffect::LEDStripEffect;
+
+    virtual void Draw()
+    {
+        FastLED.clear();
+        int iFan = 0;
+        for (int sat = 255; sat >= 0 && iFan < NUM_FANS; sat -= 32)
+        {
+            DrawFanPixels(0, FAN_SIZE, CRGB( CHSV(HUE_RED, sat, 255)), Sequential, iFan++);
+        }
+    }
+};