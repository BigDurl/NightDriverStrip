--- conflicted
+++ resolved
@@ -1,246 +1,236 @@
-//+--------------------------------------------------------------------------
-//
-// File:        PatternPulse.h
-//
-// NightDriverStrip - (c) 2018 Plummer's Software LLC.  All Rights Reserved.
-//
-// This file is part of the NightDriver software project.
-//
-//    NightDriver is free software: you can redistribute it and/or modify
-//    it under the terms of the GNU General Public License as published by
-//    the Free Software Foundation, either version 3 of the License, or
-//    (at your option) any later version.
-//
-//    NightDriver is distributed in the hope that it will be useful,
-//    but WITHOUT ANY WARRANTY; without even the implied warranty of
-//    MERCHANTABILITY or FITNESS FOR A PARTICULAR PURPOSE.  See the
-//    GNU General Public License for more details.
-//
-//    You should have received a copy of the GNU General Public License
-//    along with Nightdriver.  It is normally found in copying.txt
-//    If not, see <https://www.gnu.org/licenses/>.
-//
-//
-// Description:
-//
-//   Effect code ported from Aurora to Mesmerizer's draw routines
-//   and
-//
-// History:     May-26-2022         Davepl      Converted from Aurora
-//
-//---------------------------------------------------------------------------
-
-/*
- * Aurora: https://github.com/pixelmatix/aurora
- * Copyright (c) 2014 Jason Coon
- *
- * Based at least in part on someone else's work that I can no longer find.
- * Please let me know if you recognize any of this code!
- *
- * Permission is hereby granted, free of charge, to any person obtaining a copy of
- * this software and associated documentation files (the "Software"), to deal in
- * the Software without restriction, including without limitation the rights to
- * use, copy, modify, merge, publish, distribute, sublicense, and/or sell copies of
- * the Software, and to permit persons to whom the Software is furnished to do so,
- * subject to the following conditions:
- *
- * The above copyright notice and this permission notice shall be included in all
- * copies or substantial portions of the Software.
- *
- * THE SOFTWARE IS PROVIDED "AS IS", WITHOUT WARRANTY OF ANY KIND, EXPRESS OR
- * IMPLIED, INCLUDING BUT NOT LIMITED TO THE WARRANTIES OF MERCHANTABILITY, FITNESS
- * FOR A PARTICULAR PURPOSE AND NONINFRINGEMENT. IN NO EVENT SHALL THE AUTHORS OR
- * COPYRIGHT HOLDERS BE LIABLE FOR ANY CLAIM, DAMAGES OR OTHER LIABILITY, WHETHER
- * IN AN ACTION OF CONTRACT, TORT OR OTHERWISE, ARISING FROM, OUT OF OR IN
- * CONNECTION WITH THE SOFTWARE OR THE USE OR OTHER DEALINGS IN THE SOFTWARE.
- */
-
-#ifndef PatternPulse_H
-#define PatternPulse_H
-
-class PatternPulse : public LEDStripEffect
-{
-  private:
-
-    int hue;
-    int centerX = 0;
-    int centerY = 0;
-    int step = -1;
-    int maxSteps = min(MATRIX_HEIGHT, MATRIX_WIDTH);
-    float fadeRate = 0.90;
-    int diff;
-
-  public:
-
-    PatternPulse() : LEDStripEffect(EFFECT_MATRIX_PULSE, "Pulse")
-    {
-    }
-
-    PatternPulse(const JsonObjectConst& jsonObject) : LEDStripEffect(jsonObject)
-    {
-    }
-
-    virtual void Draw() override
-    {
-        auto graphics = g();
-
-        graphics->DimAll(245);
-
-        if (step == -1)
-        {
-            centerX = random(MATRIX_WIDTH);
-            centerY = random(MATRIX_HEIGHT);
-            hue = random(256); // 170;
-            step = 0;
-        }
-
-        if (step == 0)
-        {
-            graphics->drawCircle(centerX, centerY, step, graphics->to16bit(graphics->ColorFromCurrentPalette(hue)));
-            step++;
-        }
-        else
-        {
-            if (step < maxSteps)
-            {
-                // initial pulse
-                graphics->drawCircle(centerX, centerY, step, graphics->to16bit(ColorFromPalette(RainbowColors_p, hue, pow(fadeRate, step - 2) * 255)));
-
-                // secondary pulse
-                if (step > 5)
-                {
-                    graphics->drawCircle(centerX, centerY, step - 3, graphics->to16bit(ColorFromPalette(RainbowColors_p, hue, pow(fadeRate, step - 2) * 255)));
-                }
-                step++;
-            }
-            else
-            {
-                step = -1;
-            }
-        }
-        // effects.standardNoiseSmearing();
-    }
-};
-class PatternPulsar : public BeatEffectBase, public LEDStripEffect
-{
-  private:
-
-    struct PulsePop
-    {
-      public:
-
-        int hue;
-        int centerX;
-        int centerY;
-        int maxSteps = random(32)+16;
-        int step = -1;
-    };
-
-    std::vector<PulsePop> _pops;
-
-    float fadeRate = 0.9;
-    int diff;
-
-  public:
-
-    PatternPulsar() :
-        BeatEffectBase(1.5, 0.25 ),
-        LEDStripEffect(EFFECT_MATRIX_PULSAR, "Pulsars")
-    {
-    }
-
-    PatternPulsar(const JsonObjectConst& jsonObject) :
-        BeatEffectBase(1.5, 0.25 ),
-        LEDStripEffect(jsonObject)
-    {
-    }
-<<<<<<< HEAD
-    
-    virtual size_t DesiredFramesPerSecond() const override
-=======
-
-    virtual size_t DesiredFramesPerSecond() const
->>>>>>> d0567be8
-    {
-        return 30;
-    }
-
-    virtual void HandleBeat(bool bMajor, float elapsed, float span)
-    {
-        if (span > 1.5)
-        {
-            for (int i = 0; i < random(2)+2; i ++)
-                _pops.push_back( PulsePop() );
-        }
-        else
-        {
-            PulsePop small;
-            small.maxSteps = random(12)+4;
-            _pops.push_back( small );
-        }
-
-    }
-
-    virtual void Draw() override
-    {
-        ProcessAudio();
-        //VUMeterEffect::DrawVUMeter(graphics, 0);
-        //blur2d(graphics->leds, MATRIX_WIDTH, MATRIX_HEIGHT, 25);
-        fadeAllChannelsToBlackBy(10);
-
-        // Add some sparkle
-
-        const int maxNewStarsPerFrame = 8;
-        for (int i = 0; i < maxNewStarsPerFrame; i++)
-            if (random(4) < g_Analyzer._VURatio)
-                g()->drawPixel(random(MATRIX_WIDTH), random(MATRIX_HEIGHT), RandomSaturatedColor());
-
-
-        for (auto pop = _pops.begin(); pop != _pops.end();)
-        {
-            if (pop->step == -1)
-            {
-                pop->centerX = random(MATRIX_WIDTH);
-                pop->centerY = random(MATRIX_HEIGHT);
-                pop->hue = random(256); // 170;
-                pop->step = 0;
-            }
-
-            if (pop->step == 0)
-            {
-                g()->drawCircle(pop->centerX, pop->centerY, pop->step, g()->to16bit(g()->ColorFromCurrentPalette(pop->hue)));
-                pop->step++;
-                pop++;
-            }
-            else
-            {
-                if (pop->step < pop->maxSteps)
-                {
-                    // initial pulse
-                    g()->drawCircle(pop->centerX, pop->centerY, pop->step, g()->to16bit(g()->ColorFromCurrentPalette(pop->hue, pow(fadeRate, pop->step - 1) * 255)));
-
-                    // secondary pulse
-                    if (pop->step > 3)
-<<<<<<< HEAD
-                        g()->drawCircle(pop->centerX, pop->centerY, pop->step - 3, g()->to16bit(g()->ColorFromCurrentPalette(pop->hue, pow(fadeRate, pop->step - 2) * 255)));
-                    
-=======
-                        graphics()->drawCircle(pop->centerX, pop->centerY, pop->step - 3, graphics()->to16bit(graphics()->ColorFromCurrentPalette(pop->hue, pow(fadeRate, pop->step - 2) * 255)));
-
->>>>>>> d0567be8
-                    // This looks like PDP-11 code to me.  double post-inc for the win!
-                    pop++->step++;
-                }
-                else
-                {
-                    // We remove the pulsar and do not increment the pop in the loop
-                    // because we just deleted the current position
-                    _pops.erase(pop);
-                }
-            }
-        }
-
-        // effects.standardNoiseSmearing();
-    }
-};
-#endif
+//+--------------------------------------------------------------------------
+//
+// File:        PatternPulse.h
+//
+// NightDriverStrip - (c) 2018 Plummer's Software LLC.  All Rights Reserved.
+//
+// This file is part of the NightDriver software project.
+//
+//    NightDriver is free software: you can redistribute it and/or modify
+//    it under the terms of the GNU General Public License as published by
+//    the Free Software Foundation, either version 3 of the License, or
+//    (at your option) any later version.
+//
+//    NightDriver is distributed in the hope that it will be useful,
+//    but WITHOUT ANY WARRANTY; without even the implied warranty of
+//    MERCHANTABILITY or FITNESS FOR A PARTICULAR PURPOSE.  See the
+//    GNU General Public License for more details.
+//
+//    You should have received a copy of the GNU General Public License
+//    along with Nightdriver.  It is normally found in copying.txt
+//    If not, see <https://www.gnu.org/licenses/>.
+//
+//
+// Description:
+//
+//   Effect code ported from Aurora to Mesmerizer's draw routines
+//   and
+//
+// History:     May-26-2022         Davepl      Converted from Aurora
+//
+//---------------------------------------------------------------------------
+
+/*
+ * Aurora: https://github.com/pixelmatix/aurora
+ * Copyright (c) 2014 Jason Coon
+ *
+ * Based at least in part on someone else's work that I can no longer find.
+ * Please let me know if you recognize any of this code!
+ *
+ * Permission is hereby granted, free of charge, to any person obtaining a copy of
+ * this software and associated documentation files (the "Software"), to deal in
+ * the Software without restriction, including without limitation the rights to
+ * use, copy, modify, merge, publish, distribute, sublicense, and/or sell copies of
+ * the Software, and to permit persons to whom the Software is furnished to do so,
+ * subject to the following conditions:
+ *
+ * The above copyright notice and this permission notice shall be included in all
+ * copies or substantial portions of the Software.
+ *
+ * THE SOFTWARE IS PROVIDED "AS IS", WITHOUT WARRANTY OF ANY KIND, EXPRESS OR
+ * IMPLIED, INCLUDING BUT NOT LIMITED TO THE WARRANTIES OF MERCHANTABILITY, FITNESS
+ * FOR A PARTICULAR PURPOSE AND NONINFRINGEMENT. IN NO EVENT SHALL THE AUTHORS OR
+ * COPYRIGHT HOLDERS BE LIABLE FOR ANY CLAIM, DAMAGES OR OTHER LIABILITY, WHETHER
+ * IN AN ACTION OF CONTRACT, TORT OR OTHERWISE, ARISING FROM, OUT OF OR IN
+ * CONNECTION WITH THE SOFTWARE OR THE USE OR OTHER DEALINGS IN THE SOFTWARE.
+ */
+
+#ifndef PatternPulse_H
+#define PatternPulse_H
+
+class PatternPulse : public LEDStripEffect
+{
+  private:
+
+    int hue;
+    int centerX = 0;
+    int centerY = 0;
+    int step = -1;
+    int maxSteps = min(MATRIX_HEIGHT, MATRIX_WIDTH);
+    float fadeRate = 0.90;
+    int diff;
+
+  public:
+
+    PatternPulse() : LEDStripEffect(EFFECT_MATRIX_PULSE, "Pulse")
+    {
+    }
+
+    PatternPulse(const JsonObjectConst& jsonObject) : LEDStripEffect(jsonObject)
+    {
+    }
+
+    virtual void Draw() override
+    {
+        auto graphics = g();
+
+        graphics->DimAll(245);
+
+        if (step == -1)
+        {
+            centerX = random(MATRIX_WIDTH);
+            centerY = random(MATRIX_HEIGHT);
+            hue = random(256); // 170;
+            step = 0;
+        }
+
+        if (step == 0)
+        {
+            graphics->drawCircle(centerX, centerY, step, graphics->to16bit(graphics->ColorFromCurrentPalette(hue)));
+            step++;
+        }
+        else
+        {
+            if (step < maxSteps)
+            {
+                // initial pulse
+                graphics->drawCircle(centerX, centerY, step, graphics->to16bit(ColorFromPalette(RainbowColors_p, hue, pow(fadeRate, step - 2) * 255)));
+
+                // secondary pulse
+                if (step > 5)
+                {
+                    graphics->drawCircle(centerX, centerY, step - 3, graphics->to16bit(ColorFromPalette(RainbowColors_p, hue, pow(fadeRate, step - 2) * 255)));
+                }
+                step++;
+            }
+            else
+            {
+                step = -1;
+            }
+        }
+        // effects.standardNoiseSmearing();
+    }
+};
+class PatternPulsar : public BeatEffectBase, public LEDStripEffect
+{
+  private:
+
+    struct PulsePop
+    {
+      public:
+
+        int hue;
+        int centerX;
+        int centerY;
+        int maxSteps = random(32)+16;
+        int step = -1;
+    };
+
+    std::vector<PulsePop> _pops;
+
+    float fadeRate = 0.9;
+    int diff;
+
+  public:
+
+    PatternPulsar() :
+        BeatEffectBase(1.5, 0.25 ),
+        LEDStripEffect(EFFECT_MATRIX_PULSAR, "Pulsars")
+    {
+    }
+
+    PatternPulsar(const JsonObjectConst& jsonObject) :
+        BeatEffectBase(1.5, 0.25 ),
+        LEDStripEffect(jsonObject)
+    {
+    }
+
+    virtual size_t DesiredFramesPerSecond() const override
+    {
+        return 30;
+    }
+
+    virtual void HandleBeat(bool bMajor, float elapsed, float span)
+    {
+        if (span > 1.5)
+        {
+            for (int i = 0; i < random(2)+2; i ++)
+                _pops.push_back( PulsePop() );
+        }
+        else
+        {
+            PulsePop small;
+            small.maxSteps = random(12)+4;
+            _pops.push_back( small );
+        }
+
+    }
+
+    virtual void Draw() override
+    {
+        ProcessAudio();
+        //VUMeterEffect::DrawVUMeter(graphics, 0);
+        //blur2d(graphics->leds, MATRIX_WIDTH, MATRIX_HEIGHT, 25);
+        fadeAllChannelsToBlackBy(10);
+
+        // Add some sparkle
+
+        const int maxNewStarsPerFrame = 8;
+        for (int i = 0; i < maxNewStarsPerFrame; i++)
+            if (random(4) < g_Analyzer._VURatio)
+                g()->drawPixel(random(MATRIX_WIDTH), random(MATRIX_HEIGHT), RandomSaturatedColor());
+
+
+        for (auto pop = _pops.begin(); pop != _pops.end();)
+        {
+            if (pop->step == -1)
+            {
+                pop->centerX = random(MATRIX_WIDTH);
+                pop->centerY = random(MATRIX_HEIGHT);
+                pop->hue = random(256); // 170;
+                pop->step = 0;
+            }
+
+            if (pop->step == 0)
+            {
+                g()->drawCircle(pop->centerX, pop->centerY, pop->step, g()->to16bit(g()->ColorFromCurrentPalette(pop->hue)));
+                pop->step++;
+                pop++;
+            }
+            else
+            {
+                if (pop->step < pop->maxSteps)
+                {
+                    // initial pulse
+                    g()->drawCircle(pop->centerX, pop->centerY, pop->step, g()->to16bit(g()->ColorFromCurrentPalette(pop->hue, pow(fadeRate, pop->step - 1) * 255)));
+
+                    // secondary pulse
+                    if (pop->step > 3)
+                        g()->drawCircle(pop->centerX, pop->centerY, pop->step - 3, g()->to16bit(g()->ColorFromCurrentPalette(pop->hue, pow(fadeRate, pop->step - 2) * 255)));
+
+                    // This looks like PDP-11 code to me.  double post-inc for the win!
+                    pop++->step++;
+                }
+                else
+                {
+                    // We remove the pulsar and do not increment the pop in the loop
+                    // because we just deleted the current position
+                    _pops.erase(pop);
+                }
+            }
+        }
+
+        // effects.standardNoiseSmearing();
+    }
+};
+#endif