//+--------------------------------------------------------------------------
//
// File:        PatternLife.h
//
// NightDriverStrip - (c) 2018 Plummer's Software LLC.  All Rights Reserved.
//
// This file is part of the NightDriver software project.
//
//    NightDriver is free software: you can redistribute it and/or modify
//    it under the terms of the GNU General Public License as published by
//    the Free Software Foundation, either version 3 of the License, or
//    (at your option) any later version.
//
//    NightDriver is distributed in the hope that it will be useful,
//    but WITHOUT ANY WARRANTY; without even the implied warranty of
//    MERCHANTABILITY or FITNESS FOR A PARTICULAR PURPOSE.  See the
//    GNU General Public License for more details.
//
//    You should have received a copy of the GNU General Public License
//    along with Nightdriver.  It is normally found in copying.txt
//    If not, see <https://www.gnu.org/licenses/>.
//
//
// Description:
//
//   Effect code ported from Aurora to Mesmerizer's draw routines
//   and added the cycle detection CRC stuff
//
// History:     Jun-25-2022         Davepl      Based on Aurora
//              Jul-08-2022         Davepl      Added loop checks
//
//---------------------------------------------------------------------------

/*
 * Aurora: https://github.com/pixelmatix/aurora
 * Copyright (c) 2014 Jason Coon
 *
 * Portions of this code are adapted from Andrew: http://pastebin.com/f22bfe94d
 * which, in turn, was "Adapted from the Life example on the Processing.org site"
 *
 * Made much more colorful by J.B. Langston:
 *  https://github.com/jblang/aurora/commit/6db5a884e3df5d686445c4f6b669f1668841929b
 *
 * Permission is hereby granted, free of charge, to any person obtaining a copy of
 * this software and associated documentation files (the "Software"), to deal in
 * the Software without restriction, including without limitation the rights to
 * use, copy, modify, merge, publish, distribute, sublicense, and/or sell copies of
 * the Software, and to permit persons to whom the Software is furnished to do so,
 * subject to the following conditions:
 *
 * The above copyright notice and this permission notice shall be included in all
 * copies or substantial portions of the Software.
 *
 * THE SOFTWARE IS PROVIDED "AS IS", WITHOUT WARRANTY OF ANY KIND, EXPRESS OR
 * IMPLIED, INCLUDING BUT NOT LIMITED TO THE WARRANTIES OF MERCHANTABILITY, FITNESS
 * FOR A PARTICULAR PURPOSE AND NONINFRINGEMENT. IN NO EVENT SHALL THE AUTHORS OR
 * COPYRIGHT HOLDERS BE LIABLE FOR ANY CLAIM, DAMAGES OR OTHER LIABILITY, WHETHER
 * IN AN ACTION OF CONTRACT, TORT OR OTHERWISE, ARISING FROM, OUT OF OR IN
 * CONNECTION WITH THE SOFTWARE OR THE USE OR OTHER DEALINGS IN THE SOFTWARE.
 */

#ifndef PatternLife_H
#define PatternLife_H

#include <bitset>

extern "C"
{
    #include "uzlib/src/uzlib.h"
}

class Cell
{
public:
  uint8_t alive : 1;
  uint8_t prev  : 1;
  uint8_t hue;
  uint8_t brightness;
};

#define CRC_LENGTH std::max(MATRIX_HEIGHT, MATRIX_WIDTH)                           // Depth of loop check buffer

class PatternLife : public LEDStripEffect
{
private:
    std::unique_ptr<Cell [][MATRIX_HEIGHT]> world;
    std::unique_ptr<uint32_t []> checksums;
    int iChecksum = 0;
    uint32_t bStuckInLoop = 0;
    unsigned int density = 50;
    int cGeneration = 0;
    unsigned long seed;


    virtual bool Init(std::shared_ptr<GFXBase> gfx[NUM_CHANNELS])
    {
        LEDStripEffect::Init(gfx);

        // Note: placing the world in PSRAM is possible, but its not made for random
        // access.  SPI prefers sequential, so just as we don't use it for decompression,
        // we don't use it to hold the Life world either, as it's very random-access.

        world     = std::make_unique<Cell[][MATRIX_HEIGHT]>(MATRIX_WIDTH);
        checksums.reset(psram_allocator<uint32_t>().allocate(CRC_LENGTH));

        return true;
    }

    virtual bool RequiresDoubleBuffering() const
    {
        return false;
    }

    // A table of seed vs generation count (in a comment).  These are seeds that net long
    // runs of at leat 3000 generations.
    //
    // Seed: 92465, Generations: 1626

    static constexpr long bakedInSeeds[] =
    {
        130908,         // 3253
        1576,           // 3125
        275011,         // 3461
        291864,         // 4006
        692598154,      // 3876
        241590764,      // 4808
        701054810,      // 3081
        1824315566,     // 3256
        342432015,      // 3035
        1670458840,     // 3108
        1177135100,     // 3243
        281769225,      // 4354
        1918045960,     // 3601
        1548443429,     // 3305
        1038898468,     // 3538
        1791133398,     // 3235
        1550109533,     // 3823
        1060251497,     // 4336
        555109764,      // 4470
    };


    void randomFillWorld()
    {
        // Some fraction of the time we pick a pre-baked seed that we know lasts for a lot
        // of generations.  Otherwise we pick a random seed and run with that.

        srand(millis());
        if (random(0, 4) == 0)
        {
            seed = bakedInSeeds[random(ARRAYSIZE(bakedInSeeds))];
            debugI("Prebaked Seed: %lu", seed);
        }
        else
        {
            seed = random();
            debugI("Randomized Seed: %lu", seed);
        }

        srand(seed);
        for (int i = 0; i < MATRIX_WIDTH; i++) {
            for (int j = 0; j < MATRIX_HEIGHT; j++) {
                if ((rand() % 100) < density) {
                    world[i][j].alive = 1;
                    world[i][j].brightness = 128;
                }
                else {
                    world[i][j].alive = 0;
                    world[i][j].brightness = 0;
                }
                world[i][j].prev = world[i][j].alive;
                world[i][j].hue = 0;
            }
        }

        for (int i = 0; i < CRC_LENGTH; i++)
            checksums[i] = 0xFFFFFFF;
    }

    int neighbours(int x, int y) {
        return (world[(x + 1) % MATRIX_WIDTH][y].prev) +
            (world[x][(y + 1) % MATRIX_HEIGHT].prev) +
            (world[(x + MATRIX_WIDTH - 1) % MATRIX_WIDTH][y].prev) +
            (world[x][(y + MATRIX_HEIGHT - 1) % MATRIX_HEIGHT].prev) +
            (world[(x + 1) % MATRIX_WIDTH][(y + 1) % MATRIX_HEIGHT].prev) +
            (world[(x + MATRIX_WIDTH - 1) % MATRIX_WIDTH][(y + 1) % MATRIX_HEIGHT].prev) +
            (world[(x + MATRIX_WIDTH - 1) % MATRIX_WIDTH][(y + MATRIX_HEIGHT - 1) % MATRIX_HEIGHT].prev) +
            (world[(x + 1) % MATRIX_WIDTH][(y + MATRIX_HEIGHT - 1) % MATRIX_HEIGHT].prev);
    }

public:

    PatternLife() : LEDStripEffect(EFFECT_MATRIX_LIFE, "Life")
    {
    }

    PatternLife(const JsonObjectConst& jsonObject) : LEDStripEffect(jsonObject)
    {
    }

    void Reset()
    {
        randomFillWorld();
        for (int i = 0; i < CRC_LENGTH; i++)
            checksums[i] = 0xFFFFFFF;
        cGeneration = 0;
        bStuckInLoop = 0;
    }

    virtual void Draw() override
    {
<<<<<<< HEAD
        if (cGeneration == 0) 
=======
        auto graphics = (GFXBase *) _GFX[0].get();

        if (cGeneration == 0)
>>>>>>> d0567be8
            Reset();

        // Display current generation

        EVERY_N_MILLIS(MILLIS_PER_FRAME)
        {
            for (int i = 0; i < MATRIX_WIDTH; i++) {
                for (int j = 0; j < MATRIX_HEIGHT; j++) {
                    if (world[i][j].brightness > 0)
                        g()->leds[g()->xy(i, j)] += g()->ColorFromCurrentPalette(world[i][j].hue * 4, world[i][j].brightness);
                    else
                        g()->leds[g()->xy(i, j)] = CRGB::Black;
                }
            }
        }

        // We maintain a scrolling window of the last N crcs and if the current crc makes it all
        // the way down to the bototm half we assume we're stuck in a loop and restart.
        // We have to first extract the alive bits alone because we don't want the hue and brightness
        // data to mess with the CRC.

        bool alive[MATRIX_WIDTH][MATRIX_HEIGHT];
        for (int i = 0; i < MATRIX_WIDTH; i++)
            for (int j = 0; j < MATRIX_HEIGHT; j++)
                alive[i][j] = world[i][j].alive;

        auto crc = uzlib_crc32(alive, sizeof(alive), 0xffffffff);
        for (int i = 0; i < CRC_LENGTH - 1; i++)
            checksums[i] = checksums[i+1];
        checksums[CRC_LENGTH - 1] = crc;


        // Look for any occurance of the current CRC in the first half of the window, which would mean
        // a loop has occured.  If

        if (bStuckInLoop)
        {
            const int flashTime = 250;
            const int resetTime = 1500;

            auto elapsed = millis() - bStuckInLoop;
            if (elapsed < flashTime)
            {
                auto whiteColor = CRGB(0x60, 0x00, 0x00);
                g()->fillRectangle(0, 0, MATRIX_WIDTH, MATRIX_HEIGHT, whiteColor);
            }
            g()->DimAll(255 - 255*elapsed/resetTime);

            for (int x = 0; x < MATRIX_WIDTH; x++)
                for (int y = 0; y < MATRIX_HEIGHT; y++)
                        world[x][y].brightness *= 0.9;
            if (elapsed > resetTime)
                Reset();
        }
        else
        {
            for (int i = CRC_LENGTH - 2; i >= 0; i--)
            {
                if (checksums[i] == crc)
                {
                    bStuckInLoop = millis();
                    debugW("Seed: %10lu, Generations: %5d, %s", seed, cGeneration, cGeneration > 3000 ? "Y" : "N");
                }
                if (checksums[i] == 0xFFFFFFF)
                    break;
            }
        }

        // Birth and death cycle
        for (int x = 0; x < MATRIX_WIDTH; x++) {
            for (int y = 0; y < MATRIX_HEIGHT; y++) {
                // Default is for cell to stay the same
                if (world[x][y].brightness > 0 && world[x][y].prev == 0)
                  world[x][y].brightness *= 0.75;

                int count = neighbours(x, y);
                if (count == 3 && world[x][y].prev == 0) {
                    // A new cell is born
                    world[x][y].alive = 1;
                    world[x][y].hue += 1;
                    world[x][y].brightness = 255;
                } else if ((count < 2 || count > 3) && world[x][y].prev == 1) {
                    // Cell dies
                    world[x][y].alive = 0;
                    world[x][y].brightness = 0;
                }
            }
        }

        // Copy next generation into place

        int cCount = 0;

        for (int x = 0; x < MATRIX_WIDTH; x++) {
            for (int y = 0; y < MATRIX_HEIGHT; y++) {
                if (world[x][y].prev != world[x][y].alive)
                    cCount++;
                world[x][y].prev = world[x][y].alive;
            }
        }

        cGeneration++;
    }
};

#endif
<|MERGE_RESOLUTION|>--- conflicted
+++ resolved
@@ -1,324 +1,318 @@
-//+--------------------------------------------------------------------------
-//
-// File:        PatternLife.h
-//
-// NightDriverStrip - (c) 2018 Plummer's Software LLC.  All Rights Reserved.
-//
-// This file is part of the NightDriver software project.
-//
-//    NightDriver is free software: you can redistribute it and/or modify
-//    it under the terms of the GNU General Public License as published by
-//    the Free Software Foundation, either version 3 of the License, or
-//    (at your option) any later version.
-//
-//    NightDriver is distributed in the hope that it will be useful,
-//    but WITHOUT ANY WARRANTY; without even the implied warranty of
-//    MERCHANTABILITY or FITNESS FOR A PARTICULAR PURPOSE.  See the
-//    GNU General Public License for more details.
-//
-//    You should have received a copy of the GNU General Public License
-//    along with Nightdriver.  It is normally found in copying.txt
-//    If not, see <https://www.gnu.org/licenses/>.
-//
-//
-// Description:
-//
-//   Effect code ported from Aurora to Mesmerizer's draw routines
-//   and added the cycle detection CRC stuff
-//
-// History:     Jun-25-2022         Davepl      Based on Aurora
-//              Jul-08-2022         Davepl      Added loop checks
-//
-//---------------------------------------------------------------------------
-
-/*
- * Aurora: https://github.com/pixelmatix/aurora
- * Copyright (c) 2014 Jason Coon
- *
- * Portions of this code are adapted from Andrew: http://pastebin.com/f22bfe94d
- * which, in turn, was "Adapted from the Life example on the Processing.org site"
- *
- * Made much more colorful by J.B. Langston:
- *  https://github.com/jblang/aurora/commit/6db5a884e3df5d686445c4f6b669f1668841929b
- *
- * Permission is hereby granted, free of charge, to any person obtaining a copy of
- * this software and associated documentation files (the "Software"), to deal in
- * the Software without restriction, including without limitation the rights to
- * use, copy, modify, merge, publish, distribute, sublicense, and/or sell copies of
- * the Software, and to permit persons to whom the Software is furnished to do so,
- * subject to the following conditions:
- *
- * The above copyright notice and this permission notice shall be included in all
- * copies or substantial portions of the Software.
- *
- * THE SOFTWARE IS PROVIDED "AS IS", WITHOUT WARRANTY OF ANY KIND, EXPRESS OR
- * IMPLIED, INCLUDING BUT NOT LIMITED TO THE WARRANTIES OF MERCHANTABILITY, FITNESS
- * FOR A PARTICULAR PURPOSE AND NONINFRINGEMENT. IN NO EVENT SHALL THE AUTHORS OR
- * COPYRIGHT HOLDERS BE LIABLE FOR ANY CLAIM, DAMAGES OR OTHER LIABILITY, WHETHER
- * IN AN ACTION OF CONTRACT, TORT OR OTHERWISE, ARISING FROM, OUT OF OR IN
- * CONNECTION WITH THE SOFTWARE OR THE USE OR OTHER DEALINGS IN THE SOFTWARE.
- */
-
-#ifndef PatternLife_H
-#define PatternLife_H
-
-#include <bitset>
-
-extern "C"
-{
-    #include "uzlib/src/uzlib.h"
-}
-
-class Cell
-{
-public:
-  uint8_t alive : 1;
-  uint8_t prev  : 1;
-  uint8_t hue;
-  uint8_t brightness;
-};
-
-#define CRC_LENGTH std::max(MATRIX_HEIGHT, MATRIX_WIDTH)                           // Depth of loop check buffer
-
-class PatternLife : public LEDStripEffect
-{
-private:
-    std::unique_ptr<Cell [][MATRIX_HEIGHT]> world;
-    std::unique_ptr<uint32_t []> checksums;
-    int iChecksum = 0;
-    uint32_t bStuckInLoop = 0;
-    unsigned int density = 50;
-    int cGeneration = 0;
-    unsigned long seed;
-
-
-    virtual bool Init(std::shared_ptr<GFXBase> gfx[NUM_CHANNELS])
-    {
-        LEDStripEffect::Init(gfx);
-
-        // Note: placing the world in PSRAM is possible, but its not made for random
-        // access.  SPI prefers sequential, so just as we don't use it for decompression,
-        // we don't use it to hold the Life world either, as it's very random-access.
-
-        world     = std::make_unique<Cell[][MATRIX_HEIGHT]>(MATRIX_WIDTH);
-        checksums.reset(psram_allocator<uint32_t>().allocate(CRC_LENGTH));
-
-        return true;
-    }
-
-    virtual bool RequiresDoubleBuffering() const
-    {
-        return false;
-    }
-
-    // A table of seed vs generation count (in a comment).  These are seeds that net long
-    // runs of at leat 3000 generations.
-    //
-    // Seed: 92465, Generations: 1626
-
-    static constexpr long bakedInSeeds[] =
-    {
-        130908,         // 3253
-        1576,           // 3125
-        275011,         // 3461
-        291864,         // 4006
-        692598154,      // 3876
-        241590764,      // 4808
-        701054810,      // 3081
-        1824315566,     // 3256
-        342432015,      // 3035
-        1670458840,     // 3108
-        1177135100,     // 3243
-        281769225,      // 4354
-        1918045960,     // 3601
-        1548443429,     // 3305
-        1038898468,     // 3538
-        1791133398,     // 3235
-        1550109533,     // 3823
-        1060251497,     // 4336
-        555109764,      // 4470
-    };
-
-
-    void randomFillWorld()
-    {
-        // Some fraction of the time we pick a pre-baked seed that we know lasts for a lot
-        // of generations.  Otherwise we pick a random seed and run with that.
-
-        srand(millis());
-        if (random(0, 4) == 0)
-        {
-            seed = bakedInSeeds[random(ARRAYSIZE(bakedInSeeds))];
-            debugI("Prebaked Seed: %lu", seed);
-        }
-        else
-        {
-            seed = random();
-            debugI("Randomized Seed: %lu", seed);
-        }
-
-        srand(seed);
-        for (int i = 0; i < MATRIX_WIDTH; i++) {
-            for (int j = 0; j < MATRIX_HEIGHT; j++) {
-                if ((rand() % 100) < density) {
-                    world[i][j].alive = 1;
-                    world[i][j].brightness = 128;
-                }
-                else {
-                    world[i][j].alive = 0;
-                    world[i][j].brightness = 0;
-                }
-                world[i][j].prev = world[i][j].alive;
-                world[i][j].hue = 0;
-            }
-        }
-
-        for (int i = 0; i < CRC_LENGTH; i++)
-            checksums[i] = 0xFFFFFFF;
-    }
-
-    int neighbours(int x, int y) {
-        return (world[(x + 1) % MATRIX_WIDTH][y].prev) +
-            (world[x][(y + 1) % MATRIX_HEIGHT].prev) +
-            (world[(x + MATRIX_WIDTH - 1) % MATRIX_WIDTH][y].prev) +
-            (world[x][(y + MATRIX_HEIGHT - 1) % MATRIX_HEIGHT].prev) +
-            (world[(x + 1) % MATRIX_WIDTH][(y + 1) % MATRIX_HEIGHT].prev) +
-            (world[(x + MATRIX_WIDTH - 1) % MATRIX_WIDTH][(y + 1) % MATRIX_HEIGHT].prev) +
-            (world[(x + MATRIX_WIDTH - 1) % MATRIX_WIDTH][(y + MATRIX_HEIGHT - 1) % MATRIX_HEIGHT].prev) +
-            (world[(x + 1) % MATRIX_WIDTH][(y + MATRIX_HEIGHT - 1) % MATRIX_HEIGHT].prev);
-    }
-
-public:
-
-    PatternLife() : LEDStripEffect(EFFECT_MATRIX_LIFE, "Life")
-    {
-    }
-
-    PatternLife(const JsonObjectConst& jsonObject) : LEDStripEffect(jsonObject)
-    {
-    }
-
-    void Reset()
-    {
-        randomFillWorld();
-        for (int i = 0; i < CRC_LENGTH; i++)
-            checksums[i] = 0xFFFFFFF;
-        cGeneration = 0;
-        bStuckInLoop = 0;
-    }
-
-    virtual void Draw() override
-    {
-<<<<<<< HEAD
-        if (cGeneration == 0) 
-=======
-        auto graphics = (GFXBase *) _GFX[0].get();
-
-        if (cGeneration == 0)
->>>>>>> d0567be8
-            Reset();
-
-        // Display current generation
-
-        EVERY_N_MILLIS(MILLIS_PER_FRAME)
-        {
-            for (int i = 0; i < MATRIX_WIDTH; i++) {
-                for (int j = 0; j < MATRIX_HEIGHT; j++) {
-                    if (world[i][j].brightness > 0)
-                        g()->leds[g()->xy(i, j)] += g()->ColorFromCurrentPalette(world[i][j].hue * 4, world[i][j].brightness);
-                    else
-                        g()->leds[g()->xy(i, j)] = CRGB::Black;
-                }
-            }
-        }
-
-        // We maintain a scrolling window of the last N crcs and if the current crc makes it all
-        // the way down to the bototm half we assume we're stuck in a loop and restart.
-        // We have to first extract the alive bits alone because we don't want the hue and brightness
-        // data to mess with the CRC.
-
-        bool alive[MATRIX_WIDTH][MATRIX_HEIGHT];
-        for (int i = 0; i < MATRIX_WIDTH; i++)
-            for (int j = 0; j < MATRIX_HEIGHT; j++)
-                alive[i][j] = world[i][j].alive;
-
-        auto crc = uzlib_crc32(alive, sizeof(alive), 0xffffffff);
-        for (int i = 0; i < CRC_LENGTH - 1; i++)
-            checksums[i] = checksums[i+1];
-        checksums[CRC_LENGTH - 1] = crc;
-
-
-        // Look for any occurance of the current CRC in the first half of the window, which would mean
-        // a loop has occured.  If
-
-        if (bStuckInLoop)
-        {
-            const int flashTime = 250;
-            const int resetTime = 1500;
-
-            auto elapsed = millis() - bStuckInLoop;
-            if (elapsed < flashTime)
-            {
-                auto whiteColor = CRGB(0x60, 0x00, 0x00);
-                g()->fillRectangle(0, 0, MATRIX_WIDTH, MATRIX_HEIGHT, whiteColor);
-            }
-            g()->DimAll(255 - 255*elapsed/resetTime);
-
-            for (int x = 0; x < MATRIX_WIDTH; x++)
-                for (int y = 0; y < MATRIX_HEIGHT; y++)
-                        world[x][y].brightness *= 0.9;
-            if (elapsed > resetTime)
-                Reset();
-        }
-        else
-        {
-            for (int i = CRC_LENGTH - 2; i >= 0; i--)
-            {
-                if (checksums[i] == crc)
-                {
-                    bStuckInLoop = millis();
-                    debugW("Seed: %10lu, Generations: %5d, %s", seed, cGeneration, cGeneration > 3000 ? "Y" : "N");
-                }
-                if (checksums[i] == 0xFFFFFFF)
-                    break;
-            }
-        }
-
-        // Birth and death cycle
-        for (int x = 0; x < MATRIX_WIDTH; x++) {
-            for (int y = 0; y < MATRIX_HEIGHT; y++) {
-                // Default is for cell to stay the same
-                if (world[x][y].brightness > 0 && world[x][y].prev == 0)
-                  world[x][y].brightness *= 0.75;
-
-                int count = neighbours(x, y);
-                if (count == 3 && world[x][y].prev == 0) {
-                    // A new cell is born
-                    world[x][y].alive = 1;
-                    world[x][y].hue += 1;
-                    world[x][y].brightness = 255;
-                } else if ((count < 2 || count > 3) && world[x][y].prev == 1) {
-                    // Cell dies
-                    world[x][y].alive = 0;
-                    world[x][y].brightness = 0;
-                }
-            }
-        }
-
-        // Copy next generation into place
-
-        int cCount = 0;
-
-        for (int x = 0; x < MATRIX_WIDTH; x++) {
-            for (int y = 0; y < MATRIX_HEIGHT; y++) {
-                if (world[x][y].prev != world[x][y].alive)
-                    cCount++;
-                world[x][y].prev = world[x][y].alive;
-            }
-        }
-
-        cGeneration++;
-    }
-};
-
-#endif
+//+--------------------------------------------------------------------------
+//
+// File:        PatternLife.h
+//
+// NightDriverStrip - (c) 2018 Plummer's Software LLC.  All Rights Reserved.
+//
+// This file is part of the NightDriver software project.
+//
+//    NightDriver is free software: you can redistribute it and/or modify
+//    it under the terms of the GNU General Public License as published by
+//    the Free Software Foundation, either version 3 of the License, or
+//    (at your option) any later version.
+//
+//    NightDriver is distributed in the hope that it will be useful,
+//    but WITHOUT ANY WARRANTY; without even the implied warranty of
+//    MERCHANTABILITY or FITNESS FOR A PARTICULAR PURPOSE.  See the
+//    GNU General Public License for more details.
+//
+//    You should have received a copy of the GNU General Public License
+//    along with Nightdriver.  It is normally found in copying.txt
+//    If not, see <https://www.gnu.org/licenses/>.
+//
+//
+// Description:
+//
+//   Effect code ported from Aurora to Mesmerizer's draw routines
+//   and added the cycle detection CRC stuff
+//
+// History:     Jun-25-2022         Davepl      Based on Aurora
+//              Jul-08-2022         Davepl      Added loop checks
+//
+//---------------------------------------------------------------------------
+
+/*
+ * Aurora: https://github.com/pixelmatix/aurora
+ * Copyright (c) 2014 Jason Coon
+ *
+ * Portions of this code are adapted from Andrew: http://pastebin.com/f22bfe94d
+ * which, in turn, was "Adapted from the Life example on the Processing.org site"
+ *
+ * Made much more colorful by J.B. Langston:
+ *  https://github.com/jblang/aurora/commit/6db5a884e3df5d686445c4f6b669f1668841929b
+ *
+ * Permission is hereby granted, free of charge, to any person obtaining a copy of
+ * this software and associated documentation files (the "Software"), to deal in
+ * the Software without restriction, including without limitation the rights to
+ * use, copy, modify, merge, publish, distribute, sublicense, and/or sell copies of
+ * the Software, and to permit persons to whom the Software is furnished to do so,
+ * subject to the following conditions:
+ *
+ * The above copyright notice and this permission notice shall be included in all
+ * copies or substantial portions of the Software.
+ *
+ * THE SOFTWARE IS PROVIDED "AS IS", WITHOUT WARRANTY OF ANY KIND, EXPRESS OR
+ * IMPLIED, INCLUDING BUT NOT LIMITED TO THE WARRANTIES OF MERCHANTABILITY, FITNESS
+ * FOR A PARTICULAR PURPOSE AND NONINFRINGEMENT. IN NO EVENT SHALL THE AUTHORS OR
+ * COPYRIGHT HOLDERS BE LIABLE FOR ANY CLAIM, DAMAGES OR OTHER LIABILITY, WHETHER
+ * IN AN ACTION OF CONTRACT, TORT OR OTHERWISE, ARISING FROM, OUT OF OR IN
+ * CONNECTION WITH THE SOFTWARE OR THE USE OR OTHER DEALINGS IN THE SOFTWARE.
+ */
+
+#ifndef PatternLife_H
+#define PatternLife_H
+
+#include <bitset>
+
+extern "C"
+{
+    #include "uzlib/src/uzlib.h"
+}
+
+class Cell
+{
+public:
+  uint8_t alive : 1;
+  uint8_t prev  : 1;
+  uint8_t hue;
+  uint8_t brightness;
+};
+
+#define CRC_LENGTH std::max(MATRIX_HEIGHT, MATRIX_WIDTH)                           // Depth of loop check buffer
+
+class PatternLife : public LEDStripEffect
+{
+private:
+    std::unique_ptr<Cell [][MATRIX_HEIGHT]> world;
+    std::unique_ptr<uint32_t []> checksums;
+    int iChecksum = 0;
+    uint32_t bStuckInLoop = 0;
+    unsigned int density = 50;
+    int cGeneration = 0;
+    unsigned long seed;
+
+
+    virtual bool Init(std::shared_ptr<GFXBase> gfx[NUM_CHANNELS])
+    {
+        LEDStripEffect::Init(gfx);
+
+        // Note: placing the world in PSRAM is possible, but its not made for random
+        // access.  SPI prefers sequential, so just as we don't use it for decompression,
+        // we don't use it to hold the Life world either, as it's very random-access.
+
+        world     = std::make_unique<Cell[][MATRIX_HEIGHT]>(MATRIX_WIDTH);
+        checksums.reset(psram_allocator<uint32_t>().allocate(CRC_LENGTH));
+
+        return true;
+    }
+
+    virtual bool RequiresDoubleBuffering() const
+    {
+        return false;
+    }
+
+    // A table of seed vs generation count (in a comment).  These are seeds that net long
+    // runs of at leat 3000 generations.
+    //
+    // Seed: 92465, Generations: 1626
+
+    static constexpr long bakedInSeeds[] =
+    {
+        130908,         // 3253
+        1576,           // 3125
+        275011,         // 3461
+        291864,         // 4006
+        692598154,      // 3876
+        241590764,      // 4808
+        701054810,      // 3081
+        1824315566,     // 3256
+        342432015,      // 3035
+        1670458840,     // 3108
+        1177135100,     // 3243
+        281769225,      // 4354
+        1918045960,     // 3601
+        1548443429,     // 3305
+        1038898468,     // 3538
+        1791133398,     // 3235
+        1550109533,     // 3823
+        1060251497,     // 4336
+        555109764,      // 4470
+    };
+
+
+    void randomFillWorld()
+    {
+        // Some fraction of the time we pick a pre-baked seed that we know lasts for a lot
+        // of generations.  Otherwise we pick a random seed and run with that.
+
+        srand(millis());
+        if (random(0, 4) == 0)
+        {
+            seed = bakedInSeeds[random(ARRAYSIZE(bakedInSeeds))];
+            debugI("Prebaked Seed: %lu", seed);
+        }
+        else
+        {
+            seed = random();
+            debugI("Randomized Seed: %lu", seed);
+        }
+
+        srand(seed);
+        for (int i = 0; i < MATRIX_WIDTH; i++) {
+            for (int j = 0; j < MATRIX_HEIGHT; j++) {
+                if ((rand() % 100) < density) {
+                    world[i][j].alive = 1;
+                    world[i][j].brightness = 128;
+                }
+                else {
+                    world[i][j].alive = 0;
+                    world[i][j].brightness = 0;
+                }
+                world[i][j].prev = world[i][j].alive;
+                world[i][j].hue = 0;
+            }
+        }
+
+        for (int i = 0; i < CRC_LENGTH; i++)
+            checksums[i] = 0xFFFFFFF;
+    }
+
+    int neighbours(int x, int y) {
+        return (world[(x + 1) % MATRIX_WIDTH][y].prev) +
+            (world[x][(y + 1) % MATRIX_HEIGHT].prev) +
+            (world[(x + MATRIX_WIDTH - 1) % MATRIX_WIDTH][y].prev) +
+            (world[x][(y + MATRIX_HEIGHT - 1) % MATRIX_HEIGHT].prev) +
+            (world[(x + 1) % MATRIX_WIDTH][(y + 1) % MATRIX_HEIGHT].prev) +
+            (world[(x + MATRIX_WIDTH - 1) % MATRIX_WIDTH][(y + 1) % MATRIX_HEIGHT].prev) +
+            (world[(x + MATRIX_WIDTH - 1) % MATRIX_WIDTH][(y + MATRIX_HEIGHT - 1) % MATRIX_HEIGHT].prev) +
+            (world[(x + 1) % MATRIX_WIDTH][(y + MATRIX_HEIGHT - 1) % MATRIX_HEIGHT].prev);
+    }
+
+public:
+
+    PatternLife() : LEDStripEffect(EFFECT_MATRIX_LIFE, "Life")
+    {
+    }
+
+    PatternLife(const JsonObjectConst& jsonObject) : LEDStripEffect(jsonObject)
+    {
+    }
+
+    void Reset()
+    {
+        randomFillWorld();
+        for (int i = 0; i < CRC_LENGTH; i++)
+            checksums[i] = 0xFFFFFFF;
+        cGeneration = 0;
+        bStuckInLoop = 0;
+    }
+
+    virtual void Draw() override
+    {
+        if (cGeneration == 0)
+            Reset();
+
+        // Display current generation
+
+        EVERY_N_MILLIS(MILLIS_PER_FRAME)
+        {
+            for (int i = 0; i < MATRIX_WIDTH; i++) {
+                for (int j = 0; j < MATRIX_HEIGHT; j++) {
+                    if (world[i][j].brightness > 0)
+                        g()->leds[g()->xy(i, j)] += g()->ColorFromCurrentPalette(world[i][j].hue * 4, world[i][j].brightness);
+                    else
+                        g()->leds[g()->xy(i, j)] = CRGB::Black;
+                }
+            }
+        }
+
+        // We maintain a scrolling window of the last N crcs and if the current crc makes it all
+        // the way down to the bototm half we assume we're stuck in a loop and restart.
+        // We have to first extract the alive bits alone because we don't want the hue and brightness
+        // data to mess with the CRC.
+
+        bool alive[MATRIX_WIDTH][MATRIX_HEIGHT];
+        for (int i = 0; i < MATRIX_WIDTH; i++)
+            for (int j = 0; j < MATRIX_HEIGHT; j++)
+                alive[i][j] = world[i][j].alive;
+
+        auto crc = uzlib_crc32(alive, sizeof(alive), 0xffffffff);
+        for (int i = 0; i < CRC_LENGTH - 1; i++)
+            checksums[i] = checksums[i+1];
+        checksums[CRC_LENGTH - 1] = crc;
+
+
+        // Look for any occurance of the current CRC in the first half of the window, which would mean
+        // a loop has occured.  If
+
+        if (bStuckInLoop)
+        {
+            const int flashTime = 250;
+            const int resetTime = 1500;
+
+            auto elapsed = millis() - bStuckInLoop;
+            if (elapsed < flashTime)
+            {
+                auto whiteColor = CRGB(0x60, 0x00, 0x00);
+                g()->fillRectangle(0, 0, MATRIX_WIDTH, MATRIX_HEIGHT, whiteColor);
+            }
+            g()->DimAll(255 - 255*elapsed/resetTime);
+
+            for (int x = 0; x < MATRIX_WIDTH; x++)
+                for (int y = 0; y < MATRIX_HEIGHT; y++)
+                        world[x][y].brightness *= 0.9;
+            if (elapsed > resetTime)
+                Reset();
+        }
+        else
+        {
+            for (int i = CRC_LENGTH - 2; i >= 0; i--)
+            {
+                if (checksums[i] == crc)
+                {
+                    bStuckInLoop = millis();
+                    debugW("Seed: %10lu, Generations: %5d, %s", seed, cGeneration, cGeneration > 3000 ? "Y" : "N");
+                }
+                if (checksums[i] == 0xFFFFFFF)
+                    break;
+            }
+        }
+
+        // Birth and death cycle
+        for (int x = 0; x < MATRIX_WIDTH; x++) {
+            for (int y = 0; y < MATRIX_HEIGHT; y++) {
+                // Default is for cell to stay the same
+                if (world[x][y].brightness > 0 && world[x][y].prev == 0)
+                  world[x][y].brightness *= 0.75;
+
+                int count = neighbours(x, y);
+                if (count == 3 && world[x][y].prev == 0) {
+                    // A new cell is born
+                    world[x][y].alive = 1;
+                    world[x][y].hue += 1;
+                    world[x][y].brightness = 255;
+                } else if ((count < 2 || count > 3) && world[x][y].prev == 1) {
+                    // Cell dies
+                    world[x][y].alive = 0;
+                    world[x][y].brightness = 0;
+                }
+            }
+        }
+
+        // Copy next generation into place
+
+        int cCount = 0;
+
+        for (int x = 0; x < MATRIX_WIDTH; x++) {
+            for (int y = 0; y < MATRIX_HEIGHT; y++) {
+                if (world[x][y].prev != world[x][y].alive)
+                    cCount++;
+                world[x][y].prev = world[x][y].alive;
+            }
+        }
+
+        cGeneration++;
+    }
+};
+
+#endif