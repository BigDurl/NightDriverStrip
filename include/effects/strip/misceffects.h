--- conflicted
+++ resolved
@@ -1,478 +1,466 @@
-//+--------------------------------------------------------------------------
-//
-// File:        misceffects.h
-//
-// NightDriverStrip - (c) 2018 Plummer's Software LLC.  All Rights Reserved.
-//
-// This file is part of the NightDriver software project.
-//
-//    NightDriver is free software: you can redistribute it and/or modify
-//    it under the terms of the GNU General Public License as published by
-//    the Free Software Foundation, either version 3 of the License, or
-//    (at your option) any later version.
-//
-//    NightDriver is distributed in the hope that it will be useful,
-//    but WITHOUT ANY WARRANTY; without even the implied warranty of
-//    MERCHANTABILITY or FITNESS FOR A PARTICULAR PURPOSE.  See the
-//    GNU General Public License for more details.
-//
-//    You should have received a copy of the GNU General Public License
-//    along with Nightdriver.  It is normally found in copying.txt
-//    If not, see <https://www.gnu.org/licenses/>.
-//
-//
-// Description:
-//
-//    Draws bouncing balls using a kinematics formula
-//
-// History:     Apr-17-2019         Davepl      Adapted from NightDriver
-//
-//---------------------------------------------------------------------------
-
-#pragma once
-
-#include "effects.h"
-
-// SimpleRainbowTestEffect
-//
-// Fills the spokes with a rainbow palette, skipping dots as specified
-
-class SimpleRainbowTestEffect : public LEDStripEffect
-{
-  private:
-    uint8_t     _EveryNth;
-    uint8_t     _SpeedDivisor;
-
-  public:
-
-    SimpleRainbowTestEffect(uint8_t speedDivisor = 8, uint8_t everyNthPixel = 12)
-      : LEDStripEffect(EFFECT_STRIP_SIMPLE_RAINBOW_TEST, "Simple Rainbow"),
-          _EveryNth(everyNthPixel),
-          _SpeedDivisor(speedDivisor)
-    {
-        debugV("SimpleRainbowTestEffect constructor");
-    }
-
-    SimpleRainbowTestEffect(const JsonObjectConst& jsonObject)
-      : LEDStripEffect(jsonObject),
-          _EveryNth(jsonObject[PTY_EVERYNTH]),
-          _SpeedDivisor(jsonObject[PTY_SPEEDDIVISOR])
-    {
-        debugV("SimpleRainbowTestEffect JSON constructor");
-    }
-
-    virtual bool SerializeToJSON(JsonObject& jsonObject)
-    {
-        StaticJsonDocument<128> jsonDoc;
-
-        JsonObject root = jsonDoc.to<JsonObject>();
-        LEDStripEffect::SerializeToJSON(root);
-
-        jsonDoc[PTY_EVERYNTH] = _EveryNth;
-        jsonDoc[PTY_SPEEDDIVISOR] = _SpeedDivisor;
-
-        return jsonObject.set(jsonDoc.as<JsonObjectConst>());
-    }
-
-<<<<<<< HEAD
-    virtual void Draw() override 
-=======
-    virtual void Draw()
->>>>>>> d0567be8
-    {
-        fillRainbowAllChannels(0, _cLEDs, beatsin16(4, 0, 256), 8, _EveryNth);
-        delay(10);
-    }
-};
-
-// SimpleRainbowTestEffect
-//
-// Fills the spokes with a rainbow palette, skipping dots as specified
-
-class RainbowTwinkleEffect : public LEDStripEffect
-{
-  private:
-    float _speedDivisor;
-    int   _deltaHue;
-
-  public:
-
-    RainbowTwinkleEffect(float speedDivisor = 12.0f, int deltaHue = 14)
-      : LEDStripEffect(EFFECT_STRIP_RAINBOW_TWINKLE, "Rainbow Twinkle"),
-        _speedDivisor(speedDivisor),
-        _deltaHue(deltaHue)
-    {
-        debugV("RainbowFill constructor");
-    }
-
-    RainbowTwinkleEffect(const JsonObjectConst& jsonObject)
-      : LEDStripEffect(jsonObject),
-        _speedDivisor(jsonObject[PTY_SPEEDDIVISOR]),
-        _deltaHue(jsonObject[PTY_DELTAHUE])
-    {
-        debugV("RainbowFill JSON constructor");
-    }
-
-    virtual bool SerializeToJSON(JsonObject& jsonObject)
-    {
-        StaticJsonDocument<128> jsonDoc;
-
-        JsonObject root = jsonDoc.to<JsonObject>();
-        LEDStripEffect::SerializeToJSON(root);
-
-        jsonDoc[PTY_SPEEDDIVISOR] = _speedDivisor;
-        jsonDoc[PTY_DELTAHUE] = _deltaHue;
-
-        return jsonObject.set(jsonDoc.as<JsonObjectConst>());
-    }
-
-    virtual void Draw() override
-    {
-        static float hue = 0.0f;
-        static unsigned long lastms = millis();
-
-        unsigned long msElapsed = millis() - lastms;
-        lastms = millis();
-
-        hue += (float) msElapsed / _speedDivisor;
-        hue = fmod(hue, 256.0);
-        fillRainbowAllChannels(0, _cLEDs, hue, _deltaHue);
-
-        if (random(0, 1) == 0)
-            setPixelOnAllChannels(random(0, _cLEDs), CRGB::White);
-        delay(10);
-    }
-};
-
-// RainbowFillEffect
-//
-// Fills the spokes with a rainbow palette
-
-
-class RainbowFillEffect : public LEDStripEffect
-{
-  private:
-
-protected:
-
-    float _speedDivisor;
-    int   _deltaHue;
-
-  public:
-
-    RainbowFillEffect(float speedDivisor = 12.0f, int deltaHue = 14)
-      : LEDStripEffect(EFFECT_STRIP_RAINBOW_FILL, "RainobwFill Rainbow"),
-        _speedDivisor(speedDivisor),
-        _deltaHue(deltaHue)
-    {
-        debugV("RainbowFill constructor");
-    }
-
-    RainbowFillEffect(const JsonObjectConst& jsonObject)
-      : LEDStripEffect(jsonObject),
-        _speedDivisor(jsonObject[PTY_SPEEDDIVISOR]),
-        _deltaHue(jsonObject[PTY_DELTAHUE])
-    {
-        debugV("RainbowFill JSON constructor");
-    }
-
-    virtual bool SerializeToJSON(JsonObject& jsonObject)
-    {
-        StaticJsonDocument<128> jsonDoc;
-
-        JsonObject root = jsonDoc.to<JsonObject>();
-        LEDStripEffect::SerializeToJSON(root);
-
-        jsonDoc[PTY_SPEEDDIVISOR] = _speedDivisor;
-        jsonDoc[PTY_DELTAHUE] = _deltaHue;
-
-        return jsonObject.set(jsonDoc.as<JsonObjectConst>());
-    }
-
-    virtual void Draw() override
-    {
-        static float hue = 0.0f;
-        static unsigned long lastms = millis();
-
-        unsigned long msElapsed = millis() - lastms;
-        lastms = millis();
-
-        hue += (float) msElapsed / _speedDivisor;
-        hue = fmod(hue, 256.0);
-        fillRainbowAllChannels(0, _cLEDs, hue, _deltaHue);
-        delay(10);
-    }
-};
-
-// RainbowFillEffect
-//
-// Fills the spokes with a rainbow palette
-
-
-class ColorFillEffect : public LEDStripEffect
-{
-  private:
-
-protected:
-
-    int _everyNth;
-    CRGB _color;
-
-  public:
-
-    ColorFillEffect(CRGB color = CRGB(246,200,160), int everyNth = 10)
-      : LEDStripEffect(EFFECT_STRIP_COLOR_FILL, "Color Fill"),
-        _everyNth(everyNth),
-        _color(color)
-    {
-        debugV("Color Fill constructor");
-    }
-
-    ColorFillEffect(const JsonObjectConst& jsonObject)
-      : LEDStripEffect(jsonObject),
-        _everyNth(jsonObject[PTY_EVERYNTH]),
-        _color(jsonObject[PTY_COLOR].as<CRGB>())
-    {
-        debugV("Color Fill JSON constructor");
-    }
-
-<<<<<<< HEAD
-    virtual bool SerializeToJSON(JsonObject& jsonObject) override
-=======
-    virtual bool SerializeToJSON(JsonObject& jsonObject)
->>>>>>> d0567be8
-    {
-        StaticJsonDocument<128> jsonDoc;
-
-        JsonObject root = jsonDoc.to<JsonObject>();
-        LEDStripEffect::SerializeToJSON(root);
-
-        jsonDoc[PTY_EVERYNTH] = _everyNth;
-        jsonDoc[PTY_COLOR] = _color;
-
-        return jsonObject.set(jsonDoc.as<JsonObjectConst>());
-    }
-
-    virtual void Draw() override
-    {
-        if (_everyNth != 1)
-          fillSolidOnAllChannels(CRGB::Black);
-        fillSolidOnAllChannels(_color);
-    }
-};
-
-// SplashLogoEffect
-//
-// Displays the NightDriver logo on the screen
-
-static const char * pszLogoFile = "/bmp/LowResLogo.jpg";
-
-class SplashLogoEffect : public LEDStripEffect
-{
-  public:
-
-    SplashLogoEffect()
-      : LEDStripEffect(EFFECT_STRIP_SPLASH_LOGO, "NightDriver")
-    {
-        debugV("Splash logo constructor");
-    }
-
-    SplashLogoEffect(const JsonObjectConst& jsonObject)
-      : LEDStripEffect(jsonObject)
-    {
-        debugV("Splash logo JSON constructor");
-    }
-
-    virtual size_t MaximumEffectTime() const override
-    {
-        return 10.0 * MILLIS_PER_SECOND;
-    }
-
-    virtual bool CanDisplayVUMeter() const override
-    {
-        return false;
-    }
-
-    virtual void Draw() override
-    {
-        fillSolidOnAllChannels(CRGB::Black);
-        if (JDR_OK != TJpgDec.drawFsJpg(0, 0, pszLogoFile))        // Draw the image
-            debugW("Could not display logoo %s", pszLogoFile);
-    }
-}
-;
-class StatusEffect : public LEDStripEffect
-{
-  protected:
-
-    int  _everyNth;
-    CRGB _color;
-
-  public:
-
-    StatusEffect(CRGB color = CRGB(255,255,255), int everyNth = 10)     // Warmer: CRGB(246,200,160)
-      : LEDStripEffect(EFFECT_STRIP_STATUS, "Status Fill"),
-        _everyNth(everyNth),
-        _color(color)
-    {
-        debugV("Status Fill constructor");
-    }
-
-    StatusEffect(const JsonObjectConst& jsonObject)     // Warmer: CRGB(246,200,160)
-      : LEDStripEffect(jsonObject),
-        _everyNth(jsonObject[PTY_EVERYNTH]),
-        _color(jsonObject[PTY_COLOR].as<CRGB>())
-    {
-        debugV("Status Fill JSON constructor");
-    }
-
-<<<<<<< HEAD
-    virtual bool SerializeToJSON(JsonObject& jsonObject) override
-=======
-    virtual bool SerializeToJSON(JsonObject& jsonObject)
->>>>>>> d0567be8
-    {
-        StaticJsonDocument<128> jsonDoc;
-
-        JsonObject root = jsonDoc.to<JsonObject>();
-        LEDStripEffect::SerializeToJSON(root);
-
-        jsonDoc[PTY_EVERYNTH] = _everyNth;
-        jsonDoc[PTY_COLOR] = _color;
-
-        return jsonObject.set(jsonDoc.as<JsonObjectConst>());
-    }
-
-    virtual void Draw() override
-    {
-        CRGB color = _color;
-
-        if (g_bUpdateStarted)
-          color = CRGB::Purple;
-        else if (!WiFi.isConnected())
-          color = CRGB::Red;
-        else if (!NTPTimeClient::HasClockBeenSet())
-          color = CRGB::Green;
-
-        if (_everyNth != 1)
-          fillSolidOnAllChannels(CRGB::Black);
-        fillSolidOnAllChannels(color, 0, 0, _everyNth);
-    }
-};
-
-#if CLASSIC_GE_C9
-static const CRGB TwinkleColors[] =
-{
-    CRGB(238, 51, 39),      // Red
-    CRGB(0, 172, 87),       // Green
-    CRGB(250, 164, 25),     // Yellow
-    CRGB(0, 131, 203)       // Blue
-};
-#else
-static const CRGB TwinkleColors[] =
-{
-    CRGB::Red,
-    CRGB::Green,
-    CRGB::Blue,
-    CRGB::White
-};
-#endif
-
-class TwinkleEffect : public LEDStripEffect
-{
-  protected:
-
-    int  _countToDraw;
-    int  _fadeFactor;
-    int  _updateSpeed;
-
-  public:
-
-    TwinkleEffect(int countToDraw = NUM_LEDS / 2, uint8_t fadeFactor = 10, int updateSpeed = 10)
-      : LEDStripEffect(EFFECT_STRIP_TWINKLE, "Twinkle"),
-        _countToDraw(countToDraw),
-        _fadeFactor(fadeFactor),
-        _updateSpeed(updateSpeed)
-    {
-    }
-
-    TwinkleEffect(const JsonObjectConst& jsonObject)
-      : LEDStripEffect(jsonObject),
-        _countToDraw(jsonObject["ctd"]),
-        _fadeFactor(jsonObject[PTY_FADE]),
-        _updateSpeed(jsonObject[PTY_SPEED])
-    {
-    }
-
-    virtual bool SerializeToJSON(JsonObject& jsonObject)
-    {
-        StaticJsonDocument<128> jsonDoc;
-
-        JsonObject root = jsonDoc.to<JsonObject>();
-        LEDStripEffect::SerializeToJSON(root);
-
-        jsonDoc["ctd"] = _countToDraw;
-        jsonDoc[PTY_FADE] = _fadeFactor;
-        jsonDoc[PTY_SPEED] = _updateSpeed;
-
-        return jsonObject.set(jsonDoc.as<JsonObjectConst>());
-    }
-
-    const int Count = 99;
-    int buffer[99] = { 0 };
-
-    std::deque<size_t> litPixels;
-
-    virtual void Draw() override
-    {
-        EVERY_N_MILLISECONDS(_updateSpeed)
-        {
-            if (litPixels.size() > _countToDraw)
-            {
-                size_t i = litPixels.back();
-                litPixels.pop_back();
-                _GFX[0]->setPixel(i, CRGB::Black);
-            }
-
-            // Pick a random pixel and put it in the TOP slot
-            int iNew = -1;
-            for (int iPass = 0; iPass < NUM_LEDS * 10; iPass++)
-            {
-                size_t i = random(0, NUM_LEDS);
-                if (_GFX[0]->getPixel(i) != CRGB(0,0,0))
-                    continue;
-                if (litPixels.end() != find(litPixels.begin(), litPixels.end(), i))
-                    continue;
-                iNew = i;
-                break;
-            }
-            if (iNew == -1)             // No empty slot could be found!
-            {
-                litPixels.clear();
-                setAllOnAllChannels(0,0,0);
-                return;
-            }
-
-            assert(litPixels.end() == find(litPixels.begin(), litPixels.end(), iNew));
-            setPixelOnAllChannels(iNew, TwinkleColors[random(0, ARRAYSIZE(TwinkleColors))]);
-            litPixels.push_front(iNew);
-        }
-
-        EVERY_N_MILLISECONDS(20)
-        {
-            fadeToBlackBy(FastLED.leds(), NUM_LEDS, _fadeFactor);
-        }
-    }
-};
-
-class PoliceEffect : public LEDStripEffect
-{
-    typedef enum { INNERRED, OUTERRED, INNERBLUE, OUTERBLUE, MIXED, STROBE } lampStates;
-    const lampStates highestState = STROBE;
-
-    virtual void Draw() override
-    {
-
-
-    }
-};
+//+--------------------------------------------------------------------------
+//
+// File:        misceffects.h
+//
+// NightDriverStrip - (c) 2018 Plummer's Software LLC.  All Rights Reserved.
+//
+// This file is part of the NightDriver software project.
+//
+//    NightDriver is free software: you can redistribute it and/or modify
+//    it under the terms of the GNU General Public License as published by
+//    the Free Software Foundation, either version 3 of the License, or
+//    (at your option) any later version.
+//
+//    NightDriver is distributed in the hope that it will be useful,
+//    but WITHOUT ANY WARRANTY; without even the implied warranty of
+//    MERCHANTABILITY or FITNESS FOR A PARTICULAR PURPOSE.  See the
+//    GNU General Public License for more details.
+//
+//    You should have received a copy of the GNU General Public License
+//    along with Nightdriver.  It is normally found in copying.txt
+//    If not, see <https://www.gnu.org/licenses/>.
+//
+//
+// Description:
+//
+//    Draws bouncing balls using a kinematics formula
+//
+// History:     Apr-17-2019         Davepl      Adapted from NightDriver
+//
+//---------------------------------------------------------------------------
+
+#pragma once
+
+#include "effects.h"
+
+// SimpleRainbowTestEffect
+//
+// Fills the spokes with a rainbow palette, skipping dots as specified
+
+class SimpleRainbowTestEffect : public LEDStripEffect
+{
+  private:
+    uint8_t     _EveryNth;
+    uint8_t     _SpeedDivisor;
+
+  public:
+
+    SimpleRainbowTestEffect(uint8_t speedDivisor = 8, uint8_t everyNthPixel = 12)
+      : LEDStripEffect(EFFECT_STRIP_SIMPLE_RAINBOW_TEST, "Simple Rainbow"),
+          _EveryNth(everyNthPixel),
+          _SpeedDivisor(speedDivisor)
+    {
+        debugV("SimpleRainbowTestEffect constructor");
+    }
+
+    SimpleRainbowTestEffect(const JsonObjectConst& jsonObject)
+      : LEDStripEffect(jsonObject),
+          _EveryNth(jsonObject[PTY_EVERYNTH]),
+          _SpeedDivisor(jsonObject[PTY_SPEEDDIVISOR])
+    {
+        debugV("SimpleRainbowTestEffect JSON constructor");
+    }
+
+    virtual bool SerializeToJSON(JsonObject& jsonObject)
+    {
+        StaticJsonDocument<128> jsonDoc;
+
+        JsonObject root = jsonDoc.to<JsonObject>();
+        LEDStripEffect::SerializeToJSON(root);
+
+        jsonDoc[PTY_EVERYNTH] = _EveryNth;
+        jsonDoc[PTY_SPEEDDIVISOR] = _SpeedDivisor;
+
+        return jsonObject.set(jsonDoc.as<JsonObjectConst>());
+    }
+
+    virtual void Draw() override
+    {
+        fillRainbowAllChannels(0, _cLEDs, beatsin16(4, 0, 256), 8, _EveryNth);
+        delay(10);
+    }
+};
+
+// SimpleRainbowTestEffect
+//
+// Fills the spokes with a rainbow palette, skipping dots as specified
+
+class RainbowTwinkleEffect : public LEDStripEffect
+{
+  private:
+    float _speedDivisor;
+    int   _deltaHue;
+
+  public:
+
+    RainbowTwinkleEffect(float speedDivisor = 12.0f, int deltaHue = 14)
+      : LEDStripEffect(EFFECT_STRIP_RAINBOW_TWINKLE, "Rainbow Twinkle"),
+        _speedDivisor(speedDivisor),
+        _deltaHue(deltaHue)
+    {
+        debugV("RainbowFill constructor");
+    }
+
+    RainbowTwinkleEffect(const JsonObjectConst& jsonObject)
+      : LEDStripEffect(jsonObject),
+        _speedDivisor(jsonObject[PTY_SPEEDDIVISOR]),
+        _deltaHue(jsonObject[PTY_DELTAHUE])
+    {
+        debugV("RainbowFill JSON constructor");
+    }
+
+    virtual bool SerializeToJSON(JsonObject& jsonObject)
+    {
+        StaticJsonDocument<128> jsonDoc;
+
+        JsonObject root = jsonDoc.to<JsonObject>();
+        LEDStripEffect::SerializeToJSON(root);
+
+        jsonDoc[PTY_SPEEDDIVISOR] = _speedDivisor;
+        jsonDoc[PTY_DELTAHUE] = _deltaHue;
+
+        return jsonObject.set(jsonDoc.as<JsonObjectConst>());
+    }
+
+    virtual void Draw() override
+    {
+        static float hue = 0.0f;
+        static unsigned long lastms = millis();
+
+        unsigned long msElapsed = millis() - lastms;
+        lastms = millis();
+
+        hue += (float) msElapsed / _speedDivisor;
+        hue = fmod(hue, 256.0);
+        fillRainbowAllChannels(0, _cLEDs, hue, _deltaHue);
+
+        if (random(0, 1) == 0)
+            setPixelOnAllChannels(random(0, _cLEDs), CRGB::White);
+        delay(10);
+    }
+};
+
+// RainbowFillEffect
+//
+// Fills the spokes with a rainbow palette
+
+
+class RainbowFillEffect : public LEDStripEffect
+{
+  private:
+
+protected:
+
+    float _speedDivisor;
+    int   _deltaHue;
+
+  public:
+
+    RainbowFillEffect(float speedDivisor = 12.0f, int deltaHue = 14)
+      : LEDStripEffect(EFFECT_STRIP_RAINBOW_FILL, "RainobwFill Rainbow"),
+        _speedDivisor(speedDivisor),
+        _deltaHue(deltaHue)
+    {
+        debugV("RainbowFill constructor");
+    }
+
+    RainbowFillEffect(const JsonObjectConst& jsonObject)
+      : LEDStripEffect(jsonObject),
+        _speedDivisor(jsonObject[PTY_SPEEDDIVISOR]),
+        _deltaHue(jsonObject[PTY_DELTAHUE])
+    {
+        debugV("RainbowFill JSON constructor");
+    }
+
+    virtual bool SerializeToJSON(JsonObject& jsonObject)
+    {
+        StaticJsonDocument<128> jsonDoc;
+
+        JsonObject root = jsonDoc.to<JsonObject>();
+        LEDStripEffect::SerializeToJSON(root);
+
+        jsonDoc[PTY_SPEEDDIVISOR] = _speedDivisor;
+        jsonDoc[PTY_DELTAHUE] = _deltaHue;
+
+        return jsonObject.set(jsonDoc.as<JsonObjectConst>());
+    }
+
+    virtual void Draw() override
+    {
+        static float hue = 0.0f;
+        static unsigned long lastms = millis();
+
+        unsigned long msElapsed = millis() - lastms;
+        lastms = millis();
+
+        hue += (float) msElapsed / _speedDivisor;
+        hue = fmod(hue, 256.0);
+        fillRainbowAllChannels(0, _cLEDs, hue, _deltaHue);
+        delay(10);
+    }
+};
+
+// RainbowFillEffect
+//
+// Fills the spokes with a rainbow palette
+
+
+class ColorFillEffect : public LEDStripEffect
+{
+  private:
+
+protected:
+
+    int _everyNth;
+    CRGB _color;
+
+  public:
+
+    ColorFillEffect(CRGB color = CRGB(246,200,160), int everyNth = 10)
+      : LEDStripEffect(EFFECT_STRIP_COLOR_FILL, "Color Fill"),
+        _everyNth(everyNth),
+        _color(color)
+    {
+        debugV("Color Fill constructor");
+    }
+
+    ColorFillEffect(const JsonObjectConst& jsonObject)
+      : LEDStripEffect(jsonObject),
+        _everyNth(jsonObject[PTY_EVERYNTH]),
+        _color(jsonObject[PTY_COLOR].as<CRGB>())
+    {
+        debugV("Color Fill JSON constructor");
+    }
+
+    virtual bool SerializeToJSON(JsonObject& jsonObject) override
+    {
+        StaticJsonDocument<128> jsonDoc;
+
+        JsonObject root = jsonDoc.to<JsonObject>();
+        LEDStripEffect::SerializeToJSON(root);
+
+        jsonDoc[PTY_EVERYNTH] = _everyNth;
+        jsonDoc[PTY_COLOR] = _color;
+
+        return jsonObject.set(jsonDoc.as<JsonObjectConst>());
+    }
+
+    virtual void Draw() override
+    {
+        if (_everyNth != 1)
+          fillSolidOnAllChannels(CRGB::Black);
+        fillSolidOnAllChannels(_color);
+    }
+};
+
+// SplashLogoEffect
+//
+// Displays the NightDriver logo on the screen
+
+static const char * pszLogoFile = "/bmp/LowResLogo.jpg";
+
+class SplashLogoEffect : public LEDStripEffect
+{
+  public:
+
+    SplashLogoEffect()
+      : LEDStripEffect(EFFECT_STRIP_SPLASH_LOGO, "NightDriver")
+    {
+        debugV("Splash logo constructor");
+    }
+
+    SplashLogoEffect(const JsonObjectConst& jsonObject)
+      : LEDStripEffect(jsonObject)
+    {
+        debugV("Splash logo JSON constructor");
+    }
+
+    virtual size_t MaximumEffectTime() const override
+    {
+        return 10.0 * MILLIS_PER_SECOND;
+    }
+
+    virtual bool CanDisplayVUMeter() const override
+    {
+        return false;
+    }
+
+    virtual void Draw() override
+    {
+        fillSolidOnAllChannels(CRGB::Black);
+        if (JDR_OK != TJpgDec.drawFsJpg(0, 0, pszLogoFile))        // Draw the image
+            debugW("Could not display logoo %s", pszLogoFile);
+    }
+}
+;
+class StatusEffect : public LEDStripEffect
+{
+  protected:
+
+    int  _everyNth;
+    CRGB _color;
+
+  public:
+
+    StatusEffect(CRGB color = CRGB(255,255,255), int everyNth = 10)     // Warmer: CRGB(246,200,160)
+      : LEDStripEffect(EFFECT_STRIP_STATUS, "Status Fill"),
+        _everyNth(everyNth),
+        _color(color)
+    {
+        debugV("Status Fill constructor");
+    }
+
+    StatusEffect(const JsonObjectConst& jsonObject)     // Warmer: CRGB(246,200,160)
+      : LEDStripEffect(jsonObject),
+        _everyNth(jsonObject[PTY_EVERYNTH]),
+        _color(jsonObject[PTY_COLOR].as<CRGB>())
+    {
+        debugV("Status Fill JSON constructor");
+    }
+
+    virtual bool SerializeToJSON(JsonObject& jsonObject) override
+    {
+        StaticJsonDocument<128> jsonDoc;
+
+        JsonObject root = jsonDoc.to<JsonObject>();
+        LEDStripEffect::SerializeToJSON(root);
+
+        jsonDoc[PTY_EVERYNTH] = _everyNth;
+        jsonDoc[PTY_COLOR] = _color;
+
+        return jsonObject.set(jsonDoc.as<JsonObjectConst>());
+    }
+
+    virtual void Draw() override
+    {
+        CRGB color = _color;
+
+        if (g_bUpdateStarted)
+          color = CRGB::Purple;
+        else if (!WiFi.isConnected())
+          color = CRGB::Red;
+        else if (!NTPTimeClient::HasClockBeenSet())
+          color = CRGB::Green;
+
+        if (_everyNth != 1)
+          fillSolidOnAllChannels(CRGB::Black);
+        fillSolidOnAllChannels(color, 0, 0, _everyNth);
+    }
+};
+
+#if CLASSIC_GE_C9
+static const CRGB TwinkleColors[] =
+{
+    CRGB(238, 51, 39),      // Red
+    CRGB(0, 172, 87),       // Green
+    CRGB(250, 164, 25),     // Yellow
+    CRGB(0, 131, 203)       // Blue
+};
+#else
+static const CRGB TwinkleColors[] =
+{
+    CRGB::Red,
+    CRGB::Green,
+    CRGB::Blue,
+    CRGB::White
+};
+#endif
+
+class TwinkleEffect : public LEDStripEffect
+{
+  protected:
+
+    int  _countToDraw;
+    int  _fadeFactor;
+    int  _updateSpeed;
+
+  public:
+
+    TwinkleEffect(int countToDraw = NUM_LEDS / 2, uint8_t fadeFactor = 10, int updateSpeed = 10)
+      : LEDStripEffect(EFFECT_STRIP_TWINKLE, "Twinkle"),
+        _countToDraw(countToDraw),
+        _fadeFactor(fadeFactor),
+        _updateSpeed(updateSpeed)
+    {
+    }
+
+    TwinkleEffect(const JsonObjectConst& jsonObject)
+      : LEDStripEffect(jsonObject),
+        _countToDraw(jsonObject["ctd"]),
+        _fadeFactor(jsonObject[PTY_FADE]),
+        _updateSpeed(jsonObject[PTY_SPEED])
+    {
+    }
+
+    virtual bool SerializeToJSON(JsonObject& jsonObject)
+    {
+        StaticJsonDocument<128> jsonDoc;
+
+        JsonObject root = jsonDoc.to<JsonObject>();
+        LEDStripEffect::SerializeToJSON(root);
+
+        jsonDoc["ctd"] = _countToDraw;
+        jsonDoc[PTY_FADE] = _fadeFactor;
+        jsonDoc[PTY_SPEED] = _updateSpeed;
+
+        return jsonObject.set(jsonDoc.as<JsonObjectConst>());
+    }
+
+    const int Count = 99;
+    int buffer[99] = { 0 };
+
+    std::deque<size_t> litPixels;
+
+    virtual void Draw() override
+    {
+        EVERY_N_MILLISECONDS(_updateSpeed)
+        {
+            if (litPixels.size() > _countToDraw)
+            {
+                size_t i = litPixels.back();
+                litPixels.pop_back();
+                _GFX[0]->setPixel(i, CRGB::Black);
+            }
+
+            // Pick a random pixel and put it in the TOP slot
+            int iNew = -1;
+            for (int iPass = 0; iPass < NUM_LEDS * 10; iPass++)
+            {
+                size_t i = random(0, NUM_LEDS);
+                if (_GFX[0]->getPixel(i) != CRGB(0,0,0))
+                    continue;
+                if (litPixels.end() != find(litPixels.begin(), litPixels.end(), i))
+                    continue;
+                iNew = i;
+                break;
+            }
+            if (iNew == -1)             // No empty slot could be found!
+            {
+                litPixels.clear();
+                setAllOnAllChannels(0,0,0);
+                return;
+            }
+
+            assert(litPixels.end() == find(litPixels.begin(), litPixels.end(), iNew));
+            setPixelOnAllChannels(iNew, TwinkleColors[random(0, ARRAYSIZE(TwinkleColors))]);
+            litPixels.push_front(iNew);
+        }
+
+        EVERY_N_MILLISECONDS(20)
+        {
+            fadeToBlackBy(FastLED.leds(), NUM_LEDS, _fadeFactor);
+        }
+    }
+};
+
+class PoliceEffect : public LEDStripEffect
+{
+    typedef enum { INNERRED, OUTERRED, INNERBLUE, OUTERBLUE, MIXED, STROBE } lampStates;
+    const lampStates highestState = STROBE;
+
+    virtual void Draw() override
+    {
+
+
+    }
+};