--- conflicted
+++ resolved
@@ -1,198 +1,193 @@
-//+--------------------------------------------------------------------------
-//
-// File:        MusicEffect.h
-//
-// NightDriverStrip - (c) 2018 Plummer's Software LLC.  All Rights Reserved.
-//
-// This file is part of the NightDriver software project.
-//
-//    NightDriver is free software: you can redistribute it and/or modify
-//    it under the terms of the GNU General Public License as published by
-//    the Free Software Foundation, either version 3 of the License, or
-//    (at your option) any later version.
-//
-//    NightDriver is distributed in the hope that it will be useful,
-//    but WITHOUT ANY WARRANTY; without even the implied warranty of
-//    MERHANTABILITY or FITNESS FOR A PARTICULAR PURPOSE.  See the
-//    GNU General Public License for more details.
-//
-//    You should have received a copy of the GNU General Public License
-//    along with Nightdriver.  It is normally found in copying.txt
-//    If not, see <https://www.gnu.org/licenses/>.
-//
-// Description:
-//
-//    Floating point framerate independent version of the classic Flame effect
-//
-// History:     Apr-13-2019         Davepl      Adapted from LEDWifiSocket
-//
-//---------------------------------------------------------------------------
-
-#pragma once
-
-#include "effects.h"
-#include "faneffects.h"
-
-extern DRAM_ATTR AppTime g_AppTime;
-
-// BeatEffectBase
-//
-// A specialization of LEDStripEffect, adds a HandleBeat function that allows apps to
-// draw based on the music beat.  The Draw() function does the audio processing and calls
-// HandleBeat() whenever.  Apps are free to draw in both Draw() and HandleBeat().
-//
-// The constructor allows you to specify the sensitivity by where the latch points are/
-// For a highly sensitive (defaults), keep them both close to 1.0.  For a wider beat
-// detection you could use 0.25 and 1.75 for example.
-
-
-class BeatEffectBase
-{
-  protected:
-    const int _maxSamples = 60;
-    std::deque<float> _samples;
-    double _lastBeat = 0;
-    float _minRange = 0;
-    float _minElapsed = 0;
-
-  public:
-
-    BeatEffectBase(float minRange = 0, float minElapsed = 0)
-     :
-       _minRange(minRange),
-       _minElapsed(minElapsed)
-    {
-    }
-
-    // When a beat is detected, this is called.  The 'bMajor' indicates whether this is a more important beat, which
-    // for now simply means it's been a minimum delay since the last beat.
-
-    virtual void HandleBeat(bool bMajor, float elapsed, float span) = 0;
-
-    double SecondsSinceLastBeat()
-    {
-      return g_AppTime.CurrentTime() - _lastBeat;
-    }
-
-
-    // BeatEffectBase::Draw
-    //
-    // Doesn't actually "draw" anything, but rather it scans the audio VU to detect beats, and when it finds one,
-    // it calls the virtual "HandleBeat" function.
-
-    virtual void ProcessAudio()
-    {
-        debugV("BeatEffectBase2::Draw");
-        double elapsed = SecondsSinceLastBeat();
-
-        _samples.push_back(g_Analyzer._VURatio);
-        float minimum = *min_element(_samples.begin(), _samples.end());
-        float maximum = *max_element(_samples.begin(), _samples.end());
-
-        //Serial.printf("Samples: %d, max: %0.2f, min: %0.2f, span: %0.2f\n", _samples.size(), maximum, minimum, maximum-minimum);
-
-        if (_samples.size() >= _maxSamples)
-          _samples.pop_front();
-
-        if (maximum - minimum > _minRange)
-        {
-            if (elapsed < _minElapsed)
-            {
-                //Serial.printf("False Beat: elapsed: %0.2f, range: %0.2f, time: %0.2lf\n", elapsed, maximum - minimum, g_AppTime.CurrentTime());
-                // False beat too early, clear data but don't reset lastBeat
-                 _samples.clear();
-            }
-            else
-            {
-              debugV("Beat: elapsed: %0.2lf, range: %0.2lf\n", elapsed, maximum - minimum);
-
-              HandleBeat(false, elapsed, maximum - minimum);
-              _lastBeat = g_AppTime.CurrentTime();
-              _samples.clear();
-            }
-        }
-    }
-};
-
-// InsulatorColorBeatEffect
-//
-// Uses a very sensitive beat detection.  Fills all pixels blue based on VU, and on beats, fills a random insulator
-// with a random color.  Longer beats get more insulators.  Very long beats get everything filled with purple.
-
-class SimpleColorBeat : public BeatEffectBase, public LEDStripEffect
-{
-  protected:
-
-    int _iLastInsulator = -1;
-<<<<<<< HEAD
-           
-    virtual void Draw() override
-=======
-
-    virtual void Draw()
->>>>>>> d0567be8
-    {
-        ProcessAudio();
-
-        CRGB c = CRGB::Blue * g_Analyzer._VURatio * g_AppTime.DeltaTime() * 0.75;
-        setPixelsOnAllChannels(0, NUM_LEDS, c, true);
-
-        fadeAllChannelsToBlackBy(min(255.0,1000.0 * g_AppTime.DeltaTime()));
-        delay(1);
-    }
-
-    virtual void HandleBeat(bool bMajor, float elapsed, float span)
-    {
-        CRGB c;
-        int  cInsulators = 1;
-
-        if (elapsed < 0.10)
-        {
-          c = CHSV(beatsin8(2), 255, 255);
-        }
-        else if (elapsed < 0.25)
-        {
-          c = CHSV(beatsin8(3), 255, 255);
-        }
-        else
-        {
-          c = CRGB::Cyan;
-
-          if (elapsed > 0.5)                                // Medium beats fill blue and proceed with insulator2
-          {
-            c = CHSV(beatsin8(4), 255, 255);
-            cInsulators = random(1, NUM_FANS);
-          }
-          else if (elapsed > 1.0)                           // Long beats fill purple and return
-          {
-            c = CRGB::Purple;
-            setAllOnAllChannels(c.r, c.g, c.b);
-            return;
-          }
-        }
-
-        int i;
-        for (int iPass = 0; iPass < cInsulators; iPass++)
-        {
-          do {                                              // Pick a different insulator than was used last time by:
-            i = random(0, NUM_FANS);                        //  - Starting with a random number
-          } while (i == _iLastInsulator);                   //  - Repeating until it doesn't match the last pass
-          _iLastInsulator = i;                              // Our current choice forms the new "last" choice for next pass
-
-          DrawFanPixels(0, FAN_SIZE, c, Sequential, i);     // Draw twice to float-saturate our color
-          DrawFanPixels(0, FAN_SIZE, c, Sequential, i);
-        }
-    }
-
-  public:
-
-    SimpleColorBeat(const String & strName)
-      : BeatEffectBase(0.5, 0.25), LEDStripEffect(EFFECT_STRIP_SIMPLE_COLOR_BEAT, strName)
-    {
-    }
-
-    SimpleColorBeat(const JsonObjectConst& jsonObject)
-      : BeatEffectBase(0.5, 0.25), LEDStripEffect(jsonObject)
-    {
-    }
+//+--------------------------------------------------------------------------
+//
+// File:        MusicEffect.h
+//
+// NightDriverStrip - (c) 2018 Plummer's Software LLC.  All Rights Reserved.
+//
+// This file is part of the NightDriver software project.
+//
+//    NightDriver is free software: you can redistribute it and/or modify
+//    it under the terms of the GNU General Public License as published by
+//    the Free Software Foundation, either version 3 of the License, or
+//    (at your option) any later version.
+//
+//    NightDriver is distributed in the hope that it will be useful,
+//    but WITHOUT ANY WARRANTY; without even the implied warranty of
+//    MERHANTABILITY or FITNESS FOR A PARTICULAR PURPOSE.  See the
+//    GNU General Public License for more details.
+//
+//    You should have received a copy of the GNU General Public License
+//    along with Nightdriver.  It is normally found in copying.txt
+//    If not, see <https://www.gnu.org/licenses/>.
+//
+// Description:
+//
+//    Floating point framerate independent version of the classic Flame effect
+//
+// History:     Apr-13-2019         Davepl      Adapted from LEDWifiSocket
+//
+//---------------------------------------------------------------------------
+
+#pragma once
+
+#include "effects.h"
+#include "faneffects.h"
+
+extern DRAM_ATTR AppTime g_AppTime;
+
+// BeatEffectBase
+//
+// A specialization of LEDStripEffect, adds a HandleBeat function that allows apps to
+// draw based on the music beat.  The Draw() function does the audio processing and calls
+// HandleBeat() whenever.  Apps are free to draw in both Draw() and HandleBeat().
+//
+// The constructor allows you to specify the sensitivity by where the latch points are/
+// For a highly sensitive (defaults), keep them both close to 1.0.  For a wider beat
+// detection you could use 0.25 and 1.75 for example.
+
+
+class BeatEffectBase
+{
+  protected:
+    const int _maxSamples = 60;
+    std::deque<float> _samples;
+    double _lastBeat = 0;
+    float _minRange = 0;
+    float _minElapsed = 0;
+
+  public:
+
+    BeatEffectBase(float minRange = 0, float minElapsed = 0)
+     :
+       _minRange(minRange),
+       _minElapsed(minElapsed)
+    {
+    }
+
+    // When a beat is detected, this is called.  The 'bMajor' indicates whether this is a more important beat, which
+    // for now simply means it's been a minimum delay since the last beat.
+
+    virtual void HandleBeat(bool bMajor, float elapsed, float span) = 0;
+
+    double SecondsSinceLastBeat()
+    {
+      return g_AppTime.CurrentTime() - _lastBeat;
+    }
+
+
+    // BeatEffectBase::Draw
+    //
+    // Doesn't actually "draw" anything, but rather it scans the audio VU to detect beats, and when it finds one,
+    // it calls the virtual "HandleBeat" function.
+
+    virtual void ProcessAudio()
+    {
+        debugV("BeatEffectBase2::Draw");
+        double elapsed = SecondsSinceLastBeat();
+
+        _samples.push_back(g_Analyzer._VURatio);
+        float minimum = *min_element(_samples.begin(), _samples.end());
+        float maximum = *max_element(_samples.begin(), _samples.end());
+
+        //Serial.printf("Samples: %d, max: %0.2f, min: %0.2f, span: %0.2f\n", _samples.size(), maximum, minimum, maximum-minimum);
+
+        if (_samples.size() >= _maxSamples)
+          _samples.pop_front();
+
+        if (maximum - minimum > _minRange)
+        {
+            if (elapsed < _minElapsed)
+            {
+                //Serial.printf("False Beat: elapsed: %0.2f, range: %0.2f, time: %0.2lf\n", elapsed, maximum - minimum, g_AppTime.CurrentTime());
+                // False beat too early, clear data but don't reset lastBeat
+                 _samples.clear();
+            }
+            else
+            {
+              debugV("Beat: elapsed: %0.2lf, range: %0.2lf\n", elapsed, maximum - minimum);
+
+              HandleBeat(false, elapsed, maximum - minimum);
+              _lastBeat = g_AppTime.CurrentTime();
+              _samples.clear();
+            }
+        }
+    }
+};
+
+// InsulatorColorBeatEffect
+//
+// Uses a very sensitive beat detection.  Fills all pixels blue based on VU, and on beats, fills a random insulator
+// with a random color.  Longer beats get more insulators.  Very long beats get everything filled with purple.
+
+class SimpleColorBeat : public BeatEffectBase, public LEDStripEffect
+{
+  protected:
+
+    int _iLastInsulator = -1;
+
+    virtual void Draw() override
+    {
+        ProcessAudio();
+
+        CRGB c = CRGB::Blue * g_Analyzer._VURatio * g_AppTime.DeltaTime() * 0.75;
+        setPixelsOnAllChannels(0, NUM_LEDS, c, true);
+
+        fadeAllChannelsToBlackBy(min(255.0,1000.0 * g_AppTime.DeltaTime()));
+        delay(1);
+    }
+
+    virtual void HandleBeat(bool bMajor, float elapsed, float span)
+    {
+        CRGB c;
+        int  cInsulators = 1;
+
+        if (elapsed < 0.10)
+        {
+          c = CHSV(beatsin8(2), 255, 255);
+        }
+        else if (elapsed < 0.25)
+        {
+          c = CHSV(beatsin8(3), 255, 255);
+        }
+        else
+        {
+          c = CRGB::Cyan;
+
+          if (elapsed > 0.5)                                // Medium beats fill blue and proceed with insulator2
+          {
+            c = CHSV(beatsin8(4), 255, 255);
+            cInsulators = random(1, NUM_FANS);
+          }
+          else if (elapsed > 1.0)                           // Long beats fill purple and return
+          {
+            c = CRGB::Purple;
+            setAllOnAllChannels(c.r, c.g, c.b);
+            return;
+          }
+        }
+
+        int i;
+        for (int iPass = 0; iPass < cInsulators; iPass++)
+        {
+          do {                                              // Pick a different insulator than was used last time by:
+            i = random(0, NUM_FANS);                        //  - Starting with a random number
+          } while (i == _iLastInsulator);                   //  - Repeating until it doesn't match the last pass
+          _iLastInsulator = i;                              // Our current choice forms the new "last" choice for next pass
+
+          DrawFanPixels(0, FAN_SIZE, c, Sequential, i);     // Draw twice to float-saturate our color
+          DrawFanPixels(0, FAN_SIZE, c, Sequential, i);
+        }
+    }
+
+  public:
+
+    SimpleColorBeat(const String & strName)
+      : BeatEffectBase(0.5, 0.25), LEDStripEffect(EFFECT_STRIP_SIMPLE_COLOR_BEAT, strName)
+    {
+    }
+
+    SimpleColorBeat(const JsonObjectConst& jsonObject)
+      : BeatEffectBase(0.5, 0.25), LEDStripEffect(jsonObject)
+    {
+    }
 };