//+--------------------------------------------------------------------------
//
// File:        LEDStripEffect.h
//
// NightDriverStrip - (c) 2018 Plummer's Software LLC.  All Rights Reserved.
//
// This file is part of the NightDriver software project.
//
//    NightDriver is free software: you can redistribute it and/or modify
//    it under the terms of the GNU General Public License as published by
//    the Free Software Foundation, either version 3 of the License, or
//    (at your option) any later version.
//
//    NightDriver is distributed in the hope that it will be useful,
//    but WITHOUT ANY WARRANTY; without even the implied warranty of
//    MERCHANTABILITY or FITNESS FOR A PARTICULAR PURPOSE.  See the
//    GNU General Public License for more details.
//
//    You should have received a copy of the GNU General Public License
//    along with Nightdriver.  It is normally found in copying.txt
//    If not, see <https://www.gnu.org/licenses/>.
//
// Description:
//
//    Defines the base class for effects that run locally on the chip
//
// History:     Apr-13-2019         Davepl      Created for NightDriverStrip
//
//---------------------------------------------------------------------------

#pragma once

#include "effects.h"
#include "jsonserializer.h"
#include <memory>

extern bool                               g_bUpdateStarted;
extern DRAM_ATTR std::shared_ptr<GFXBase> g_aptrDevices[NUM_CHANNELS];

// LEDStripEffect
//
// Base class for an LED strip effect.  At a minimum they must draw themselves and provide a unique name.

class LEDStripEffect : public IJSONSerializable
{
  protected:

    size_t _cLEDs;
    String _friendlyName;
    int    _effectNumber;

    std::shared_ptr<GFXBase> _GFX[NUM_CHANNELS];

  public:

    LEDStripEffect(int effectNumber, const String & strName) :
        _effectNumber(effectNumber)
    {
        if (!strName.isEmpty())
            _friendlyName = strName;
    }

    LEDStripEffect(const JsonObjectConst&  jsonObject)
        : _effectNumber(jsonObject[PTY_EFFECTNR]),
          _friendlyName(jsonObject["fn"].as<String>())
    {
    }

    virtual ~LEDStripEffect()
    {
    }

<<<<<<< HEAD
    virtual bool Init(std::shared_ptr<GFXBase> gfx[NUM_CHANNELS])               
    {                                                               
        debugV("Init %s", _friendlyName.c_str());                   
                                                                    
        for (int i = 0; i < NUM_CHANNELS; i++)                      // There are up to 8 channel in play per effect and when we   
            _GFX[i] = gfx[i];                                       //   start up, we are given copies to their graphics interfaces
                                                                    //   so that we can call them directly later from other calls
        _cLEDs = _GFX[0]->GetLEDCount();   

=======
    virtual bool Init(std::shared_ptr<GFXBase> gfx[NUM_CHANNELS])               // There are up to 8 channel in play per effect and when we
    {
        debugV("Init %s", _friendlyName.c_str());                                                    //   start up, we are given copies to their graphics interfaces
        for (int i = 0; i < NUM_CHANNELS; i++)                      //   so that we can call them directly later from other calls
        {
            _GFX[i] = gfx[i];
        }
        debugV("Get LED Count");
        _cLEDs = _GFX[0]->GetLEDCount();
>>>>>>> d0567be8
        debugV("Init Effect %s with %d LEDs\n", _friendlyName.c_str(), _cLEDs);
        return true;
    }
<<<<<<< HEAD
    
    // g returns the GFXBase pointer for the first channel
    std::shared_ptr<GFXBase> g() const
=======

    inline std::shared_ptr<GFXBase> graphics() const
>>>>>>> d0567be8
    {
        return _GFX[0];
    }

    // mg is a shortcut for MATRIX projects to retrieve a pointer to the specialized LEDMatrixGFX type

    #if USE_MATRIX
    static std::shared_ptr<LEDMatrixGFX> mg()
    {
        return std::static_pointer_cast<LEDMatrixGFX>(g_aptrDevices[0]);
    }
<<<<<<< HEAD
    #endif 
   
    virtual void Start() {}                                 // Optional method called when time to clean/init the effect
    virtual void Draw()= 0;                                // Your effect must implement the Draw function
    
    virtual bool CanDisplayVUMeter() const                  // Does this effect make sense with a VU meter?
=======
#endif

    virtual void Start() {}                                         // Optional method called when time to clean/init the effect
    virtual void Draw() = 0;                                        // Your effect must implement these

    virtual bool CanDisplayVUMeter() const
>>>>>>> d0567be8
    {
        return true;
    }

    virtual const String & FriendlyName() const             // User-visible effect name
    {
        return _friendlyName;
    }

    int EffectNumber() const
    {
        return _effectNumber;
    }

    virtual size_t DesiredFramesPerSecond() const           // Desired framerate of the LED drawing
    {
        return 30;
    }
<<<<<<< HEAD
    
    virtual size_t MaximumEffectTime() const                // For splash screens and similar, a max display time for the effect
=======

    virtual size_t MaximumEffectTime() const
>>>>>>> d0567be8
    {
        return SIZE_MAX;
    }

<<<<<<< HEAD
    virtual bool ShouldShowTitle() const                    // True if the effect should show the title overlay
=======
    virtual bool HasMaximumEffectTime() const
    {
        return MaximumEffectTime() != SIZE_MAX;
    }

    virtual bool ShouldShowTitle() const
>>>>>>> d0567be8
    {
        return true;
    }

    // RequiresDoubleBuffering
    //
    // If a matrix effect requires the state of the last buffer be preserved, then it requires float buffering.
    // If, on the other hand, it renders from scratch every time, starting witha black fill, etc, then it does not,
    // and it can override this method and return false;
<<<<<<< HEAD
    
    virtual bool RequiresDoubleBuffering() const
=======

    virtual bool RequiresfloatBuffering() const
>>>>>>> d0567be8
    {
        return true;
    }

    // RandomRainbowColor
    //
    // Returns a random color of the rainbow
    // BUGBUG Should likely be in GFXBase, not in LEDStripEffect
    

    static CRGB RandomRainbowColor()
    {
        static const CRGB colors[] =
            {
                CRGB::Green,
                CRGB::Red,
                CRGB::Blue,
                CRGB::Orange,
                CRGB::Indigo,
                CRGB::Violet
            };
        int randomColorIndex = (int)randomfloat(0, ARRAYSIZE(colors));
        return colors[randomColorIndex];
    }

<<<<<<< HEAD
    // RandomSaturatedColor
    //
    // A random, but fully saturated, color
    
    static CRGB RandomSaturatedColor()
    {
        CRGB c;
        c.setHSV((uint8_t)randomfloat(0, 255), 255, 255);
        return c;
    }

    // GetBlackBodyHeatColor
    //
    // Given a temp in the 0-1 range, returns a fire-appropriate black body radiator color for it

    static CRGB GetBlackBodyHeatColor(float temp) 
=======
    static CRGB GetBlackBodyHeatColor(float temp)
>>>>>>> d0567be8
    {
        temp = min(1.0f, temp);
        uint8_t temperature = (uint8_t)(255 * temp);
        uint8_t t192 = (uint8_t)((temperature / 255.0f) * 191);

        uint8_t heatramp = (uint8_t)(t192 & 0x3F);
        heatramp <<= 2;

        if (t192 > 0x80)
            return CRGB(255, 255, heatramp);
        else if (t192 > 0x40)
            return CRGB(255, heatramp, 0);
        else
            return CRGB(heatramp, 0, 0);
    }
<<<<<<< HEAD
    
    // fillSolidOnAllChannels
    //
    // Fill all of the LEDs specified with the color indicated.  Can have arbitrary start, length, and step
=======

    static inline CRGB RandomSaturatedColor()
    {
        CRGB c;
        c.setHSV((uint8_t)randomfloat(0, 255), 255, 255);
        return c;
    }
>>>>>>> d0567be8

    void fillSolidOnAllChannels(CRGB color, int iStart = 0, int numToFill = 0, uint everyN = 1)
    {
        if (!_GFX[0])
            throw std::runtime_error("Graphcis not set up properly");

        if (numToFill == 0)
            numToFill = _cLEDs-iStart;

        if (iStart + numToFill > _cLEDs)
        {
            printf("Boundary Exceeded in FillRainbow");
            return;
        }

        for (int n = 0; n < NUM_CHANNELS; n++)
        {
            for (int i = iStart; i < iStart + numToFill; i+= everyN)
                _GFX[n]->setPixel(i, color);

        }
    }

    // ClearFrameOnAllChannels
    //
    // Clears ALL the channels

    void ClearFrameOnAllChannels()
    {
        for (int i = 0; i < NUM_CHANNELS; i++)
            _GFX[i]->Clear();
    }

    // ColorFraction
    //
    // Returns a fraction of a color; abstracts the fadeToBlack away so that we can later
    // do better color correction as needed

<<<<<<< HEAD
    static CRGB ColorFraction(const CRGB colorIn, float fraction) 
=======
    static inline CRGB ColorFraction(const CRGB colorIn, float fraction)
>>>>>>> d0567be8
    {
        fraction = min(1.0f, fraction);
        fraction = max(0.0f, fraction);
        return CRGB(colorIn).fadeToBlackBy(255 * (1.0f - fraction));
    }

<<<<<<< HEAD
    // fillRainbowAllChannels
    //
    // Fill all channels with a progressive rainbow, using arbitrary start, length, step, and initial color and hue change rate
     
    void fillRainbowAllChannels(int iStart, int numToFill, uint8_t initialhue, uint8_t deltahue, uint8_t everyNth = 1) 
=======
    void fillRainbowAllChannels(int iStart, int numToFill, uint8_t initialhue, uint8_t deltahue, uint8_t everyNth = 1)
>>>>>>> d0567be8
    {
        if (iStart + numToFill > _cLEDs)
        {
            printf("Boundary Exceeded in FillRainbow");
            return;
        }

        CHSV hsv;
        hsv.hue = initialhue;
        hsv.val = 255;
        hsv.sat = 240;
        for (int i = 0; i < numToFill; i+=everyNth)
        {
            CRGB rgb;
            hsv2rgb_rainbow(hsv, rgb);
            setPixelOnAllChannels(iStart + i, rgb);
            hsv.hue += deltahue;
            for (int q = 1; q < everyNth; q++)
                _GFX[q]->setPixel(iStart + i + q, CRGB::Black);
        }
    }

    // fadePixelToBlackOnAllChannelsBy
    //
    // Given a 0-255 fade value, fades all channels by that amount

    void fadePixelToBlackOnAllChannelsBy(int pixel, uint8_t fadeValue) const
    {
        for (int i = 0; i < NUM_CHANNELS; i++)
        {
            CRGB crgb = _GFX[i]->getPixel(pixel);
            crgb.fadeToBlackBy(fadeValue);
            _GFX[i]->setPixel(pixel, crgb);
        }
    }

    void fadeAllChannelsToBlackBy(uint8_t fadeValue) const
    {
        for (int i = 0; i < _cLEDs; i++)
            fadePixelToBlackOnAllChannelsBy(i, fadeValue);
    }

    void setAllOnAllChannels(uint8_t r, uint8_t g, uint8_t b) const
    {
        for (int n = 0; n < NUM_CHANNELS; n++)
            for (int i = 0; i < _cLEDs; i++)
                _GFX[n]->setPixel(i, r, g, b);
    }

<<<<<<< HEAD
    // setPixelOnAllChannels
    // 
    // Sets the indexed pixel to a given color on all channels

    void setPixelOnAllChannels(int i, CRGB c)
    {       
        for (int j = 0; j < NUM_CHANNELS; j++)  
            _GFX[j]->setPixel(i, c);
    }

    // setPixelsOnAllChannels
    //
    // Smooth drawing on fractional pixels on all channels in the given color; if merge is specified,
    // color drawing is additive, otherwise replacement

    void setPixelsOnAllChannels(float fPos, float count, CRGB c, bool bMerge = false) const
    {       
=======
    inline void setPixelOnAllChannels(int i, CRGB c)
    {
        for (int j = 0; j < NUM_CHANNELS; j++)
            _GFX[j]->setPixel(i, c);
    }

    inline void setPixelsOnAllChannels(float fPos, float count, CRGB c, bool bMerge = false) const
    {
>>>>>>> d0567be8
        for (int i = 0; i < NUM_CHANNELS; i++)
            _GFX[i]->setPixelsF(fPos, count, c, bMerge);
    }

<<<<<<< HEAD
    // SerializeToJSON
    //
    // Serialize this effects paramters to a JSON document

    virtual bool SerializeToJSON(JsonObject& jsonObject) 
=======
    virtual bool SerializeToJSON(JsonObject& jsonObject)
>>>>>>> d0567be8
    {
        StaticJsonDocument<128> jsonDoc;

        jsonDoc[PTY_EFFECTNR] = _effectNumber;
        jsonDoc["fn"]         = _friendlyName;

        return jsonObject.set(jsonDoc.as<JsonObjectConst>());
    }

};

typedef LEDStripEffect* EffectPointerArray[];

<|MERGE_RESOLUTION|>--- conflicted
+++ resolved
@@ -1,420 +1,342 @@
-//+--------------------------------------------------------------------------
-//
-// File:        LEDStripEffect.h
-//
-// NightDriverStrip - (c) 2018 Plummer's Software LLC.  All Rights Reserved.
-//
-// This file is part of the NightDriver software project.
-//
-//    NightDriver is free software: you can redistribute it and/or modify
-//    it under the terms of the GNU General Public License as published by
-//    the Free Software Foundation, either version 3 of the License, or
-//    (at your option) any later version.
-//
-//    NightDriver is distributed in the hope that it will be useful,
-//    but WITHOUT ANY WARRANTY; without even the implied warranty of
-//    MERCHANTABILITY or FITNESS FOR A PARTICULAR PURPOSE.  See the
-//    GNU General Public License for more details.
-//
-//    You should have received a copy of the GNU General Public License
-//    along with Nightdriver.  It is normally found in copying.txt
-//    If not, see <https://www.gnu.org/licenses/>.
-//
-// Description:
-//
-//    Defines the base class for effects that run locally on the chip
-//
-// History:     Apr-13-2019         Davepl      Created for NightDriverStrip
-//
-//---------------------------------------------------------------------------
-
-#pragma once
-
-#include "effects.h"
-#include "jsonserializer.h"
-#include <memory>
-
-extern bool                               g_bUpdateStarted;
-extern DRAM_ATTR std::shared_ptr<GFXBase> g_aptrDevices[NUM_CHANNELS];
-
-// LEDStripEffect
-//
-// Base class for an LED strip effect.  At a minimum they must draw themselves and provide a unique name.
-
-class LEDStripEffect : public IJSONSerializable
-{
-  protected:
-
-    size_t _cLEDs;
-    String _friendlyName;
-    int    _effectNumber;
-
-    std::shared_ptr<GFXBase> _GFX[NUM_CHANNELS];
-
-  public:
-
-    LEDStripEffect(int effectNumber, const String & strName) :
-        _effectNumber(effectNumber)
-    {
-        if (!strName.isEmpty())
-            _friendlyName = strName;
-    }
-
-    LEDStripEffect(const JsonObjectConst&  jsonObject)
-        : _effectNumber(jsonObject[PTY_EFFECTNR]),
-          _friendlyName(jsonObject["fn"].as<String>())
-    {
-    }
-
-    virtual ~LEDStripEffect()
-    {
-    }
-
-<<<<<<< HEAD
-    virtual bool Init(std::shared_ptr<GFXBase> gfx[NUM_CHANNELS])               
-    {                                                               
-        debugV("Init %s", _friendlyName.c_str());                   
-                                                                    
-        for (int i = 0; i < NUM_CHANNELS; i++)                      // There are up to 8 channel in play per effect and when we   
-            _GFX[i] = gfx[i];                                       //   start up, we are given copies to their graphics interfaces
-                                                                    //   so that we can call them directly later from other calls
-        _cLEDs = _GFX[0]->GetLEDCount();   
-
-=======
-    virtual bool Init(std::shared_ptr<GFXBase> gfx[NUM_CHANNELS])               // There are up to 8 channel in play per effect and when we
-    {
-        debugV("Init %s", _friendlyName.c_str());                                                    //   start up, we are given copies to their graphics interfaces
-        for (int i = 0; i < NUM_CHANNELS; i++)                      //   so that we can call them directly later from other calls
-        {
-            _GFX[i] = gfx[i];
-        }
-        debugV("Get LED Count");
-        _cLEDs = _GFX[0]->GetLEDCount();
->>>>>>> d0567be8
-        debugV("Init Effect %s with %d LEDs\n", _friendlyName.c_str(), _cLEDs);
-        return true;
-    }
-<<<<<<< HEAD
-    
-    // g returns the GFXBase pointer for the first channel
-    std::shared_ptr<GFXBase> g() const
-=======
-
-    inline std::shared_ptr<GFXBase> graphics() const
->>>>>>> d0567be8
-    {
-        return _GFX[0];
-    }
-
-    // mg is a shortcut for MATRIX projects to retrieve a pointer to the specialized LEDMatrixGFX type
-
-    #if USE_MATRIX
-    static std::shared_ptr<LEDMatrixGFX> mg()
-    {
-        return std::static_pointer_cast<LEDMatrixGFX>(g_aptrDevices[0]);
-    }
-<<<<<<< HEAD
-    #endif 
-   
-    virtual void Start() {}                                 // Optional method called when time to clean/init the effect
-    virtual void Draw()= 0;                                // Your effect must implement the Draw function
-    
-    virtual bool CanDisplayVUMeter() const                  // Does this effect make sense with a VU meter?
-=======
-#endif
-
-    virtual void Start() {}                                         // Optional method called when time to clean/init the effect
-    virtual void Draw() = 0;                                        // Your effect must implement these
-
-    virtual bool CanDisplayVUMeter() const
->>>>>>> d0567be8
-    {
-        return true;
-    }
-
-    virtual const String & FriendlyName() const             // User-visible effect name
-    {
-        return _friendlyName;
-    }
-
-    int EffectNumber() const
-    {
-        return _effectNumber;
-    }
-
-    virtual size_t DesiredFramesPerSecond() const           // Desired framerate of the LED drawing
-    {
-        return 30;
-    }
-<<<<<<< HEAD
-    
-    virtual size_t MaximumEffectTime() const                // For splash screens and similar, a max display time for the effect
-=======
-
-    virtual size_t MaximumEffectTime() const
->>>>>>> d0567be8
-    {
-        return SIZE_MAX;
-    }
-
-<<<<<<< HEAD
-    virtual bool ShouldShowTitle() const                    // True if the effect should show the title overlay
-=======
-    virtual bool HasMaximumEffectTime() const
-    {
-        return MaximumEffectTime() != SIZE_MAX;
-    }
-
-    virtual bool ShouldShowTitle() const
->>>>>>> d0567be8
-    {
-        return true;
-    }
-
-    // RequiresDoubleBuffering
-    //
-    // If a matrix effect requires the state of the last buffer be preserved, then it requires float buffering.
-    // If, on the other hand, it renders from scratch every time, starting witha black fill, etc, then it does not,
-    // and it can override this method and return false;
-<<<<<<< HEAD
-    
-    virtual bool RequiresDoubleBuffering() const
-=======
-
-    virtual bool RequiresfloatBuffering() const
->>>>>>> d0567be8
-    {
-        return true;
-    }
-
-    // RandomRainbowColor
-    //
-    // Returns a random color of the rainbow
-    // BUGBUG Should likely be in GFXBase, not in LEDStripEffect
-    
-
-    static CRGB RandomRainbowColor()
-    {
-        static const CRGB colors[] =
-            {
-                CRGB::Green,
-                CRGB::Red,
-                CRGB::Blue,
-                CRGB::Orange,
-                CRGB::Indigo,
-                CRGB::Violet
-            };
-        int randomColorIndex = (int)randomfloat(0, ARRAYSIZE(colors));
-        return colors[randomColorIndex];
-    }
-
-<<<<<<< HEAD
-    // RandomSaturatedColor
-    //
-    // A random, but fully saturated, color
-    
-    static CRGB RandomSaturatedColor()
-    {
-        CRGB c;
-        c.setHSV((uint8_t)randomfloat(0, 255), 255, 255);
-        return c;
-    }
-
-    // GetBlackBodyHeatColor
-    //
-    // Given a temp in the 0-1 range, returns a fire-appropriate black body radiator color for it
-
-    static CRGB GetBlackBodyHeatColor(float temp) 
-=======
-    static CRGB GetBlackBodyHeatColor(float temp)
->>>>>>> d0567be8
-    {
-        temp = min(1.0f, temp);
-        uint8_t temperature = (uint8_t)(255 * temp);
-        uint8_t t192 = (uint8_t)((temperature / 255.0f) * 191);
-
-        uint8_t heatramp = (uint8_t)(t192 & 0x3F);
-        heatramp <<= 2;
-
-        if (t192 > 0x80)
-            return CRGB(255, 255, heatramp);
-        else if (t192 > 0x40)
-            return CRGB(255, heatramp, 0);
-        else
-            return CRGB(heatramp, 0, 0);
-    }
-<<<<<<< HEAD
-    
-    // fillSolidOnAllChannels
-    //
-    // Fill all of the LEDs specified with the color indicated.  Can have arbitrary start, length, and step
-=======
-
-    static inline CRGB RandomSaturatedColor()
-    {
-        CRGB c;
-        c.setHSV((uint8_t)randomfloat(0, 255), 255, 255);
-        return c;
-    }
->>>>>>> d0567be8
-
-    void fillSolidOnAllChannels(CRGB color, int iStart = 0, int numToFill = 0, uint everyN = 1)
-    {
-        if (!_GFX[0])
-            throw std::runtime_error("Graphcis not set up properly");
-
-        if (numToFill == 0)
-            numToFill = _cLEDs-iStart;
-
-        if (iStart + numToFill > _cLEDs)
-        {
-            printf("Boundary Exceeded in FillRainbow");
-            return;
-        }
-
-        for (int n = 0; n < NUM_CHANNELS; n++)
-        {
-            for (int i = iStart; i < iStart + numToFill; i+= everyN)
-                _GFX[n]->setPixel(i, color);
-
-        }
-    }
-
-    // ClearFrameOnAllChannels
-    //
-    // Clears ALL the channels
-
-    void ClearFrameOnAllChannels()
-    {
-        for (int i = 0; i < NUM_CHANNELS; i++)
-            _GFX[i]->Clear();
-    }
-
-    // ColorFraction
-    //
-    // Returns a fraction of a color; abstracts the fadeToBlack away so that we can later
-    // do better color correction as needed
-
-<<<<<<< HEAD
-    static CRGB ColorFraction(const CRGB colorIn, float fraction) 
-=======
-    static inline CRGB ColorFraction(const CRGB colorIn, float fraction)
->>>>>>> d0567be8
-    {
-        fraction = min(1.0f, fraction);
-        fraction = max(0.0f, fraction);
-        return CRGB(colorIn).fadeToBlackBy(255 * (1.0f - fraction));
-    }
-
-<<<<<<< HEAD
-    // fillRainbowAllChannels
-    //
-    // Fill all channels with a progressive rainbow, using arbitrary start, length, step, and initial color and hue change rate
-     
-    void fillRainbowAllChannels(int iStart, int numToFill, uint8_t initialhue, uint8_t deltahue, uint8_t everyNth = 1) 
-=======
-    void fillRainbowAllChannels(int iStart, int numToFill, uint8_t initialhue, uint8_t deltahue, uint8_t everyNth = 1)
->>>>>>> d0567be8
-    {
-        if (iStart + numToFill > _cLEDs)
-        {
-            printf("Boundary Exceeded in FillRainbow");
-            return;
-        }
-
-        CHSV hsv;
-        hsv.hue = initialhue;
-        hsv.val = 255;
-        hsv.sat = 240;
-        for (int i = 0; i < numToFill; i+=everyNth)
-        {
-            CRGB rgb;
-            hsv2rgb_rainbow(hsv, rgb);
-            setPixelOnAllChannels(iStart + i, rgb);
-            hsv.hue += deltahue;
-            for (int q = 1; q < everyNth; q++)
-                _GFX[q]->setPixel(iStart + i + q, CRGB::Black);
-        }
-    }
-
-    // fadePixelToBlackOnAllChannelsBy
-    //
-    // Given a 0-255 fade value, fades all channels by that amount
-
-    void fadePixelToBlackOnAllChannelsBy(int pixel, uint8_t fadeValue) const
-    {
-        for (int i = 0; i < NUM_CHANNELS; i++)
-        {
-            CRGB crgb = _GFX[i]->getPixel(pixel);
-            crgb.fadeToBlackBy(fadeValue);
-            _GFX[i]->setPixel(pixel, crgb);
-        }
-    }
-
-    void fadeAllChannelsToBlackBy(uint8_t fadeValue) const
-    {
-        for (int i = 0; i < _cLEDs; i++)
-            fadePixelToBlackOnAllChannelsBy(i, fadeValue);
-    }
-
-    void setAllOnAllChannels(uint8_t r, uint8_t g, uint8_t b) const
-    {
-        for (int n = 0; n < NUM_CHANNELS; n++)
-            for (int i = 0; i < _cLEDs; i++)
-                _GFX[n]->setPixel(i, r, g, b);
-    }
-
-<<<<<<< HEAD
-    // setPixelOnAllChannels
-    // 
-    // Sets the indexed pixel to a given color on all channels
-
-    void setPixelOnAllChannels(int i, CRGB c)
-    {       
-        for (int j = 0; j < NUM_CHANNELS; j++)  
-            _GFX[j]->setPixel(i, c);
-    }
-
-    // setPixelsOnAllChannels
-    //
-    // Smooth drawing on fractional pixels on all channels in the given color; if merge is specified,
-    // color drawing is additive, otherwise replacement
-
-    void setPixelsOnAllChannels(float fPos, float count, CRGB c, bool bMerge = false) const
-    {       
-=======
-    inline void setPixelOnAllChannels(int i, CRGB c)
-    {
-        for (int j = 0; j < NUM_CHANNELS; j++)
-            _GFX[j]->setPixel(i, c);
-    }
-
-    inline void setPixelsOnAllChannels(float fPos, float count, CRGB c, bool bMerge = false) const
-    {
->>>>>>> d0567be8
-        for (int i = 0; i < NUM_CHANNELS; i++)
-            _GFX[i]->setPixelsF(fPos, count, c, bMerge);
-    }
-
-<<<<<<< HEAD
-    // SerializeToJSON
-    //
-    // Serialize this effects paramters to a JSON document
-
-    virtual bool SerializeToJSON(JsonObject& jsonObject) 
-=======
-    virtual bool SerializeToJSON(JsonObject& jsonObject)
->>>>>>> d0567be8
-    {
-        StaticJsonDocument<128> jsonDoc;
-
-        jsonDoc[PTY_EFFECTNR] = _effectNumber;
-        jsonDoc["fn"]         = _friendlyName;
-
-        return jsonObject.set(jsonDoc.as<JsonObjectConst>());
-    }
-
-};
-
-typedef LEDStripEffect* EffectPointerArray[];
-
+//+--------------------------------------------------------------------------
+//
+// File:        LEDStripEffect.h
+//
+// NightDriverStrip - (c) 2018 Plummer's Software LLC.  All Rights Reserved.
+//
+// This file is part of the NightDriver software project.
+//
+//    NightDriver is free software: you can redistribute it and/or modify
+//    it under the terms of the GNU General Public License as published by
+//    the Free Software Foundation, either version 3 of the License, or
+//    (at your option) any later version.
+//
+//    NightDriver is distributed in the hope that it will be useful,
+//    but WITHOUT ANY WARRANTY; without even the implied warranty of
+//    MERCHANTABILITY or FITNESS FOR A PARTICULAR PURPOSE.  See the
+//    GNU General Public License for more details.
+//
+//    You should have received a copy of the GNU General Public License
+//    along with Nightdriver.  It is normally found in copying.txt
+//    If not, see <https://www.gnu.org/licenses/>.
+//
+// Description:
+//
+//    Defines the base class for effects that run locally on the chip
+//
+// History:     Apr-13-2019         Davepl      Created for NightDriverStrip
+//
+//---------------------------------------------------------------------------
+
+#pragma once
+
+#include "effects.h"
+#include "jsonserializer.h"
+#include <memory>
+
+extern bool                               g_bUpdateStarted;
+extern DRAM_ATTR std::shared_ptr<GFXBase> g_aptrDevices[NUM_CHANNELS];
+
+// LEDStripEffect
+//
+// Base class for an LED strip effect.  At a minimum they must draw themselves and provide a unique name.
+
+class LEDStripEffect : public IJSONSerializable
+{
+  protected:
+
+    size_t _cLEDs;
+    String _friendlyName;
+    int    _effectNumber;
+
+    std::shared_ptr<GFXBase> _GFX[NUM_CHANNELS];
+
+  public:
+
+    LEDStripEffect(int effectNumber, const String & strName) :
+        _effectNumber(effectNumber)
+    {
+        if (!strName.isEmpty())
+            _friendlyName = strName;
+    }
+
+    LEDStripEffect(const JsonObjectConst&  jsonObject)
+        : _effectNumber(jsonObject[PTY_EFFECTNR]),
+          _friendlyName(jsonObject["fn"].as<String>())
+    {
+    }
+
+    virtual ~LEDStripEffect()
+    {
+    }
+
+    virtual bool Init(std::shared_ptr<GFXBase> gfx[NUM_CHANNELS])
+    {
+        debugV("Init %s", _friendlyName.c_str());
+
+        for (int i = 0; i < NUM_CHANNELS; i++)                      // There are up to 8 channel in play per effect and when we
+            _GFX[i] = gfx[i];                                       //   start up, we are given copies to their graphics interfaces
+                                                                    //   so that we can call them directly later from other calls
+        _cLEDs = _GFX[0]->GetLEDCount();
+
+        debugV("Init Effect %s with %d LEDs\n", _friendlyName.c_str(), _cLEDs);
+        return true;
+    }
+
+    inline std::shared_ptr<GFXBase> g() const
+    {
+        return _GFX[0];
+    }
+
+    // mg is a shortcut for MATRIX projects to retrieve a pointer to the specialized LEDMatrixGFX type
+
+    #if USE_MATRIX
+    static std::shared_ptr<LEDMatrixGFX> mg()
+    {
+        return std::static_pointer_cast<LEDMatrixGFX>(g_aptrDevices[0]);
+    }
+#endif
+
+    virtual void Start() {}                                         // Optional method called when time to clean/init the effect
+    virtual void Draw() = 0;                                        // Your effect must implement these
+
+    virtual bool CanDisplayVUMeter() const
+    {
+        return true;
+    }
+
+    virtual const String & FriendlyName() const             // User-visible effect name
+    {
+        return _friendlyName;
+    }
+
+    int EffectNumber() const
+    {
+        return _effectNumber;
+    }
+
+    virtual size_t DesiredFramesPerSecond() const           // Desired framerate of the LED drawing
+    {
+        return 30;
+    }
+
+    virtual size_t MaximumEffectTime() const                // For splash screens and similar, a max display time for the effect
+    {
+        return SIZE_MAX;
+    }
+
+    virtual bool HasMaximumEffectTime() const
+    {
+        return MaximumEffectTime() != SIZE_MAX;
+    }
+
+    virtual bool ShouldShowTitle() const                    // True if the effect should show the title overlay
+    {
+        return true;
+    }
+
+    // RequiresDoubleBuffering
+    //
+    // If a matrix effect requires the state of the last buffer be preserved, then it requires float buffering.
+    // If, on the other hand, it renders from scratch every time, starting witha black fill, etc, then it does not,
+    // and it can override this method and return false;
+
+    virtual bool RequiresDoubleBuffering() const
+    {
+        return true;
+    }
+
+    // RandomRainbowColor
+    //
+    // Returns a random color of the rainbow
+    // BUGBUG Should likely be in GFXBase, not in LEDStripEffect
+
+
+    static CRGB RandomRainbowColor()
+    {
+        static const CRGB colors[] =
+            {
+                CRGB::Green,
+                CRGB::Red,
+                CRGB::Blue,
+                CRGB::Orange,
+                CRGB::Indigo,
+                CRGB::Violet
+            };
+        int randomColorIndex = (int)randomfloat(0, ARRAYSIZE(colors));
+        return colors[randomColorIndex];
+    }
+
+    // RandomSaturatedColor
+    //
+    // A random, but fully saturated, color
+
+    static CRGB RandomSaturatedColor()
+    {
+        CRGB c;
+        c.setHSV((uint8_t)randomfloat(0, 255), 255, 255);
+        return c;
+    }
+
+    // GetBlackBodyHeatColor
+    //
+    // Given a temp in the 0-1 range, returns a fire-appropriate black body radiator color for it
+
+    static CRGB GetBlackBodyHeatColor(float temp)
+    {
+        temp = min(1.0f, temp);
+        uint8_t temperature = (uint8_t)(255 * temp);
+        uint8_t t192 = (uint8_t)((temperature / 255.0f) * 191);
+
+        uint8_t heatramp = (uint8_t)(t192 & 0x3F);
+        heatramp <<= 2;
+
+        if (t192 > 0x80)
+            return CRGB(255, 255, heatramp);
+        else if (t192 > 0x40)
+            return CRGB(255, heatramp, 0);
+        else
+            return CRGB(heatramp, 0, 0);
+    }
+
+    // fillSolidOnAllChannels
+    //
+    // Fill all of the LEDs specified with the color indicated.  Can have arbitrary start, length, and step
+
+    void fillSolidOnAllChannels(CRGB color, int iStart = 0, int numToFill = 0, uint everyN = 1)
+    {
+        if (!_GFX[0])
+            throw std::runtime_error("Graphcis not set up properly");
+
+        if (numToFill == 0)
+            numToFill = _cLEDs-iStart;
+
+        if (iStart + numToFill > _cLEDs)
+        {
+            printf("Boundary Exceeded in FillRainbow");
+            return;
+        }
+
+        for (int n = 0; n < NUM_CHANNELS; n++)
+        {
+            for (int i = iStart; i < iStart + numToFill; i+= everyN)
+                _GFX[n]->setPixel(i, color);
+
+        }
+    }
+
+    // ClearFrameOnAllChannels
+    //
+    // Clears ALL the channels
+
+    void ClearFrameOnAllChannels()
+    {
+        for (int i = 0; i < NUM_CHANNELS; i++)
+            _GFX[i]->Clear();
+    }
+
+    // ColorFraction
+    //
+    // Returns a fraction of a color; abstracts the fadeToBlack away so that we can later
+    // do better color correction as needed
+
+    static CRGB ColorFraction(const CRGB colorIn, float fraction)
+    {
+        fraction = min(1.0f, fraction);
+        fraction = max(0.0f, fraction);
+        return CRGB(colorIn).fadeToBlackBy(255 * (1.0f - fraction));
+    }
+
+    // fillRainbowAllChannels
+    //
+    // Fill all channels with a progressive rainbow, using arbitrary start, length, step, and initial color and hue change rate
+
+    void fillRainbowAllChannels(int iStart, int numToFill, uint8_t initialhue, uint8_t deltahue, uint8_t everyNth = 1)
+    {
+        if (iStart + numToFill > _cLEDs)
+        {
+            printf("Boundary Exceeded in FillRainbow");
+            return;
+        }
+
+        CHSV hsv;
+        hsv.hue = initialhue;
+        hsv.val = 255;
+        hsv.sat = 240;
+        for (int i = 0; i < numToFill; i+=everyNth)
+        {
+            CRGB rgb;
+            hsv2rgb_rainbow(hsv, rgb);
+            setPixelOnAllChannels(iStart + i, rgb);
+            hsv.hue += deltahue;
+            for (int q = 1; q < everyNth; q++)
+                _GFX[q]->setPixel(iStart + i + q, CRGB::Black);
+        }
+    }
+
+    // fadePixelToBlackOnAllChannelsBy
+    //
+    // Given a 0-255 fade value, fades all channels by that amount
+
+    void fadePixelToBlackOnAllChannelsBy(int pixel, uint8_t fadeValue) const
+    {
+        for (int i = 0; i < NUM_CHANNELS; i++)
+        {
+            CRGB crgb = _GFX[i]->getPixel(pixel);
+            crgb.fadeToBlackBy(fadeValue);
+            _GFX[i]->setPixel(pixel, crgb);
+        }
+    }
+
+    void fadeAllChannelsToBlackBy(uint8_t fadeValue) const
+    {
+        for (int i = 0; i < _cLEDs; i++)
+            fadePixelToBlackOnAllChannelsBy(i, fadeValue);
+    }
+
+    void setAllOnAllChannels(uint8_t r, uint8_t g, uint8_t b) const
+    {
+        for (int n = 0; n < NUM_CHANNELS; n++)
+            for (int i = 0; i < _cLEDs; i++)
+                _GFX[n]->setPixel(i, r, g, b);
+    }
+
+    // setPixelOnAllChannels
+    //
+    // Sets the indexed pixel to a given color on all channels
+
+    void setPixelOnAllChannels(int i, CRGB c)
+    {
+        for (int j = 0; j < NUM_CHANNELS; j++)
+            _GFX[j]->setPixel(i, c);
+    }
+
+    // setPixelsOnAllChannels
+    //
+    // Smooth drawing on fractional pixels on all channels in the given color; if merge is specified,
+    // color drawing is additive, otherwise replacement
+
+    void setPixelsOnAllChannels(float fPos, float count, CRGB c, bool bMerge = false) const
+    {
+        for (int i = 0; i < NUM_CHANNELS; i++)
+            _GFX[i]->setPixelsF(fPos, count, c, bMerge);
+    }
+
+    // SerializeToJSON
+    //
+    // Serialize this effects paramters to a JSON document
+
+    virtual bool SerializeToJSON(JsonObject& jsonObject)
+    {
+        StaticJsonDocument<128> jsonDoc;
+
+        jsonDoc[PTY_EFFECTNR] = _effectNumber;
+        jsonDoc["fn"]         = _friendlyName;
+
+        return jsonObject.set(jsonDoc.as<JsonObjectConst>());
+    }
+
+};
+
+typedef LEDStripEffect* EffectPointerArray[];
+