--- conflicted
+++ resolved
@@ -129,14 +129,9 @@
         // Note the x,y are unsigned so can't be less than zero
         if (x < _width && y < _height)
             return y * MATRIX_WIDTH + x;
-<<<<<<< HEAD
 
         debugE("%s", str_sprintf("Invalid index in xy: x=%d, y=%d, NUM_LEDS=%d", x, y, NUM_LEDS).c_str());
         return 0;
-=======
-        else
-            throw std::runtime_error(str_sprintf("Invalid index in xy: x=%u, y=%u, NUM_LEDS=%d", x, y, NUM_LEDS).c_str());
->>>>>>> 9ce756f3
     }
 
     // Whereas an LEDStripGFX would track it's own memory for the CRGB array, we simply point to the buffer already used for
