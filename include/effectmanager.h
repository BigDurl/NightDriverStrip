--- conflicted
+++ resolved
@@ -1,638 +1,620 @@
-//+--------------------------------------------------------------------------
-//
-// File:        EffectManager.h
-//
-// NightDriverStrip - (c) 2018 Plummer's Software LLC.  All Rights Reserved.
-//
-// This file is part of the NightDriver software project.
-//
-//    NightDriver is free software: you can redistribute it and/or modify
-//    it under the terms of the GNU General Public License as published by
-//    the Free Software Foundation, either version 3 of the License, or
-//    (at your option) any later version.
-//
-//    NightDriver is distributed in the hope that it will be useful,
-//    but WITHOUT ANY WARRANTY; without even the implied warranty of
-//    MERCHANTABILITY or FITNESS FOR A PARTICULAR PURPOSE.  See the
-//    GNU General Public License for more details.
-//
-//    You should have received a copy of the GNU General Public License
-//    along with Nightdriver.  It is normally found in copying.txt
-//    If not, see <https://www.gnu.org/licenses/>.
-//
-//
-// Description:
-//
-//    Based on my original ESP32LEDStick project this is the class that keeps
-//    track of internal efects, which one is active, rotating among them,
-//    and fading between them.
-//
-//
-//
-// History:     Apr-13-2019         Davepl      Created for NightDriverStrip
-//
-//---------------------------------------------------------------------------
-
-#pragma once
-
-#include <sys/types.h>
-#include <errno.h>
-#include <iostream>
-#include <memory>
-#include <vector>
-#include <math.h>
-
-#include "effects/strip/misceffects.h"
-#include "effects/strip/fireeffect.h"
-#include "jsonserializer.h"
-
-#define MAX_EFFECTS 32
-#define JSON_FORMAT_VERSION 1
-
-extern uint8_t g_Brightness;
-extern uint8_t g_Fader;
-
-// References to functions in other C files
-
-void InitSplashEffectManager();
-void InitEffectsManager();
-void SaveEffectManagerConfig();
-void RemoveEffectManagerConfig();
-std::shared_ptr<LEDStripEffect> GetSpectrumAnalyzer(CRGB color);
-std::shared_ptr<LEDStripEffect> GetSpectrumAnalyzer(CRGB color, CRGB color2);
-extern DRAM_ATTR std::shared_ptr<GFXBase> g_ptrDevices[NUM_CHANNELS];
-LEDStripEffect* CreateEffectFromJSON(const JsonObjectConst& jsonObject);
-
-// EffectManager
-//
-// Handles keeping track of the effects, which one is active, asking it to draw, etc.
-
-template <typename GFXTYPE>
-class EffectManager : public IJSONSerializable
-{
-    std::vector<LEDStripEffect*> _vEffects;
-    size_t _cEnabled = 0;
-
-    size_t _iCurrentEffect = 0;
-    uint _effectStartTime;
-    uint _effectInterval = 0;
-    bool _bPlayAll;
-    bool _bShowVU = true;
-    CRGB lastManualColor = CRGB::Red;
-    bool _clearRemoteEffectWhenExpired = false;
-
-    std::unique_ptr<bool[]> _abEffectEnabled;
-    std::shared_ptr<GFXTYPE> * _gfx;
-    std::shared_ptr<LEDStripEffect> _ptrRemoteEffect;
-
-<<<<<<< HEAD
-    void construct()
-=======
-    void construct(bool clearRemoteEffect) 
->>>>>>> e4ec7a34
-    {
-        _bPlayAll = false;
-<<<<<<< HEAD
-        _effectStartTime = millis();
-=======
-
-        if (clearRemoteEffect && _ptrRemoteEffect)
-            _clearRemoteEffectWhenExpired = true;
->>>>>>> e4ec7a34
-    }
-
-    void ClearEffects()
-    {
-        for (auto effect : _vEffects)
-            delete effect;
-
-        _vEffects.clear();
-        _abEffectEnabled.reset();
-        _cEnabled = 0;
-    }
-
-public:
-    static const uint csFadeButtonSpeed = 15 * 1000;
-    static const uint csSmoothButtonSpeed = 60 * 1000;
-
-    EffectManager(LEDStripEffect *pEffect, std::shared_ptr<GFXTYPE> *gfx)
-        : _gfx(gfx)
-    {
-        debugV("EffectManager Splash Effect Constructor");
-
-        if (pEffect->Init(_gfx))
-        {
-            _ptrRemoteEffect = std::shared_ptr<LEDStripEffect>(pEffect);
-            // This is a hacky way to ensure that the first effect in the list is shown after the one we're adopting now
-            _iCurrentEffect = -1;
-        }
-
-        construct(false);
-    }
-
-    EffectManager(const std::unique_ptr<EffectPointerArray> &pEffects, size_t cEffects, std::shared_ptr<GFXTYPE> *gfx)
-        : _gfx(gfx)
-    {
-        debugV("EffectManager Constructor");
-
-        LoadEffectArray(pEffects, cEffects);
-    }
-
-    EffectManager(const JsonObjectConst& jsonObject, std::shared_ptr<GFXTYPE> *gfx)
-        : _gfx(gfx)
-    {
-        debugV("EffectManager JSON Constructor");
-
-        DeserializeFromJSON(jsonObject);
-    }
-
-    ~EffectManager()
-    {
-        ClearRemoteColor();
-        ClearEffects();
-    }
-
-    void LoadEffectArray(const std::unique_ptr<EffectPointerArray> &pEffects, size_t cEffects)
-    {
-        ClearEffects();
-        _vEffects.reserve(cEffects);
-
-        for (int i = 0; i < cEffects; i++)
-        {
-            _vEffects.push_back(pEffects[i]);
-        }
-
-        _abEffectEnabled = std::make_unique<bool[]>(_vEffects.size());
-
-        for (int i = 0; i < _vEffects.size(); i++)
-            EnableEffect(i, true);
-
-        SetInterval(DEFAULT_EFFECT_INTERVAL, true);
-
-        construct(true);
-    }
-
-    virtual bool DeserializeFromJSON(const JsonObjectConst& jsonObject)
-    {
-        ClearEffects();
-
-        JsonArrayConst effectsArray = jsonObject["efs"].as<JsonArrayConst>();
-
-        // Check if the object actually contained an effect config array
-        if (effectsArray.isNull())
-            return false;
-
-        _vEffects.reserve(effectsArray.size());
-
-        for (auto effectObject : effectsArray)
-        {
-            LEDStripEffect *pEffect = CreateEffectFromJSON(effectObject);
-            if (pEffect != nullptr)
-                _vEffects.push_back(pEffect);
-        }
-
-        // Check if we have at least one deserialized effect
-        if (_vEffects.size() == 0)
-            return false;
-
-        _abEffectEnabled = std::make_unique<bool[]>(_vEffects.size());
-
-        // Try to load effect enabled state from JSON also, default to "enabled" otherwise
-        JsonArrayConst enabledArray = jsonObject["eef"].as<JsonArrayConst>();
-        int enabledSize = enabledArray.isNull() ? 0 : enabledArray.size();
-
-        for (int i = 0; i < _vEffects.size(); i++)
-        {
-            if (i >= enabledSize || enabledArray[i] == 1)
-                EnableEffect(i, true);
-        }
-
-        SetInterval(jsonObject.containsKey("ivl") ? jsonObject["ivl"] : DEFAULT_EFFECT_INTERVAL, true);
-        if (jsonObject.containsKey("cei"))
-        {
-            _iCurrentEffect = jsonObject["cei"];
-            if (_iCurrentEffect >= EffectCount())
-                _iCurrentEffect = EffectCount() - 1;
-        }
-
-        construct(true);
-
-        return true;
-    }
-
-    virtual bool SerializeToJSON(JsonObject& jsonObject)
-    {
-        // Set JSON format version to be able to detect and manage future incompatible structural updates
-        jsonObject[PTY_VERSION] = JSON_FORMAT_VERSION;
-
-        jsonObject["ivl"] = _effectInterval;
-        jsonObject["cei"] = _iCurrentEffect;
-
-        // Serialize enabled state first. That way we'll still find out if we run out of memory, later
-        JsonArray enabledArray = jsonObject.createNestedArray("eef");
-
-        for (int i = 0; i < EffectCount(); i++)
-            enabledArray.add(IsEffectEnabled(i) ? 1 : 0);
-
-        JsonArray effectsArray = jsonObject.createNestedArray("efs");
-
-        for (auto effect : _vEffects)
-        {
-            JsonObject effectObject = effectsArray.createNestedObject();
-            if (!(effect->SerializeToJSON(effectObject)))
-                return false;
-        }
-
-        return true;
-    }
-
-    std::shared_ptr<GFXTYPE> operator[](size_t index) const
-    {
-        return _gfx[index];
-    }
-
-    // Must provide at least one drawing instance, like the first matrix or strip we are drawing on
-    inline std::shared_ptr<GFXTYPE> graphics() const
-    {
-        return _gfx[0];
-    }
-
-    // ShowVU - Control whether VU meter should be draw.  Returns the previous state when set.
-
-    virtual bool ShowVU(bool bShow)
-    {
-        bool bResult = _bShowVU;
-        debugW("Setting ShowVU to %d\n", bShow);
-        _bShowVU = bShow;
-
-        // Erase any exising pixels since effects don't all clear each frame
-        if (!bShow)
-            _gfx[0]->setPixelsF(0, MATRIX_WIDTH, CRGB::Black);
-
-        return bResult;
-    }
-
-    virtual bool IsVUVisible() const
-    {
-        return _bShowVU && GetCurrentEffect()->CanDisplayVUMeter();
-    }
-
-    // SetGlobalColor
-    //
-    // When a global color is set via the remote, we create a fill effect and assign it as the "remote effect"
-    // which takes drawing precedence
-
-    void SetGlobalColor(CRGB color)
-    {
-        debugW("Setting Global Color");
-
-        CRGB oldColor = lastManualColor;
-        lastManualColor = color;
-
-        #if (USE_MATRIX)
-                GFXBase *pMatrix = (*this)[0].get();
-                pMatrix->setPalette(CRGBPalette16(oldColor, color));
-                pMatrix->PausePalette(true);
-        #else
-            std::shared_ptr<LEDStripEffect> effect;
-
-            if (color == CRGB(CRGB::White))
-                effect = std::make_shared<ColorFillEffect>(CRGB::White, 1);
-            else
-
-                #if ENABLE_AUDIO
-                    #if SPECTRUM
-                        effect = GetSpectrumAnalyzer(color, oldColor);
-                    #else
-                        effect = std::make_shared<MusicalPaletteFire>("Custom Fire", CRGBPalette16(CRGB::Black, color, CRGB::Yellow, CRGB::White), NUM_LEDS, 1, 8, 50, 1, 24, true, false);
-                    #endif
-                #else
-                    effect = std::make_shared<PaletteFlameEffect>("Custom Fire", CRGBPalette16(CRGB::Black, color, CRGB::Yellow, CRGB::White), NUM_LEDS, 1, 8, 50, 1, 24, true, false);
-                #endif
-
-            if (effect->Init(g_aptrDevices))
-            {
-                _ptrRemoteEffect = effect;
-                StartEffect();
-            }
-        #endif
-    }
-
-    void ClearRemoteColor(bool retainRemoteEffect = false)
-    {
-        if (!retainRemoteEffect)
-            _ptrRemoteEffect = nullptr;
-
-        #if (USE_MATRIX)
-            LEDMatrixGFX *pMatrix = (LEDMatrixGFX *)(*this)[0].get();
-            pMatrix->PausePalette(false);
-        #endif
-    }
-
-    void StartEffect()
-    {
-        // If there's a temporary effect override from the remote control active, we start that, else
-        // we start the current regular effect
-        
-        LEDStripEffect *pEffect = _ptrRemoteEffect ? _ptrRemoteEffect.get() : _vEffects[_iCurrentEffect];
-
-        #if USE_MATRIX
-            LEDMatrixGFX *pMatrix = (LEDMatrixGFX *)(*this)[0].get();
-            pMatrix->SetCaption(pEffect->FriendlyName(), 3000);
-            pMatrix->setLeds(LEDMatrixGFX::GetMatrixBackBuffer());
-        #endif
-<<<<<<< HEAD
-
-        // If there's a temporary effect override from the remote control active, we start that, else
-        // we start the current regular effect
-
-        if (_ptrRemoteEffect)
-            _ptrRemoteEffect->Start();
-        else
-            _vEffects[_iCurrentEffect]->Start();
-=======
-        pEffect->Start();
->>>>>>> e4ec7a34
-
-        _effectStartTime = millis();
-    }
-
-    void EnableEffect(size_t i, bool skipSave = false)
-    {
-        if (i >= _vEffects.size())
-        {
-            debugW("Invalid index for EnableEffect");
-            return;
-        }
-
-        if (!_abEffectEnabled[i])
-        {
-            _abEffectEnabled[i] = true;
-
-            if (_cEnabled < 1)
-            {
-                ClearRemoteColor(true);
-            }
-            _cEnabled++;
-
-            if (!skipSave)
-                SaveEffectManagerConfig();
-        }
-    }
-
-    void DisableEffect(size_t i, bool skipSave = false)
-    {
-        if (i >= _vEffects.size())
-        {
-            debugW("Invalid index for DisableEffect");
-            return;
-        }
-
-        if (_abEffectEnabled[i])
-        {
-            _abEffectEnabled[i] = false;
-
-            _cEnabled--;
-            if (_cEnabled < 1)
-            {
-                SetGlobalColor(CRGB::Black);
-            }
-
-            if (!skipSave)
-                SaveEffectManagerConfig();
-        }
-    }
-
-    bool IsEffectEnabled(size_t i) const
-    {
-        if (i >= _vEffects.size())
-        {
-            debugW("Invalid index for IsEffectEnabled");
-            return false;
-        }
-        return _abEffectEnabled[i];
-    }
-
-    void PlayAll(bool bPlayAll)
-    {
-        _bPlayAll = bPlayAll;
-    }
-
-    void SetInterval(uint interval, bool skipSave = false)
-    {
-        _effectInterval = interval;
-
-        if (!skipSave)
-            SaveEffectManagerConfig();
-    }
-
-    const LEDStripEffect *const *EffectsList() const
-    {
-        return &_vEffects[0];
-    }
-
-    const size_t EffectCount() const
-    {
-        return _vEffects.size();
-    }
-
-    const size_t EnabledCount() const
-    {
-        return _cEnabled;
-    }
-
-    const size_t GetCurrentEffectIndex() const
-    {
-        return _iCurrentEffect;
-    }
-
-    LEDStripEffect *GetCurrentEffect() const
-    {
-        return _ptrRemoteEffect ? _ptrRemoteEffect.get() : _vEffects[_iCurrentEffect];
-    }
-
-    const String & GetCurrentEffectName() const
-    {
-        if (_ptrRemoteEffect)
-            return _ptrRemoteEffect->FriendlyName();
-
-        return _vEffects[_iCurrentEffect]->FriendlyName();
-    }
-
-    // Change the current effect; marks the state as needing attention so this get noticed next frame
-
-    void SetCurrentEffectIndex(size_t i, bool skipSave = false)
-    {
-        if (i >= _vEffects.size())
-        {
-            debugW("Invalid index for SetCurrentEffectIndex");
-            return;
-        }
-        _iCurrentEffect = i;
-        _effectStartTime = millis();
-
-        if (!skipSave)
-            SaveEffectManagerConfig();
-
-        StartEffect();
-    }
-
-    uint GetTimeUsedByCurrentEffect() const
-    {
-        return millis() - _effectStartTime;
-    }
-
-    uint GetTimeRemainingForCurrentEffect() const
-    {
-        // If the Interval is set to zero, we treat that as an infinite interval and don't even look at the time used so far
-        uint timeUsedByCurrentEffect = GetTimeUsedByCurrentEffect();
-        uint interval = GetInterval();
-
-        return timeUsedByCurrentEffect > interval ? 0 : (interval - timeUsedByCurrentEffect);
-    }
-
-    uint GetInterval() const
-    {
-        // This allows you to return a MaximumEffectTime and your effect won't be shown longer than that
-        return min((_effectInterval == 0 ? std::numeric_limits<uint>::max() : _effectInterval), GetCurrentEffect()->MaximumEffectTime());
-    }
-
-    void CheckEffectTimerExpired()
-    {
-        // If interval is zero, the current effect never expires unless it thas a max effect time set
-
-        if (_effectInterval == 0 && !GetCurrentEffect()->HasMaximumEffectTime())
-            return;
-
-        if (GetTimeUsedByCurrentEffect() >= GetInterval()) // See if it's time for a new effect yet
-        {
-            if (_clearRemoteEffectWhenExpired) 
-            {
-                _ptrRemoteEffect.reset();
-                _clearRemoteEffectWhenExpired = false;
-            }
-
-            debugV("%ldms elapsed: Next Effect", millis() - _effectStartTime);
-            NextEffect();
-            debugV("Current Effect: %s", GetCurrentEffectName());
-        }
-    }
-
-    void NextPalette()
-    {
-        auto g = _gfx[0].get();
-        g->CyclePalette(1);
-    }
-
-    void PreviousPalette()
-    {
-        auto g = _gfx[0].get();
-        g->CyclePalette(-1);
-    }
-    // Update to the next effect and abort the current effect.
-
-    void NextEffect()
-    {
-        do
-        {
-            _iCurrentEffect++; //   ... if so advance to next effect
-            _iCurrentEffect %= EffectCount();
-            _effectStartTime = millis();
-        } while (0 < _cEnabled && false == _bPlayAll && false == IsEffectEnabled(_iCurrentEffect));
-
-        SaveEffectManagerConfig();
-        StartEffect();
-    }
-
-    // Go back to the previous effect and abort the current one.
-
-    void PreviousEffect()
-    {
-        do
-        {
-            if (_iCurrentEffect == 0)
-                _iCurrentEffect = EffectCount() - 1;
-
-            _iCurrentEffect--;
-            _effectStartTime = millis();
-        } while (0 < _cEnabled && false == _bPlayAll && false == IsEffectEnabled(_iCurrentEffect));
-
-        SaveEffectManagerConfig();
-        StartEffect();
-    }
-
-    bool Init()
-    {
-
-        for (int i = 0; i < _vEffects.size(); i++)
-        {
-            debugV("About to init effect %s", _vEffects[i]->FriendlyName());
-            if (false == _vEffects[i]->Init(_gfx))
-            {
-                debugW("Could not initialize effect: %s\n", _vEffects[i]->FriendlyName());
-                return false;
-            }
-            debugV("Loaded Effect: %s", _vEffects[i]->FriendlyName());
-
-            // First time only, we ensure the data is cleared
-
-            //_vEffects[i]->setAll(0,0,0);
-        }
-        debugV("First Effect: %s", GetCurrentEffectName());
-        return true;
-    }
-
-    // EffectManager::Update
-    //
-    // Draws the current effect.  If gUIDirty has been set by an interrupt handler, it is reset here
-
-    void Update()
-    {
-        if ((_gfx[0])->GetLEDCount() == 0)
-            return;
-
-        const float msFadeTime = EFFECT_CROSS_FADE_TIME;
-
-        CheckEffectTimerExpired();
-
-        // If a remote control effect is set, we draw that, otherwise we draw the regular effect
-
-        if (_ptrRemoteEffect)
-            _ptrRemoteEffect->Draw();
-        else
-            _vEffects[_iCurrentEffect]->Draw(); // Draw the currently active effect
-
-        // If we do indeed have multiple effects (BUGBUG what if only a single enabled?) then we
-        // fade in and out at the appropriate time based on the time remaining/used by the effect
-
-        if (EffectCount() < 2)
-        {
-            g_Fader = 255;
-            return;
-        }
-
-        if (_effectInterval == 0)
-        {
-            g_Fader = 255;
-            return;
-        }
-
-        int r = GetTimeRemainingForCurrentEffect();
-        int e = GetTimeUsedByCurrentEffect();
-
-        if (e < msFadeTime)
-        {
-            g_Fader = 255 * (e / msFadeTime); // Fade in
-        }
-        else if (r < msFadeTime)
-        {
-            g_Fader = 255 * (r / msFadeTime); // Fade out
-        }
-        else
-        {
-            g_Fader = 255; // No fade, not at start or end
-        }
-    }
-};
-
-extern std::unique_ptr<EffectManager<GFXBase>> g_aptrEffectManager;
+//+--------------------------------------------------------------------------
+//
+// File:        EffectManager.h
+//
+// NightDriverStrip - (c) 2018 Plummer's Software LLC.  All Rights Reserved.
+//
+// This file is part of the NightDriver software project.
+//
+//    NightDriver is free software: you can redistribute it and/or modify
+//    it under the terms of the GNU General Public License as published by
+//    the Free Software Foundation, either version 3 of the License, or
+//    (at your option) any later version.
+//
+//    NightDriver is distributed in the hope that it will be useful,
+//    but WITHOUT ANY WARRANTY; without even the implied warranty of
+//    MERCHANTABILITY or FITNESS FOR A PARTICULAR PURPOSE.  See the
+//    GNU General Public License for more details.
+//
+//    You should have received a copy of the GNU General Public License
+//    along with Nightdriver.  It is normally found in copying.txt
+//    If not, see <https://www.gnu.org/licenses/>.
+//
+//
+// Description:
+//
+//    Based on my original ESP32LEDStick project this is the class that keeps
+//    track of internal efects, which one is active, rotating among them,
+//    and fading between them.
+//
+//
+//
+// History:     Apr-13-2019         Davepl      Created for NightDriverStrip
+//
+//---------------------------------------------------------------------------
+
+#pragma once
+
+#include <sys/types.h>
+#include <errno.h>
+#include <iostream>
+#include <memory>
+#include <vector>
+#include <math.h>
+
+#include "effects/strip/misceffects.h"
+#include "effects/strip/fireeffect.h"
+#include "jsonserializer.h"
+
+#define MAX_EFFECTS 32
+#define JSON_FORMAT_VERSION 1
+
+extern uint8_t g_Brightness;
+extern uint8_t g_Fader;
+
+// References to functions in other C files
+
+void InitSplashEffectManager();
+void InitEffectsManager();
+void SaveEffectManagerConfig();
+void RemoveEffectManagerConfig();
+std::shared_ptr<LEDStripEffect> GetSpectrumAnalyzer(CRGB color);
+std::shared_ptr<LEDStripEffect> GetSpectrumAnalyzer(CRGB color, CRGB color2);
+extern DRAM_ATTR std::shared_ptr<GFXBase> g_ptrDevices[NUM_CHANNELS];
+LEDStripEffect* CreateEffectFromJSON(const JsonObjectConst& jsonObject);
+
+// EffectManager
+//
+// Handles keeping track of the effects, which one is active, asking it to draw, etc.
+
+template <typename GFXTYPE>
+class EffectManager : public IJSONSerializable
+{
+    std::vector<LEDStripEffect*> _vEffects;
+    size_t _cEnabled = 0;
+
+    size_t _iCurrentEffect = 0;
+    uint _effectStartTime;
+    uint _effectInterval = 0;
+    bool _bPlayAll;
+    bool _bShowVU = true;
+    CRGB lastManualColor = CRGB::Red;
+    bool _clearRemoteEffectWhenExpired = false;
+
+    std::unique_ptr<bool[]> _abEffectEnabled;
+    std::shared_ptr<GFXTYPE> * _gfx;
+    std::shared_ptr<LEDStripEffect> _ptrRemoteEffect;
+
+    void construct(bool clearRemoteEffect)
+    {
+        _bPlayAll = false;
+
+        if (clearRemoteEffect && _ptrRemoteEffect)
+            _clearRemoteEffectWhenExpired = true;
+    }
+
+    void ClearEffects()
+    {
+        for (auto effect : _vEffects)
+            delete effect;
+
+        _vEffects.clear();
+        _abEffectEnabled.reset();
+        _cEnabled = 0;
+    }
+
+public:
+    static const uint csFadeButtonSpeed = 15 * 1000;
+    static const uint csSmoothButtonSpeed = 60 * 1000;
+
+    EffectManager(LEDStripEffect *pEffect, std::shared_ptr<GFXTYPE> *gfx)
+        : _gfx(gfx)
+    {
+        debugV("EffectManager Splash Effect Constructor");
+
+        if (pEffect->Init(_gfx))
+        {
+            _ptrRemoteEffect = std::shared_ptr<LEDStripEffect>(pEffect);
+            // This is a hacky way to ensure that the first effect in the list is shown after the one we're adopting now
+            _iCurrentEffect = -1;
+        }
+
+        construct(false);
+    }
+
+    EffectManager(const std::unique_ptr<EffectPointerArray> &pEffects, size_t cEffects, std::shared_ptr<GFXTYPE> *gfx)
+        : _gfx(gfx)
+    {
+        debugV("EffectManager Constructor");
+
+        LoadEffectArray(pEffects, cEffects);
+    }
+
+    EffectManager(const JsonObjectConst& jsonObject, std::shared_ptr<GFXTYPE> *gfx)
+        : _gfx(gfx)
+    {
+        debugV("EffectManager JSON Constructor");
+
+        DeserializeFromJSON(jsonObject);
+    }
+
+    ~EffectManager()
+    {
+        ClearRemoteColor();
+        ClearEffects();
+    }
+
+    void LoadEffectArray(const std::unique_ptr<EffectPointerArray> &pEffects, size_t cEffects)
+    {
+        ClearEffects();
+        _vEffects.reserve(cEffects);
+
+        for (int i = 0; i < cEffects; i++)
+        {
+            _vEffects.push_back(pEffects[i]);
+        }
+
+        _abEffectEnabled = std::make_unique<bool[]>(_vEffects.size());
+
+        for (int i = 0; i < _vEffects.size(); i++)
+            EnableEffect(i, true);
+
+        SetInterval(DEFAULT_EFFECT_INTERVAL, true);
+
+        construct(true);
+    }
+
+    virtual bool DeserializeFromJSON(const JsonObjectConst& jsonObject)
+    {
+        ClearEffects();
+
+        JsonArrayConst effectsArray = jsonObject["efs"].as<JsonArrayConst>();
+
+        // Check if the object actually contained an effect config array
+        if (effectsArray.isNull())
+            return false;
+
+        _vEffects.reserve(effectsArray.size());
+
+        for (auto effectObject : effectsArray)
+        {
+            LEDStripEffect *pEffect = CreateEffectFromJSON(effectObject);
+            if (pEffect != nullptr)
+                _vEffects.push_back(pEffect);
+        }
+
+        // Check if we have at least one deserialized effect
+        if (_vEffects.size() == 0)
+            return false;
+
+        _abEffectEnabled = std::make_unique<bool[]>(_vEffects.size());
+
+        // Try to load effect enabled state from JSON also, default to "enabled" otherwise
+        JsonArrayConst enabledArray = jsonObject["eef"].as<JsonArrayConst>();
+        int enabledSize = enabledArray.isNull() ? 0 : enabledArray.size();
+
+        for (int i = 0; i < _vEffects.size(); i++)
+        {
+            if (i >= enabledSize || enabledArray[i] == 1)
+                EnableEffect(i, true);
+        }
+
+        SetInterval(jsonObject.containsKey("ivl") ? jsonObject["ivl"] : DEFAULT_EFFECT_INTERVAL, true);
+        if (jsonObject.containsKey("cei"))
+        {
+            _iCurrentEffect = jsonObject["cei"];
+            if (_iCurrentEffect >= EffectCount())
+                _iCurrentEffect = EffectCount() - 1;
+        }
+
+        construct(true);
+
+        return true;
+    }
+
+    virtual bool SerializeToJSON(JsonObject& jsonObject)
+    {
+        // Set JSON format version to be able to detect and manage future incompatible structural updates
+        jsonObject[PTY_VERSION] = JSON_FORMAT_VERSION;
+
+        jsonObject["ivl"] = _effectInterval;
+        jsonObject["cei"] = _iCurrentEffect;
+
+        // Serialize enabled state first. That way we'll still find out if we run out of memory, later
+        JsonArray enabledArray = jsonObject.createNestedArray("eef");
+
+        for (int i = 0; i < EffectCount(); i++)
+            enabledArray.add(IsEffectEnabled(i) ? 1 : 0);
+
+        JsonArray effectsArray = jsonObject.createNestedArray("efs");
+
+        for (auto effect : _vEffects)
+        {
+            JsonObject effectObject = effectsArray.createNestedObject();
+            if (!(effect->SerializeToJSON(effectObject)))
+                return false;
+        }
+
+        return true;
+    }
+
+    std::shared_ptr<GFXTYPE> operator[](size_t index) const
+    {
+        return _gfx[index];
+    }
+
+    // Must provide at least one drawing instance, like the first matrix or strip we are drawing on
+    inline std::shared_ptr<GFXTYPE> graphics() const
+    {
+        return _gfx[0];
+    }
+
+    // ShowVU - Control whether VU meter should be draw.  Returns the previous state when set.
+
+    virtual bool ShowVU(bool bShow)
+    {
+        bool bResult = _bShowVU;
+        debugW("Setting ShowVU to %d\n", bShow);
+        _bShowVU = bShow;
+
+        // Erase any exising pixels since effects don't all clear each frame
+        if (!bShow)
+            _gfx[0]->setPixelsF(0, MATRIX_WIDTH, CRGB::Black);
+
+        return bResult;
+    }
+
+    virtual bool IsVUVisible() const
+    {
+        return _bShowVU && GetCurrentEffect()->CanDisplayVUMeter();
+    }
+
+    // SetGlobalColor
+    //
+    // When a global color is set via the remote, we create a fill effect and assign it as the "remote effect"
+    // which takes drawing precedence
+
+    void SetGlobalColor(CRGB color)
+    {
+        debugW("Setting Global Color");
+
+        CRGB oldColor = lastManualColor;
+        lastManualColor = color;
+
+        #if (USE_MATRIX)
+                GFXBase *pMatrix = (*this)[0].get();
+                pMatrix->setPalette(CRGBPalette16(oldColor, color));
+                pMatrix->PausePalette(true);
+        #else
+            std::shared_ptr<LEDStripEffect> effect;
+
+            if (color == CRGB(CRGB::White))
+                effect = std::make_shared<ColorFillEffect>(CRGB::White, 1);
+            else
+
+                #if ENABLE_AUDIO
+                    #if SPECTRUM
+                        effect = GetSpectrumAnalyzer(color, oldColor);
+                    #else
+                        effect = std::make_shared<MusicalPaletteFire>("Custom Fire", CRGBPalette16(CRGB::Black, color, CRGB::Yellow, CRGB::White), NUM_LEDS, 1, 8, 50, 1, 24, true, false);
+                    #endif
+                #else
+                    effect = std::make_shared<PaletteFlameEffect>("Custom Fire", CRGBPalette16(CRGB::Black, color, CRGB::Yellow, CRGB::White), NUM_LEDS, 1, 8, 50, 1, 24, true, false);
+                #endif
+
+            if (effect->Init(g_aptrDevices))
+            {
+                _ptrRemoteEffect = effect;
+                StartEffect();
+            }
+        #endif
+    }
+
+    void ClearRemoteColor(bool retainRemoteEffect = false)
+    {
+        if (!retainRemoteEffect)
+            _ptrRemoteEffect = nullptr;
+
+        #if (USE_MATRIX)
+            LEDMatrixGFX *pMatrix = (LEDMatrixGFX *)(*this)[0].get();
+            pMatrix->PausePalette(false);
+        #endif
+    }
+
+    void StartEffect()
+    {
+        // If there's a temporary effect override from the remote control active, we start that, else
+        // we start the current regular effect
+
+        LEDStripEffect *pEffect = _ptrRemoteEffect ? _ptrRemoteEffect.get() : _vEffects[_iCurrentEffect];
+
+        #if USE_MATRIX
+            LEDMatrixGFX *pMatrix = (LEDMatrixGFX *)(*this)[0].get();
+            pMatrix->SetCaption(pEffect->FriendlyName(), 3000);
+            pMatrix->setLeds(LEDMatrixGFX::GetMatrixBackBuffer());
+        #endif
+
+        pEffect->Start();
+
+        _effectStartTime = millis();
+    }
+
+    void EnableEffect(size_t i, bool skipSave = false)
+    {
+        if (i >= _vEffects.size())
+        {
+            debugW("Invalid index for EnableEffect");
+            return;
+        }
+
+        if (!_abEffectEnabled[i])
+        {
+            _abEffectEnabled[i] = true;
+
+            if (_cEnabled < 1)
+            {
+                ClearRemoteColor(true);
+            }
+            _cEnabled++;
+
+            if (!skipSave)
+                SaveEffectManagerConfig();
+        }
+    }
+
+    void DisableEffect(size_t i, bool skipSave = false)
+    {
+        if (i >= _vEffects.size())
+        {
+            debugW("Invalid index for DisableEffect");
+            return;
+        }
+
+        if (_abEffectEnabled[i])
+        {
+            _abEffectEnabled[i] = false;
+
+            _cEnabled--;
+            if (_cEnabled < 1)
+            {
+                SetGlobalColor(CRGB::Black);
+            }
+
+            if (!skipSave)
+                SaveEffectManagerConfig();
+        }
+    }
+
+    bool IsEffectEnabled(size_t i) const
+    {
+        if (i >= _vEffects.size())
+        {
+            debugW("Invalid index for IsEffectEnabled");
+            return false;
+        }
+        return _abEffectEnabled[i];
+    }
+
+    void PlayAll(bool bPlayAll)
+    {
+        _bPlayAll = bPlayAll;
+    }
+
+    void SetInterval(uint interval, bool skipSave = false)
+    {
+        _effectInterval = interval;
+
+        if (!skipSave)
+            SaveEffectManagerConfig();
+    }
+
+    const LEDStripEffect *const *EffectsList() const
+    {
+        return &_vEffects[0];
+    }
+
+    const size_t EffectCount() const
+    {
+        return _vEffects.size();
+    }
+
+    const size_t EnabledCount() const
+    {
+        return _cEnabled;
+    }
+
+    const size_t GetCurrentEffectIndex() const
+    {
+        return _iCurrentEffect;
+    }
+
+    LEDStripEffect *GetCurrentEffect() const
+    {
+        return _ptrRemoteEffect ? _ptrRemoteEffect.get() : _vEffects[_iCurrentEffect];
+    }
+
+    const String & GetCurrentEffectName() const
+    {
+        if (_ptrRemoteEffect)
+            return _ptrRemoteEffect->FriendlyName();
+
+        return _vEffects[_iCurrentEffect]->FriendlyName();
+    }
+
+    // Change the current effect; marks the state as needing attention so this get noticed next frame
+
+    void SetCurrentEffectIndex(size_t i, bool skipSave = false)
+    {
+        if (i >= _vEffects.size())
+        {
+            debugW("Invalid index for SetCurrentEffectIndex");
+            return;
+        }
+        _iCurrentEffect = i;
+        _effectStartTime = millis();
+
+        if (!skipSave)
+            SaveEffectManagerConfig();
+
+        StartEffect();
+    }
+
+    uint GetTimeUsedByCurrentEffect() const
+    {
+        return millis() - _effectStartTime;
+    }
+
+    uint GetTimeRemainingForCurrentEffect() const
+    {
+        // If the Interval is set to zero, we treat that as an infinite interval and don't even look at the time used so far
+        uint timeUsedByCurrentEffect = GetTimeUsedByCurrentEffect();
+        uint interval = GetInterval();
+
+        return timeUsedByCurrentEffect > interval ? 0 : (interval - timeUsedByCurrentEffect);
+    }
+
+    uint GetInterval() const
+    {
+        // This allows you to return a MaximumEffectTime and your effect won't be shown longer than that
+        return min((_effectInterval == 0 ? std::numeric_limits<uint>::max() : _effectInterval), GetCurrentEffect()->MaximumEffectTime());
+    }
+
+    void CheckEffectTimerExpired()
+    {
+        // If interval is zero, the current effect never expires unless it thas a max effect time set
+
+        if (_effectInterval == 0 && !GetCurrentEffect()->HasMaximumEffectTime())
+            return;
+
+        if (GetTimeUsedByCurrentEffect() >= GetInterval()) // See if it's time for a new effect yet
+        {
+            if (_clearRemoteEffectWhenExpired)
+            {
+                _ptrRemoteEffect.reset();
+                _clearRemoteEffectWhenExpired = false;
+            }
+
+            debugV("%ldms elapsed: Next Effect", millis() - _effectStartTime);
+            NextEffect();
+            debugV("Current Effect: %s", GetCurrentEffectName());
+        }
+    }
+
+    void NextPalette()
+    {
+        auto g = _gfx[0].get();
+        g->CyclePalette(1);
+    }
+
+    void PreviousPalette()
+    {
+        auto g = _gfx[0].get();
+        g->CyclePalette(-1);
+    }
+    // Update to the next effect and abort the current effect.
+
+    void NextEffect()
+    {
+        do
+        {
+            _iCurrentEffect++; //   ... if so advance to next effect
+            _iCurrentEffect %= EffectCount();
+            _effectStartTime = millis();
+        } while (0 < _cEnabled && false == _bPlayAll && false == IsEffectEnabled(_iCurrentEffect));
+
+        SaveEffectManagerConfig();
+        StartEffect();
+    }
+
+    // Go back to the previous effect and abort the current one.
+
+    void PreviousEffect()
+    {
+        do
+        {
+            if (_iCurrentEffect == 0)
+                _iCurrentEffect = EffectCount() - 1;
+
+            _iCurrentEffect--;
+            _effectStartTime = millis();
+        } while (0 < _cEnabled && false == _bPlayAll && false == IsEffectEnabled(_iCurrentEffect));
+
+        SaveEffectManagerConfig();
+        StartEffect();
+    }
+
+    bool Init()
+    {
+
+        for (int i = 0; i < _vEffects.size(); i++)
+        {
+            debugV("About to init effect %s", _vEffects[i]->FriendlyName());
+            if (false == _vEffects[i]->Init(_gfx))
+            {
+                debugW("Could not initialize effect: %s\n", _vEffects[i]->FriendlyName());
+                return false;
+            }
+            debugV("Loaded Effect: %s", _vEffects[i]->FriendlyName());
+
+            // First time only, we ensure the data is cleared
+
+            //_vEffects[i]->setAll(0,0,0);
+        }
+        debugV("First Effect: %s", GetCurrentEffectName());
+        return true;
+    }
+
+    // EffectManager::Update
+    //
+    // Draws the current effect.  If gUIDirty has been set by an interrupt handler, it is reset here
+
+    void Update()
+    {
+        if ((_gfx[0])->GetLEDCount() == 0)
+            return;
+
+        const float msFadeTime = EFFECT_CROSS_FADE_TIME;
+
+        CheckEffectTimerExpired();
+
+        // If a remote control effect is set, we draw that, otherwise we draw the regular effect
+
+        if (_ptrRemoteEffect)
+            _ptrRemoteEffect->Draw();
+        else
+            _vEffects[_iCurrentEffect]->Draw(); // Draw the currently active effect
+
+        // If we do indeed have multiple effects (BUGBUG what if only a single enabled?) then we
+        // fade in and out at the appropriate time based on the time remaining/used by the effect
+
+        if (EffectCount() < 2)
+        {
+            g_Fader = 255;
+            return;
+        }
+
+        if (_effectInterval == 0)
+        {
+            g_Fader = 255;
+            return;
+        }
+
+        int r = GetTimeRemainingForCurrentEffect();
+        int e = GetTimeUsedByCurrentEffect();
+
+        if (e < msFadeTime)
+        {
+            g_Fader = 255 * (e / msFadeTime); // Fade in
+        }
+        else if (r < msFadeTime)
+        {
+            g_Fader = 255 * (r / msFadeTime); // Fade out
+        }
+        else
+        {
+            g_Fader = 255; // No fade, not at start or end
+        }
+    }
+};
+
+extern std::unique_ptr<EffectManager<GFXBase>> g_aptrEffectManager;