//+--------------------------------------------------------------------------
//
// File:        taskmgr.h
//
// NightDriverStrip - (c) 2018 Plummer's Software LLC.  All Rights Reserved.
//
// This file is part of the NightDriver software project.
//
//    NightDriver is free software: you can redistribute it and/or modify
//    it under the terms of the GNU General Public License as published by
//    the Free Software Foundation, either version 3 of the License, or
//    (at your option) any later version.
//
//    NightDriver is distributed in the hope that it will be useful,
//    but WITHOUT ANY WARRANTY; without even the implied warranty of
//    MERCHANTABILITY or FITNESS FOR A PARTICULAR PURPOSE.  See the
//    GNU General Public License for more details.
//
//    You should have received a copy of the GNU General Public License
//    along with Nightdriver.  It is normally found in copying.txt
//    If not, see <https://www.gnu.org/licenses/>.
//
// Description:
//
//    Keeps track of CPU idle time and other stats.  Basic premise here
//    is that it creates an idle task on each core that burn any cycles they
//    can get.  They run at 1 above the system's own idle task priority so as
//    to not timeslice with them.
//
//    Since this totally starves those system idle tasks, the watchdog must
//    be turned off for them, which we do in begin().  We then turn the
//    watchdog on for our own idle tasks, and feed the watchdog in
//    ProcessIdleTime as we consume all available idle time.
//
//    BUGBUG(davepl): I think this means that vTaskDelete is never called
//                    since it was handled by the idle tasks.
//
//
// History:     Jul-12-2018         Davepl      Created
//              Apr-29-2019         Davepl      Adapted from BigBlueLCD project
//
//---------------------------------------------------------------------------

#pragma once

#include <Arduino.h>
#include <esp_task_wdt.h>
#include "ledstripeffect.h"

// Stack size for the taskmgr's idle threads
#define IDLE_STACK_SIZE 2048
#define DEFAULT_STACK_SIZE 2048+512
#define DRAWING_STACK_SIZE 4096
#define AUDIO_STACK_SIZE 4096


class IdleTask
{
  private:

    float _idleRatio = 0;
    unsigned long _lastMeasurement;

    const int kMillisPerLoop = 1;
    const int kMillisPerCalc = 1000;

    unsigned long counter = 0;

  public:

    void ProcessIdleTime()
    {
        _lastMeasurement = millis();
        counter = 0;

        // We need to whack the watchdog so we delay in smalle bites until we've used up all the time

        while (true)
        {
            int delta = millis() - _lastMeasurement;
            if (delta >= kMillisPerCalc)
            {
                //Serial.printf("Core %u Spent %lu in delay during a window of %d for a ratio of %f\n",
                //  xPortGetCoreID(), counter, delta, (float)counter/delta);
                _idleRatio = ((float) counter  / delta);
                _lastMeasurement = millis();
                counter = 0;
            }
            else
            {
                esp_task_wdt_reset();
                delayMicroseconds(kMillisPerLoop*1000);
                counter += kMillisPerLoop;
            }
        }
    }

    // If idle time is spent elsewhere, it can be credited to this task.  Shouldn't add up to more time than actual though!

    void CountBonusIdleMillis(uint millis)
    {
        counter += millis;
    }

    IdleTask() : _lastMeasurement(millis())
    {
    }

    // GetCPUUsage
    //
    // Returns 100 less the amount of idle time that we were able to squander.

    float GetCPUUsage() const
    {
        // If the measurement failed to even get a chance to run, this core is maxed and there was no idle time

        if (millis() - _lastMeasurement > kMillisPerCalc)
            return 100.0f;

        // Otherwise, whatever cycles we were able to burn in the idle loop counts as "would have been idle" time
        return 100.0f-100*_idleRatio;
    }

    // Stub entry point for calling into it without a THIS pointer

    static void IdleTaskEntry(void * that)
    {
        IdleTask * pTask = (IdleTask *)that;
        pTask->ProcessIdleTime();
    }
};

// TaskManager
//
// TaskManager runs two tasks at just over idle priority that do nothing but try to burn CPU, and they
// keep track of how much they can burn.   It's assumed that everything else runs at a higher priority
// and thus they "starve" the idle tasks when doing work.

class TaskManager
{
    TaskHandle_t _hIdle0 = nullptr;
    TaskHandle_t _hIdle1 = nullptr;

    IdleTask _taskIdle0;
    IdleTask _taskIdle1;

public:

    float GetCPUUsagePercent(int iCore = -1) const
    {
        if (iCore < 0)
            return (_taskIdle0.GetCPUUsage() + _taskIdle1.GetCPUUsage()) / 2;
        else if (iCore == 0)
            return _taskIdle0.GetCPUUsage();
        else if (iCore == 1)
            return _taskIdle1.GetCPUUsage();
        else
            throw new std::runtime_error("Invalid core passed to GetCPUUsagePercentCPU");
    }

    TaskManager()
    {
    }

    void begin()
    {
        Serial.printf("Replacing Idle Tasks with TaskManager...\n");
        // The idle tasks get created with a priority just ABOVE idle so that they steal idle time but nothing else.  They then
        // measure how much time is "wasted" at that lower priority and deem it to have been free CPU

        xTaskCreatePinnedToCore(_taskIdle0.IdleTaskEntry, "Idle0", IDLE_STACK_SIZE, &_taskIdle0, tskIDLE_PRIORITY + 1, &_hIdle0, 0);
        xTaskCreatePinnedToCore(_taskIdle1.IdleTaskEntry, "Idle1", IDLE_STACK_SIZE, &_taskIdle1, tskIDLE_PRIORITY + 1, &_hIdle1, 1);

        // We need to turn off the watchdogs because our idle measurement tasks burn all of the idle time just
        // to see how much there is (it's how they measure free CPU).  Thus, we starve the system's normal idle tasks
        // and have to feed the watchdog on our own.

        esp_task_wdt_delete(xTaskGetIdleTaskHandleForCPU(0));
        esp_task_wdt_delete(xTaskGetIdleTaskHandleForCPU(1));
        esp_task_wdt_add(_hIdle0);
        esp_task_wdt_add(_hIdle1);
    }

};

// NightDriverTaskManager
//
// A superclass of the base TaskManager that knows how to start and track the tasks specific to this project

void IRAM_ATTR ScreenUpdateLoopEntry(void *);
void IRAM_ATTR AudioSerialTaskEntry(void *);
void IRAM_ATTR DrawLoopTaskEntry(void *);
void IRAM_ATTR AudioSamplerTaskEntry(void *);
void IRAM_ATTR NetworkHandlingLoopEntry(void *);
void IRAM_ATTR DebugLoopTaskEntry(void *);
void IRAM_ATTR SocketServerTaskEntry(void *);
void IRAM_ATTR RemoteLoopEntry(void *);
void IRAM_ATTR JSONWriterTaskEntry(void *);
void IRAM_ATTR ColorDataTaskEntry(void *);

#define DELETE_TASK(handle) if (handle != nullptr) vTaskDelete(handle)

class NightDriverTaskManager : public TaskManager
{
public:

    using EffectTaskFunction = std::function<void(LEDStripEffect&)>;

private:

    struct EffectTaskParams
    {
        EffectTaskFunction function;
        LEDStripEffect* pEffect;

        EffectTaskParams(EffectTaskFunction function, LEDStripEffect* pEffect)
          : function(function),
            pEffect(pEffect)
        {}
    };

    TaskHandle_t _taskScreen        = nullptr;
    TaskHandle_t _taskNetwork       = nullptr;
    TaskHandle_t _taskDraw          = nullptr;
    TaskHandle_t _taskDebug         = nullptr;
    TaskHandle_t _taskAudio         = nullptr;
    TaskHandle_t _taskRemote        = nullptr;
    TaskHandle_t _taskSocket        = nullptr;
    TaskHandle_t _taskSerial        = nullptr;
    TaskHandle_t _taskColorData     = nullptr;
    TaskHandle_t _taskJSONWriter    = nullptr;

    std::vector<TaskHandle_t> _vEffectTasks;

    static void EffectTaskEntry(void *pVoid)
    {
        EffectTaskParams *pTaskParams = (EffectTaskParams *)pVoid;

        EffectTaskFunction function = pTaskParams->function;
        LEDStripEffect* pEffect = pTaskParams->pEffect;

        // Delete the params object before we invoke the actual function; they tend to run indefinitely
        delete pTaskParams;

        function(*pEffect);
    }

public:

    ~NightDriverTaskManager()
    {
        for (auto& task : _vEffectTasks)
            vTaskDelete(task);

        DELETE_TASK(_taskDraw);
        DELETE_TASK(_taskScreen);
        DELETE_TASK(_taskRemote);
        DELETE_TASK(_taskSerial);
        DELETE_TASK(_taskColorData);
        DELETE_TASK(_taskAudio);
        DELETE_TASK(_taskSocket);
        DELETE_TASK(_taskNetwork);
        DELETE_TASK(_taskJSONWriter);
        DELETE_TASK(_taskDebug);
    }

    void StartScreenThread()
    {
        #if USE_SCREEN
            Serial.print( str_sprintf(">> Launching Screen Thread.  Mem: %u, LargestBlk: %u, PSRAM Free: %u/%u, ", ESP.getFreeHeap(),ESP.getMaxAllocHeap(), ESP.getFreePsram(), ESP.getPsramSize()) );
            xTaskCreatePinnedToCore(ScreenUpdateLoopEntry, "Screen Loop", DEFAULT_STACK_SIZE, nullptr, SCREEN_PRIORITY, &_taskScreen, SCREEN_CORE);
        #endif
    }

    void StartSerialThread()
    {
        #if ENABLE_SERIAL
            Serial.print( str_sprintf(">> Launching Serial Thread.  Mem: %u, LargestBlk: %u, PSRAM Free: %u/%u, ", ESP.getFreeHeap(),ESP.getMaxAllocHeap(), ESP.getFreePsram(), ESP.getPsramSize()) );
            xTaskCreatePinnedToCore(AudioSerialTaskEntry, "Audio Serial Loop", DEFAULT_STACK_SIZE, nullptr, AUDIOSERIAL_PRIORITY, &_taskSerial, AUDIOSERIAL_CORE);
        #endif
    }

    void StartColorDataThread()
    {
        #if ENABLE_WIFI
            Serial.print( str_sprintf(">> Launching ColorData Thread.  Mem: %u, LargestBlk: %u, PSRAM Free: %u/%u, ", ESP.getFreeHeap(),ESP.getMaxAllocHeap(), ESP.getFreePsram(), ESP.getPsramSize()) );
            xTaskCreatePinnedToCore(ColorDataTaskEntry, "ColorData Loop", DEFAULT_STACK_SIZE, nullptr, COLORDATA_PRIORITY, &_taskColorData, COLORDATA_CORE);
        #endif
    }

    void StartDrawThread()
    {
        Serial.print( str_sprintf(">> Launching Drawing Thread.  Mem: %u, LargestBlk: %u, PSRAM Free: %u/%u, ", ESP.getFreeHeap(),ESP.getMaxAllocHeap(), ESP.getFreePsram(), ESP.getPsramSize()) );
        xTaskCreatePinnedToCore(DrawLoopTaskEntry, "Draw Loop", DRAWING_STACK_SIZE, nullptr, DRAWING_PRIORITY, &_taskDraw, DRAWING_CORE);
    }

    void StartAudioThread()
    {
        #if ENABLE_AUDIO
            Serial.print( str_sprintf(">> Launching Audio Thread.  Mem: %u, LargestBlk: %u, PSRAM Free: %u/%u, ", ESP.getFreeHeap(),ESP.getMaxAllocHeap(), ESP.getFreePsram(), ESP.getPsramSize()) );
            xTaskCreatePinnedToCore(AudioSamplerTaskEntry, "Audio Sampler Loop", AUDIO_STACK_SIZE, nullptr, AUDIO_PRIORITY, &_taskAudio, AUDIO_CORE);
        #endif
    }

    void StartNetworkThread()
    {
        #if ENABLE_WIFI
<<<<<<< HEAD
            Serial.print( str_sprintf(">> Launching Network Thread.  Mem: %u, LargestBlk: %u, PSRAM Free: %u/%u, ", ESP.getFreeHeap(),ESP.getMaxAllocHeap(), ESP.getFreePsram(), ESP.getPsramSize()) );
            xTaskCreatePinnedToCore(NetworkHandlingLoopEntry, "NetworkHandlingLoop", DEFAULT_STACK_SIZE, nullptr, NET_PRIORITY, &_taskSync, NET_CORE);
=======
            debugW(">> Launching Network Thread");
            xTaskCreatePinnedToCore(NetworkHandlingLoopEntry, "Network Loop", STACK_SIZE, nullptr, NET_PRIORITY, &_taskNetwork, NET_CORE);
>>>>>>> fd7d67a3
        #endif
    }

    void StartDebugThread()
    {
        #if ENABLE_WIFI
            Serial.print( str_sprintf(">> Launching Debug Thread.  Mem: %u, LargestBlk: %u, PSRAM Free: %u/%u, ", ESP.getFreeHeap(),ESP.getMaxAllocHeap(), ESP.getFreePsram(), ESP.getPsramSize()) );
            xTaskCreatePinnedToCore(DebugLoopTaskEntry, "Debug Loop", DEFAULT_STACK_SIZE, nullptr, DEBUG_PRIORITY, &_taskDebug, DEBUG_CORE);
        #endif
    }

    void StartSocketThread()
    {
        #if ENABLE_WIFI && INCOMING_WIFI_ENABLED
            Serial.print( str_sprintf(">> Launching Socket Thread.  Mem: %u, LargestBlk: %u, PSRAM Free: %u/%u, ", ESP.getFreeHeap(),ESP.getMaxAllocHeap(), ESP.getFreePsram(), ESP.getPsramSize()) );
            xTaskCreatePinnedToCore(SocketServerTaskEntry, "Socket Server Loop", DEFAULT_STACK_SIZE, nullptr, SOCKET_PRIORITY, &_taskSocket, SOCKET_CORE);
        #endif
    }

    void StartRemoteThread()
    {
        #if ENABLE_REMOTE
            Serial.print( str_sprintf(">> Launching Remote Thread.  Mem: %u, LargestBlk: %u, PSRAM Free: %u/%u, ", ESP.getFreeHeap(),ESP.getMaxAllocHeap(), ESP.getFreePsram(), ESP.getPsramSize()) );
            xTaskCreatePinnedToCore(RemoteLoopEntry, "IR Remote Loop", DEFAULT_STACK_SIZE, nullptr, REMOTE_PRIORITY, &_taskRemote, REMOTE_CORE);
        #endif
    }

    void StartJSONWriterThread()
    {
        Serial.print( str_sprintf(">> Launching JSON Writer Thread.  Mem: %u, LargestBlk: %u, PSRAM Free: %u/%u, ", ESP.getFreeHeap(),ESP.getMaxAllocHeap(), ESP.getFreePsram(), ESP.getPsramSize()) );
        xTaskCreatePinnedToCore(JSONWriterTaskEntry, "JSON Writer Loop", DEFAULT_STACK_SIZE, nullptr, JSONWRITER_PRIORITY, &_taskJSONWriter, JSONWRITER_CORE);
    }

    void NotifyJSONWriterThread()
    {
        if (_taskJSONWriter == nullptr)
            return;

        debugW(">> Notifying JSON Writer Thread");
        // Wake up the writer invoker task if it's sleeping, or request another write cycle if it isn't
        xTaskNotifyGive(_taskJSONWriter);
    }

    void NotifyNetworkThread()
    {
        if (_taskNetwork == nullptr)
            return;

        debugW(">> Notifying Network Thread");
        // Wake up the network task if it's sleeping, or request another read cycle if it isn't
        xTaskNotifyGive(_taskNetwork);
    }

    // Effect threads run with NET priority and on the NET core by default. It seems a sensible choice
    //   because effect threads tend to pull things from the Internet that they want to show
    TaskHandle_t StartEffectThread(EffectTaskFunction function, LEDStripEffect* pEffect, const char* name, UBaseType_t priority = NET_PRIORITY, BaseType_t core = NET_CORE)
    {
        // We use a raw pointer here just to cross the thread/task boundary. The EffectTaskEntry method
        //   deletes the object as soon as it can.
        EffectTaskParams* pTaskParams = new EffectTaskParams(function, pEffect);
        TaskHandle_t effectTask = nullptr;

        Serial.print( str_sprintf(">> Launching %s Effect Thread.  Mem: %u, LargestBlk: %u, PSRAM Free: %u/%u, ", name, ESP.getFreeHeap(),ESP.getMaxAllocHeap(), ESP.getFreePsram(), ESP.getPsramSize()) );

        if (xTaskCreatePinnedToCore(EffectTaskEntry, name, DEFAULT_STACK_SIZE, pTaskParams, priority, &effectTask, core) == pdPASS)
            _vEffectTasks.push_back(effectTask);
        else
            // Clean up the task params object if the thread was not actually created
            delete pTaskParams;

        return effectTask;
    }
};

extern NightDriverTaskManager g_TaskManager;
<|MERGE_RESOLUTION|>--- conflicted
+++ resolved
@@ -305,13 +305,8 @@
     void StartNetworkThread()
     {
         #if ENABLE_WIFI
-<<<<<<< HEAD
             Serial.print( str_sprintf(">> Launching Network Thread.  Mem: %u, LargestBlk: %u, PSRAM Free: %u/%u, ", ESP.getFreeHeap(),ESP.getMaxAllocHeap(), ESP.getFreePsram(), ESP.getPsramSize()) );
-            xTaskCreatePinnedToCore(NetworkHandlingLoopEntry, "NetworkHandlingLoop", DEFAULT_STACK_SIZE, nullptr, NET_PRIORITY, &_taskSync, NET_CORE);
-=======
-            debugW(">> Launching Network Thread");
-            xTaskCreatePinnedToCore(NetworkHandlingLoopEntry, "Network Loop", STACK_SIZE, nullptr, NET_PRIORITY, &_taskNetwork, NET_CORE);
->>>>>>> fd7d67a3
+            xTaskCreatePinnedToCore(NetworkHandlingLoopEntry, "NetworkHandlingLoop", DEFAULT_STACK_SIZE, nullptr, NET_PRIORITY, &_taskNetwork, NET_CORE);
         #endif
     }
 
