--- conflicted
+++ resolved
@@ -10,10 +10,8 @@
 
 [platformio]
 default_envs = mesmerizer
-<<<<<<< HEAD
-=======
-
->>>>>>> 4a46465f
+
+
 
 ; ==================
 ; Base configuration
