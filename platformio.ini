; PlatformIO Project Configuration File
;
;   Build options: build flags, source filter
;   Upload options: custom upload port, speed and extra flags
;   Library options: dependencies, extra library storages
;   Advanced options: extra scripting
;
; Please visit documentation for the other options and examples
; https://docs.platformio.org/page/projectconf.html

[platformio]
data_dir    = ./data
default_envs = demo

; Link libs

[common]
lib_deps        = crankyoldgit/IRremoteESP8266  @ ^2.7.20
                  fastled/FastLED               @ ^3.4.0
                  adafruit/Adafruit BusIO       @ ^1.9.1
                  adafruit/Adafruit GFX Library @ ^1.10.12
                  adafruit/Adafruit ILI9341     @ ^1.5.10                  
                  bblanchon/ArduinoJson         @ ^6.8.14
                  olikraus/U8g2                 @ ^2.28.8
                  kosme/arduinoFFT              @ ^1.5.6
                  me-no-dev/AsyncTCP            @ ^1.1.1
                  thomasfredericks/Bounce2      @ ^2.7.0
                  https://github.com/PlummersSoftwareLLC/ESPAsyncWebServer.git
                  https://github.com/PlummersSoftwareLLC/RemoteDebug.git
                  
                  
; Libs needed to link with an M5StickC
[m5stick-c]
lib_deps        = ${common.lib_deps}
                  m5stack/M5StickC     @ ^0.2.3 

; Libs needed to link with an M5StickC Plus version
[m5stick-c-plus]
lib_deps        = ${common.lib_deps}
                  m5stack/M5StickCPlus @ ^0.0.2

; Libs needed to link with a TTGO Module
[ttgo]
lib_deps        = ${common.lib_deps}
                  https://github.com/Xinyuan-LilyGO/TTGO-T-Display

; All lib deps combined
[all]
lib_deps        = ${common.lib_deps}
                  ${m5stick-c.lib_deps}
                  ${m5stick-c-plus.lib_deps}

[env]
platform        = espressif32@3.5.0
framework       = arduino
build_type      = debug
build_unflags   = -std=gnu++11

lib_deps        = ${common.lib_deps}
lib_extra_dirs = ${PROJECT_DIR}/lib

; This partition table attempts to fit everything in 4M of flash.
board_build.partitions = partitions_custom.csv

monitor_filters = esp32_exception_decoder

[env:all-deps]
lib_deps      =  ${all.lib_deps}

[env:demo]
board         = esp32dev
monitor_speed = 115200
upload_speed  = 921600
upload_port   = COM7                    ; This will vary by machine
build_flags   = -DDEMO=1
                -std=gnu++17
                -Ofast 

[env:wrover-demo]
board           = esp-wrover-kit
monitor_speed   = 115200
upload_speed    = 1500000
build_flags     = -DWROVERKIT=1
                  -DDEBUG=1
                  -DUSE_SCREEN=1
                  -DUSE_PSRAM=0
                  -DBOARD_HAS_PSRAM=0
                  -std=gnu++17
                  -Ofast 
                  -mfix-esp32-psram-cache-issue
build_type      = debug
upload_port     = COM10
debug_tool      = ftdi
upload_protocol = ftdi
debug_init_break = 
;upload_protocol = ftdi

[env:ledstrip]
board         = heltec_wifi_kit_32
monitor_speed = 115200
upload_speed  = 921600
upload_port   = COM11
build_type    = debug
build_flags   = -DLEDSTRIP=1
                -DUSE_SCREEN=1
                -DUNITY_INCLUDE_DOUBLE 
                -DUNITY_DOUBLE_PRECISION=1e-12      ; Make doubles real 8 byte doubles
                -std=gnu++17
                -Ofast 
                -DDEBUG=1

[env:generic]
board         = esp32dev
monitor_speed = 115200
upload_speed  = 921600
upload_port   = /dev/cu.usbserial-01B5715B
build_flags   = -DLEDSTRIP=1
                -std=gnu++17
                -Ofast 

; This is the basic DEMO project, but expanded to work on the M5, which means it can draw to 
; the built in LCD.  It's made so that you can connect to the small 4-pin connector on the M5,
; so it sends power and ground as well as data on PIN 32.D

[env:m5demo]
<<<<<<< HEAD
board         = m5stick-c                    ; Requires the M5 Stick C Plus (note the Plus)
=======
platform      = espressif32@3.5.0
board         = m5stick-c
>>>>>>> d3abf8e9
upload_speed  = 1500000
monitor_speed = 115200
upload_port   = 3                    ; This will vary by machine
build_flags   = -DDEMO=1
              	-DM5STICKC=1
                -DUSE_SCREEN=1
                -std=gnu++17
                -Ofast 
lib_deps      = ${m5stick-c.lib_deps}

; This is largely the same as the m5demo above except it links to the PLUS version of the lib
; and defines M5STICKCPLUS=1 

[env:m5plusdemo]
<<<<<<< HEAD
board         = m5stick-c                    ; Requires the M5 Stick C Plus (note the Plus)
=======
platform      = espressif32@3.5.0
board         = m5stick-c
>>>>>>> d3abf8e9
upload_speed  = 1500000
monitor_speed = 115200
upload_port   = COM4                   ; This will vary by machine
build_flags   = -DDEMO=1
                -DM5STICKCPLUS=1
                -DUSE_SCREEN=1
                -std=gnu++17
                -Ofast 
lib_deps      = ${m5stick-c-plus.lib_deps}

; For low-density setups like a strand of Christmas lights

[env:strand]
platform      = espressif32@3.5.0
board         = m5stick-c
upload_speed  = 1500000
monitor_speed = 115200
upload_port   = COM4                   ; This will vary by machine
build_flags   = -DSTRAND=1
                -DM5STICKCPLUS=1
                -DUSE_SCREEN=1
                -std=gnu++17
                -Ofast 
lib_deps      = ${m5stick-c-plus.lib_deps}

[env:heltecdemo]
board         = heltec_wifi_kit_32
monitor_speed = 115200
upload_speed  = 921600
upload_port   = /dev/cu.usbserial-01DB4593
monitor_port  = /dev/cu.usbserial-01DB4593
build_flags   = -DDEMO=1
                -DUSE_SCREEN=1
                -std=gnu++17
                -Ofast 

[env:heltecv2demo]                     ; V2 board has 8M flash
board = heltec_wifi_kit_32_v2
monitor_speed = 115200
upload_speed  = 921600
upload_port   = COM7
monitor_port  = COM7
build_flags   = -DDEMO=1
                -DUSE_SCREEN=1
                -std=gnu++17
                -Ofast 

[env:spectrum]
board         = m5stick-c                    ; Requires the M5 Stick C Plus (note the Plus)
upload_speed  = 1500000
monitor_speed = 115200
upload_port   = COM4
build_flags   = -DM5STICKCPLUS=1
                -DUSE_SCREEN=1
                -DSPECTRUM=1
                -D_IR_ENABLE_DEFAULT_=false  ; don't automatically include every remote control decoder
                -DDECODE_NEC=true            ; enable whichever you need for your remote.  Try not disabling above to figure out which it is.
                -std=gnu++17
                -Ofast 
lib_deps      = ${m5stick-c-plus.lib_deps}

[env:spectrumlite]                            ; Sane as SPECTRUM but required a non-Plus M5 Stick
board         = m5stick-c
upload_speed  = 1500000
monitor_speed = 115200
upload_port   = COM15
build_flags   = -DM5STICKC=1
                -DUSE_SCREEN=1
                -DSPECTRUM=1
                -D_IR_ENABLE_DEFAULT_=false  ; don't automatically include every remote control decoder
                -DDECODE_NEC=true            ; enable whichever you need for your remote.  Try not disabling above to figure out which it is.
                -std=gnu++17
                -Ofast 
lib_deps      = ${m5stick-c.lib_deps}

[env:ttgo]
board         = esp32dev
upload_speed  = 1500000
monitor_speed = 115200
upload_port   = COM14
build_flags   = -DTTGO=1
                -DUSE_SCREEN=1
                -D_IR_ENABLE_DEFAULT_=false  ; don't automatically include every remote control decoder
                -DDECODE_NEC=true            ; enable whichever you need for your remote.  Try not disabling above to figure out which it is.
                -std=gnu++17
                -Ofast 
lib_deps      = ${ttgo.lib_deps}

[env:xmastrees]
board         = m5stick-c
upload_speed  = 1500000
monitor_speed = 115200
upload_port   = COM11
build_flags   = -DM5STICKCPLUS=1
                -DUSE_SCREEN=1
                -DXMASTREES=1
                -D_IR_ENABLE_DEFAULT_=false  ; don't automatically include every remote control decoder
                -DDECODE_NEC=true            ; enable whichever you need for your remote.  Try not disabling above to figure out which it is.
                -std=gnu++17
                -Ofast 
lib_deps      = ${m5stick-c-plus.lib_deps}

[env:treeset]
board         = m5stick-c
upload_speed  = 1500000
monitor_speed = 115200
upload_port   = COM11
build_flags   = -DM5STICKCPLUS=1
                -DUSE_SCREEN=1
                -DTREESET=1
                -D_IR_ENABLE_DEFAULT_=false  ; don't automatically include every remote control decoder
                -DDECODE_NEC=true            ; enable whichever you need for your remote.  Try not disabling above to figure out which it is.
                -std=gnu++17
                -Ofast 
lib_deps      = ${m5stick-c-plus.lib_deps}

[env:insulators]
board         = m5stick-c
upload_speed  = 1500000
monitor_speed = 115200
upload_port   = COM3
build_flags   = -DM5STICKCPLUS=1
                -DUSE_SCREEN=1
                -DINSULATORS=1
                -D_IR_ENABLE_DEFAULT_=false  ; don't automatically include every remote control decoder
                -DDECODE_NEC=true            ; enable whichever you need for your remote.  Try not disa                
                -std=gnu++17
                -Ofast
                -Wno-register 
lib_deps      = ${m5stick-c-plus.lib_deps}



[env:magicmirror]
board         = m5stick-c
upload_speed  = 1500000
monitor_speed = 115200
upload_port   = COM21
build_flags   = -DM5STICKC=1
                -DUSE_SCREEN=1
                -DMAGICMIRROR=1
                -std=gnu++17
                -Ofast                 
lib_deps      = ${m5stick-c.lib_deps}
                

[env:atomlight]
board         = heltec_wifi_kit_32
monitor_speed = 115200
upload_speed  = 921600
upload_port   = COM10
build_flags   = -DATOMLIGHT=1
                -std=gnu++17
                -Ofast 

[env:brooklynroom]
board         = heltec_wifi_kit_32
monitor_speed = 115200
upload_speed  = 921600
upload_port   = COM10
build_flags   = -DBROOKLYNROOM=1
                -std=gnu++17
                -Ofast 

[env:fanset]
board         = m5stick-c
upload_speed  = 1500000
monitor_speed = 115200
upload_port   = COM3
build_flags   = -DM5STICKC=1
                -DUSE_SCREEN=1
                -DFANSET=1
                -std=gnu++17
                -Ofast 
lib_deps      = ${m5stick-c.lib_deps}

[env:atomi]
board         = heltec_wifi_kit_32
upload_port   = /dev/cu.SLAB_USBtoUART
upload_speed  = 921600
build_flags   = -DATOMISTRING=1 
                -DHELTEC=1
                -DUSE_SCREEN=1
                -std=gnu++17
                -Ofast 

[env:cube]
board         = m5stick-c
upload_speed  = 1500000
monitor_speed = 115200
upload_port   = COM6
build_flags   = -DM5STICKC
                -DM5STICKCPLUS=1=1
                -DUSE_OLED=1
                -DCUBE=1
                -std=gnu++17
                -Ofast 
lib_deps      = ${m5stick-c-plus.lib_deps}<|MERGE_RESOLUTION|>--- conflicted
+++ resolved
@@ -123,12 +123,7 @@
 ; so it sends power and ground as well as data on PIN 32.D
 
 [env:m5demo]
-<<<<<<< HEAD
 board         = m5stick-c                    ; Requires the M5 Stick C Plus (note the Plus)
-=======
-platform      = espressif32@3.5.0
-board         = m5stick-c
->>>>>>> d3abf8e9
 upload_speed  = 1500000
 monitor_speed = 115200
 upload_port   = 3                    ; This will vary by machine
@@ -143,12 +138,7 @@
 ; and defines M5STICKCPLUS=1 
 
 [env:m5plusdemo]
-<<<<<<< HEAD
 board         = m5stick-c                    ; Requires the M5 Stick C Plus (note the Plus)
-=======
-platform      = espressif32@3.5.0
-board         = m5stick-c
->>>>>>> d3abf8e9
 upload_speed  = 1500000
 monitor_speed = 115200
 upload_port   = COM4                   ; This will vary by machine
