--- conflicted
+++ resolved
@@ -419,13 +419,8 @@
 board         = m5stick-c                    ; Requires the M5 Stick C Plus (note the Plus)
 upload_speed  = 1500000
 monitor_speed = 115200
-<<<<<<< HEAD
-upload_port   = /dev/ttyUSB0
-monitor_port  = /dev/ttyUSB0
-=======
-upload_port   = 
-monitor_port  = 
->>>>>>> 809ae544
+upload_port   = /dev/cu.usbserial-59562502FD
+monitor_port  = /dev/cu.usbserial-59562502FD
 build_flags   = -DM5STICKCPLUS=1
                 -DUSE_SCREEN=1
                 -DSPECTRUM=1
