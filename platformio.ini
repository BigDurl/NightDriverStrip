; PlatformIO Project Configuration File
;
;   Build options: build flags, source filter
;   Upload options: custom upload port, speed and extra flags
;   Library options: dependencies, extra library storages
;   Advanced options: extra scripting
;
; Please visit documentation for the other options and examples
; https://docs.platformio.org/page/projectconf.html

[platformio]
default_envs = spectrum

; ==================
; Base configuration
;
; Options that are used (or extended) in all device sections (and hence environments) are defined here
;
[base]
upload_port     = /dev/cu.usbserial-59562502FD
monitor_port    = /dev/cu.usbserial-59562502FD
upload_speed    = 1500000

build_flags     = -std=gnu++17
                  -Dregister=                       ; Sinister: redefine 'register' so FastLED can use that keyword under C++17
                  -DCOMPONENT_EMBED_TXTFILES=data/index.html:data/main.jsx
                  
lib_deps        = crankyoldgit/IRremoteESP8266  @ ^2.7.20
                  fastled/FastLED               @ ^3.4.0
                  adafruit/Adafruit BusIO       @ ^1.9.1
                  adafruit/Adafruit GFX Library @ ^1.10.12
                  adafruit/Adafruit ILI9341     @ ^1.5.10                  
                  olikraus/U8g2                 @ ^2.28.8
                  kosme/arduinoFFT              @ ^1.5.6                                                     
                  me-no-dev/AsyncTCP            @ ^1.1.1
                  https://github.com/PlummersSoftwareLLC/ESPAsyncWebServer.git
                  bblanchon/ArduinoJson         @ ^6.8.14
                  thomasfredericks/Bounce2      @ ^2.7.0
                  https://github.com/PlummersSoftwareLLC/RemoteDebug
                  QRCode                        @ ^0.0.1

; =================================
; Build flags for enabling a remote
;
; You can set these here once to match your setup; they are then included in all environments 
; that are configured to be used with a remote.
;
[remote_flags]
build_flags     = -D_IR_ENABLE_DEFAULT_=false       ; Don't automatically include every remote control decoder
                  -DDECODE_NEC=true                 ; Enable whichever you need for your remote.  Try not disabling 
                                                    ; above to figure out which it is.

; ===============
; Device sections
;
; Sections starting with "dev_" contain general settings for a particular type of device.
; They extend the "base" config, both in general and in terms of build flags and dependencies,
; where applicable.
;
[dev_adafruit_feather]
extends         = base
board           = adafruit_feather_esp32s3_tft
monitor_speed   = 1500000
upload_speed    = 1500000
lib_deps        = ${base.lib_deps}
                  TFT_eSPI

[dev_esp32]
extends         = base
board           = esp32dev
monitor_speed   = 115200
upload_speed    = 921600

[dev_esp32-s3]
extends         = base
board           = esp32-s3-devkitc-1
board_build.mcu = esp32s3
board_build.f_cpu = 240000000L
monitor_speed   = 115200
upload_speed    = 1000000

[dev_heltec_wifi]
extends         = base
board           = heltec_wifi_kit_32
monitor_speed   = 115200
upload_speed    = 921600
build_flags     = -DUSE_SCREEN=1
                  -DARDUINO_HELTEC_WIFI_KIT_32=1
                  -Ofast 
                  ${base.build_flags}

[dev_heltec_wifi_v2]
extends         = dev_heltec_wifi
board           = heltec_wifi_kit_32_v2

[dev_lolin_d32_pro]
extends         = base
board           = lolin_d32_pro
monitor_speed   = 115200
upload_speed    = 921600

[dev_m5stick-c]
extends         = base
board           = m5stick-c
monitor_speed   = 115200
upload_speed    = 1500000
build_flags     = -DUSE_SCREEN=1
                  -DM5STICKC=1
                  -Ofast 
                  ${base.build_flags}
lib_deps        = ${base.lib_deps}
                  m5stack/M5StickC     @ ^0.2.3 

[dev_m5stick-c-plus]
extends         = base
board           = m5stick-c                         ; Requires the M5 Stick C Plus (note the Plus)
monitor_speed   = 115200
upload_speed    = 1500000
build_flags     = -DUSE_SCREEN=1
                  -DM5STICKCPLUS=1
                  -Ofast 
                  ${base.build_flags}
lib_deps        = ${base.lib_deps}
                  m5stack/M5StickCPlus @ ^0.0.2

[dev_tinypico]
extends         = base
board           = tinypico
monitor_speed   = 115200
upload_speed    = 1500000

[dev_wrover]
extends         = base
board           = esp-wrover-kit
monitor_speed   = 115200
upload_speed    = 1500000

; ===================
; Capability sections
;
; The following sections contain build flags and/or dependencies to enable a particular capability
; or module in specific environments. They applicable option(s) - build_flags, lib_deps or both - 
; are included in the environments in question.
;
; Note that these sections do not extend "base", as they are basically feature toggles.
;

; Build flags for use of PSRAM
[psram_flags]
build_flags     = -DUSE_PSRAM=1
                  -DBOARD_HAS_PSRAM=1
                  -mfix-esp32-psram-cache-issue

; Libs needed to link with a TTGO Module
[ttgo_deps]
lib_deps        = https://github.com/Xinyuan-LilyGO/TTGO-T-Display
                  TFT_eSPI

; Build flags for enabling high precision Unity double
[unity_double_flags]
build_flags     = -DUNITY_INCLUDE_DOUBLE
                  -DUNITY_DOUBLE_PRECISION=1e-12    ; Make doubles real 8 byte doubles

; ================================================================
; Basic environment section, automatically inherited by all others
;

[env]
platform        = espressif32
framework       = arduino
build_type      = release
build_unflags   = -std=gnu++11
lib_extra_dirs  = ${PROJECT_DIR}/lib

; This partition table attempts to fit everything in 4M of flash.
board_build.partitions = partitions_custom.csv
monitor_filters = esp32_exception_decoder
extra_scripts   = pre:bake_site.py

; ====================
; Project environments
;
; These are the actual environments defined in this file. Each configures one project for one
; specific device. They extend the "dev_" config for the device in question, both in general 
; and in terms of build flags and dependencies, where applicable.
;
; Note: when adding a new environment to the list, don't forget to explicitly add the device 
; section's build_flags and lib_deps options (using ${dev_<device>.<option>}) if you define 
; either or both in the environment you add. PlatformIO does not merge them automatically.
; In addition to the build_flags and lib_deps of the device, capability flags and/or dependencies
; can be included where appropriate.

;=========

[env:demo]
extends         = dev_esp32
build_flags     = -DDEMO=1
                  -Ofast 
                  ${dev_esp32.build_flags}

; This is the basic DEMO project again, but expanded to work on the M5, which means it can draw to 
; the built in LCD.  It's made so that you can connect to the small 4-pin connector on the M5,
; so it sends power and ground as well as data on PIN 32.
[env:m5demo]
extends         = dev_m5stick-c
build_flags     = -DDEMO=1
                  ${dev_m5stick-c.build_flags}

; This is largely the same as the m5demo above except it links to the PLUS version of the lib
[env:m5plusdemo]
extends         = dev_m5stick-c-plus
build_flags     = -DDEMO=1
                  ${dev_m5stick-c-plus.build_flags}

; Now for the Heltec, with WiFi and webserver enables
[env:heltecdemo]
extends         = dev_heltec_wifi
build_flags     = -DDEMO=1
                  -DENABLE_WIFI=1
                  -DENABLE_WEBSERVER=1
                  ${dev_heltec_wifi.build_flags}

; Now for Heltec V2, which has 8M flash
[env:heltecv2demo]
extends         = dev_heltec_wifi_v2
build_flags     = -DDEMO=1
                  ${dev_heltec_wifi_v2.build_flags}

;=============

[env:ledstrip]
extends         = dev_heltec_wifi
build_flags     = -DLEDSTRIP=1
                  ${unity_double_flags.build_flags}
                  ${dev_heltec_wifi.build_flags}

; ledstrip_feather is based off ledstrip but intended for the ESP32S3 TFT Feather from Adafruit with 2MB PSRAM
[env:ledstrip_feather]
extends         = dev_adafruit_feather
build_flags     = -DLEDSTRIP=1
                  -DUSE_SCREEN=1
                  -DUSE_TFTSPI=1
                  -DUSER_SETUP_LOADED
                  -DTOUCH_CS=0
                  -DST7789_2_DRIVER
                  -DTFT_WIDTH=135                   ; Define the TFT screen setup
                  -DTFT_HEIGHT=240
                  -DTFT_BL=45
                  -DTFT_BACKLIGHT_ON=HIGH
                  -DTFT_RGB_ORDER=TFT_RGB           ; Fix color order being swapped
                  -DTFT_CS=7                        ; CS, DC, RST
                  -DTFT_DC=39
                  -DTFT_RST=40
                  -DTFT_MOSI=35                     ; MOSI, MISO, CLK
                  -DTFT_MISO=37
                  -DTFT_SCLK=36
                  -DLOAD_GLCD=1                     ; Font info
                  -DLOAD_FONT2=1
                  -DLOAD_FONT4=1
                  -DLOAD_FONT6=1
                  -DLOAD_FONT7=1
                  -DLOAD_FONT8=1
                  -DLOAD_FONT8N=1
                  -DLOAD_GFXFF=1
                  -DSMOOTH_FONT=1
                  -DSPI_FREQUENCY=27000000
                  -DESP32FEATHERTFT=1               ; This board has a TFT that is supported by TFT_eSPI
                  -DTOGGLE_BUTTON_1=0               ; Use GPIO0 button as the info toggle
                  -DNUM_INFO_PAGES=2
                  -Os
                  ${psram_flags.build_flags}
                  ${unity_double_flags.build_flags}
                  ${dev_adafruit_feather.build_flags}

[env:ledstrip_feather_wrover]
extends         = dev_wrover
build_flags     = -DLEDSTRIP=1
                  -DUSER_SETUP_LOADED
                  -Os
                  ${psram_flags.build_flags}
                  ${dev_wrover.build_flags}
debug_init_break = tbreak setup

[env:ledstriplite]
extends         = dev_esp32
build_flags     = -DLEDSTRIP=1
                  -Ofast
                  ${unity_double_flags.build_flags}
                  ${dev_esp32.build_flags}

[env:ledstrip_pico]
extends         = dev_tinypico
build_flags     = -DLEDSTRIP=1
                  -Os
                  ${psram_flags.build_flags}
                  ${unity_double_flags.build_flags}
                  ${dev_tinypico.build_flags}

;=============

[env:spectrum]
extends         = dev_m5stick-c-plus
build_flags     = -DSPECTRUM=1
                  ${remote_flags.build_flags}
                  ${dev_m5stick-c-plus.build_flags}

; Same as Spectrum but using a non-Plus M5 Stick (older version with smaller screen)
[env:spectrumlite]
extends         = dev_m5stick-c
build_flags     = -DSPECTRUM=1
                  ${remote_flags.build_flags}
                  ${dev_m5stick-c.build_flags}

; And again, for the Wrover
[env:spectrum_wrover_kit]
extends         = dev_wrover
build_flags     = -DSPECTRUM=1
                  -DSPECTRUM_WROVER_KIT=1
                  -Ofast 
                  ${remote_flags.build_flags}
                  ${dev_wrover.build_flags}
debug_init_break = tbreak setup

;===============

[env:mesmerizer]
<<<<<<< HEAD
upload_port     = /dev/cu.usbserial-8411101
monitor_port    = /dev/cu.usbserial-8411101
=======
upload_port     = /dev/cu.usbserial-101
monitor_port    = /dev/cu.usbserial-101
>>>>>>> d5e696b5
debug_tool      = ftdi
upload_protocol = esptool
debug_init_break =

extends         = dev_wrover
build_flags     = -DMESMERIZER=1
                  -DUSE_MATRIX=1
                  -Ofast
                  ${psram_flags.build_flags}
                  ${remote_flags.build_flags}
                  ${dev_wrover.build_flags}
lib_deps        = ${dev_wrover.lib_deps}
                  https://github.com/davepl/SmartMatrix.git

[env:mesmerizer_lolin]
extends         = dev_lolin_d32_pro
build_flags     = -DMESMERIZER=1
                  -DUSE_MATRIX=1
                  -Ofast 
                  ${psram_flags.build_flags}
                  ${remote_flags.build_flags}
                  ${dev_lolin_d32_pro.build_flags}
lib_deps        = ${dev_lolin_d32_pro.lib_deps}
                  https://github.com/davepl/SmartMatrix.git

;==============

[env:laserline]
extends         = dev_m5stick-c-plus
build_flags     = -DLASERLINE=1
                  ${remote_flags.build_flags}
                  ${dev_m5stick-c-plus.build_flags}

[env:chieftain]
extends         = dev_tinypico
build_flags     = -DCHIEFTAIN=1
                  -Ofast 
                  ${unity_double_flags.build_flags}
                  ${dev_tinypico.build_flags}

[env:umbrella]
extends         = dev_esp32
build_flags     = -DUMBRELLA=1
                  -DUSE_SCREEN=0
                  -O3
                  ${remote_flags.build_flags}
                  ${unity_double_flags.build_flags}
                  ${dev_esp32.build_flags}

[env:generic]
extends         = dev_esp32
build_flags     = -DLEDSTRIP=1
                  -Ofast 
                  ${dev_esp32.build_flags}

[env:panlee]
extends         = dev_esp32-s3
build_flags     = -DLEDSTRIP=1
                  -DUSE_SCREEN=1
                  -DUSE_TFTSPI=1
                  -DUSER_SETUP_LOADED=1
                  -DST7796_DRIVER=1
                  -DTFT_WIDTH=480
                  -DTFT_HEIGHT=320
                  -DUSE_HSPI_PORT=1
                  -DPIN_SDA=38
                  -DPIN_SCL=19
                  -DTFT_MISO=12
                  -DTFT_MOSI=13
                  -DTFT_SCLK=39
                  -DTFT_CS=15
                  -DTFT_DC=21
                  -DTFT_RST=22
                  -DTFT_BL=48
                  -DLOAD_GLCD
                  -DLOAD_FONT2  
                  -DLOAD_FONT4
                  -DLOAD_FONT6 
                  -DLOAD_FONT7
                  -DLOAD_FONT8
                  -DLOAD_GFXFF
                  -DSPI_FREQUENCY=27000000
                  -DSPI_READ_FREQUENCY=20000000
                  -DSPI_TOUCH_FREQUENCY=2500000
                  -DSMOOTH_FONT
                  -DNUM_INFO_PAGES=1
                  -DPANLEE=1
                  -O
                  ${psram_flags.build_flags}
                  ${remote_flags.build_flags}
                  ${dev_esp32-s3.build_flags}
lib_deps        = ${dev_esp32-s3.lib_deps}
                  TFT_eSPI                 

[env:ttgo]
extends         = dev_esp32
build_flags     = -DTTGO=1
                  -DUSE_SCREEN=1
                  -Ofast 
                  ${remote_flags.build_flags}
                  ${dev_esp32.build_flags}
lib_deps        = ${dev_esp32.lib_deps}
                  ${ttgo_deps.lib_deps}

[env:xmastrees]
extends         = dev_m5stick-c-plus
build_flags     = -DXMASTREES=1
                  ${remote_flags.build_flags}
                  ${dev_m5stick-c-plus.build_flags}

[env:insulators]
extends         = dev_m5stick-c-plus
build_flags     = -DINSULATORS=1
                  ${remote_flags.build_flags}
                  ${dev_m5stick-c-plus.build_flags}

[env:magicmirror]
extends         = dev_m5stick-c
build_flags     = -DMAGICMIRROR=1
                  ${dev_m5stick-c.build_flags}

[env:atomlight]
extends         = dev_heltec_wifi
build_flags     = -DATOMLIGHT=1
                  ${dev_heltec_wifi.build_flags}
                  -UUSE_SCREEN                      ; Unset USE_SCREEN that is set in the device build flags.
                                                    ; The ATOMLIGHT project really prefers not to use it.

[env:brooklynroom]
extends         = dev_heltec_wifi
build_flags     = -DBROOKLYNROOM=1
                  ${dev_heltec_wifi.build_flags}

[env:fanset]
extends         = dev_m5stick-c-plus
build_flags     = -DFANSET=1
                  ${remote_flags.build_flags}
                  ${dev_m5stick-c-plus.build_flags}
monitor_filters = esp32_exception_decoder

[env:cube]
extends         = dev_m5stick-c-plus
build_flags     = -DCUBE=1
                  ${dev_m5stick-c-plus.build_flags}
<|MERGE_RESOLUTION|>--- conflicted
+++ resolved
@@ -324,13 +324,8 @@
 ;===============
 
 [env:mesmerizer]
-<<<<<<< HEAD
 upload_port     = /dev/cu.usbserial-8411101
 monitor_port    = /dev/cu.usbserial-8411101
-=======
-upload_port     = /dev/cu.usbserial-101
-monitor_port    = /dev/cu.usbserial-101
->>>>>>> d5e696b5
 debug_tool      = ftdi
 upload_protocol = esptool
 debug_init_break =
