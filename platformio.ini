; PlatformIO Project Configuration File
;
;   Build options: build flags, source filter
;   Upload options: custom upload port, speed and extra flags
;   Library options: dependencies, extra library storages
;   Advanced options: extra scripting
;
; Please visit documentation for the other options and examples
; https://docs.platformio.org/page/projectconf.html

[platformio]
<<<<<<< HEAD
default_envs = ledstrip_feather
=======
default_envs = 
>>>>>>> 5ab8cc94

; ==================
; Base configuration
;
; Options that are used (or extended) in all device sections (and hence environments) are defined here

[base]
upload_port     =
monitor_port    =
upload_speed    = 1500000

build_flags     = -std=gnu++17
                  -Dregister=                       ; Sinister: redefine 'register' so FastLED can use that keyword under C++17

lib_deps        = crankyoldgit/IRremoteESP8266  @ ^2.7.20
                  fastled/FastLED               @ ^3.4.0
                  adafruit/Adafruit BusIO       @ ^1.9.1
                  adafruit/Adafruit GFX Library @ ^1.10.12
                  adafruit/Adafruit ILI9341     @ ^1.5.10
                  olikraus/U8g2                 @ ^2.28.8
                  kosme/arduinoFFT              @ ^1.5.6
                  me-no-dev/AsyncTCP            @ ^1.1.1
                  https://github.com/PlummersSoftwareLLC/ESPAsyncWebServer.git
                  bblanchon/ArduinoJson         @ ^6.8.14
                  thomasfredericks/Bounce2      @ ^2.7.0
                  https://github.com/PlummersSoftwareLLC/RemoteDebug
                  QRCode                        @ ^0.0.1
                  Bodmer/TJpg_Decoder           @ ^1.0.8
                  plageoj/UrlEncode             @ ^1.0.1

; This partition table attempts to fit everything in 4M of flash.

board_build.partitions = config/partitions_custom.csv


; =================================
; Build flags for enabling a remote
;
; You can set these here once to match your setup; they are then included in all environments
; that are configured to be used with a remote.

[remote_flags]
build_flags     = -D_IR_ENABLE_DEFAULT_=false       ; Don't automatically include every remote control decoder
                  -DDECODE_NEC=true                 ; Enable whichever you need for your remote.  Try not disabling
                                                    ; above to figure out which it is.

; ===============
; Device sections
;
; Sections starting with "dev_" contain general settings for a particular type of device.
; They extend the "base" config, both in general and in terms of build flags and dependencies,
; where applicable.

[dev_adafruit_feather]
extends         = base
board           = adafruit_feather_esp32s3_tft
monitor_speed   = 1500000
upload_speed    = 1500000
lib_deps        = ${base.lib_deps}
                  TFT_eSPI

[dev_esp32]
extends         = base
board           = esp32dev
monitor_speed   = 115200
upload_speed    = 921600

[dev_esp32-s3]
extends         = base
board           = esp32-s3-devkitc-1
board_build.mcu = esp32s3
board_build.f_cpu = 240000000L
monitor_speed   = 115200
upload_speed    = 1000000

[dev_heltec_wifi]
extends         = base
board           = heltec_wifi_kit_32
monitor_speed   = 115200
upload_speed    = 921600
build_flags     = -DUSE_SCREEN=1
                  -DARDUINO_HELTEC_WIFI_KIT_32=1
                  -Ofast
                  ${base.build_flags}

[dev_heltec_wifi_v2]
extends         = dev_heltec_wifi
board           = heltec_wifi_kit_32_v2

[dev_lolin_d32_pro]
extends         = base
board           = lolin_d32_pro
monitor_speed   = 115200
upload_speed    = 921600

[dev_m5stick-c]
extends         = base
board           = m5stick-c
monitor_speed   = 115200
upload_speed    = 1500000
build_flags     = -DUSE_SCREEN=1
                  -DM5STICKC=1
                  -Ofast
                  ${base.build_flags}
lib_deps        = ${base.lib_deps}
                  m5stack/M5StickC     @ ^0.2.3

[dev_m5stick-c-plus]
extends         = base
board           = m5stick-c                         ; Requires the M5 Stick C Plus (note the Plus)
monitor_speed   = 115200
upload_speed    = 1500000
build_flags     = -DUSE_SCREEN=1
                  -DM5STICKCPLUS=1
                  -Ofast
                  ${base.build_flags}
lib_deps        = ${base.lib_deps}
                  m5stack/M5StickCPlus @ ^0.0.2

[dev_m5stack]
extends         = base
board           = m5stack-core2
monitor_speed   = 115200
upload_speed    = 1500000
build_flags     = -DUSE_SCREEN=1
                  -DM5STACKCORE2=1
                  -Ofast
                  ${base.build_flags}
lib_deps        = ${base.lib_deps}
                  https://github.com/m5stack/M5Core2.git

[dev_mesmerizer]
extends         = base
board           = esp-wrover-kit
monitor_speed   = 115200
upload_speed    = 1500000
upload_port     = /dev/cu.usbserial-8411101

[dev_tinypico]
extends         = base
board           = tinypico
monitor_speed   = 115200
upload_speed    = 1500000

[dev_wrover]
extends         = base
board           = esp-wrover-kit
monitor_speed   = 115200
upload_speed    = 1500000

[dev_lilygo-tdisplay-s3]
extends         = dev_esp32-s3
build_flags     = -DLILYGOTDISPLAYS3=1
                  -DPIN_SDA=21
                  -DTOGGLE_BUTTON_1=0
                  -DTOGGLE_BUTTON_2=14
                  ${dev_esp32-s3.build_flags}

; ===================
; Capability sections
;
; The following sections contain build flags and/or dependencies to enable a particular capability
; or module in specific environments. They applicable option(s) - build_flags, lib_deps or both -
; are included in the environments in question.
;
; Note that these sections do not extend "base", as they are basically feature toggles.


; Build flags for use of PSRAM
[psram_flags]
build_flags     = -DUSE_PSRAM=1
                  -DBOARD_HAS_PSRAM=1
                  -mfix-esp32-psram-cache-issue

; Libs needed to link with a TTGO Module
[ttgo_deps]
lib_deps        = https://github.com/Xinyuan-LilyGO/TTGO-T-Display
                  TFT_eSPI

; Build flags for enabling high precision Unity double
[unity_double_flags]
build_flags     = -DUNITY_INCLUDE_DOUBLE
                  -DUNITY_DOUBLE_PRECISION=1e-12    ; Make doubles real 8 byte doubles

[matrix_config]
lib_deps        = https://github.com/PlummersSoftwareLLC/SmartMatrix.git#8e625f839f9f38111f13b18eec29eeb6c2916eba
board_build.embed_files = assets/bmp/brokenclouds.jpg
                          assets/bmp/clearsky.jpg
                          assets/bmp/fewclouds.jpg
                          assets/bmp/lowreslogo.jpg
                          assets/bmp/mist.jpg
                          assets/bmp/rain.jpg
                          assets/bmp/scatteredclouds.jpg
                          assets/bmp/showerrain.jpg
                          assets/bmp/snow.jpg
                          assets/bmp/thunderstorm.jpg

; ================================================================
; Basic environment section, automatically inherited by all others
;

[env]
platform        = espressif32
framework       = arduino
build_type      = release
build_unflags   = -std=gnu++11
lib_extra_dirs  = ${PROJECT_DIR}/lib
monitor_filters = esp32_exception_decoder
extra_scripts   = pre:tools/bake_site.py
board_build.embed_files = site/index.html
                          site/main.jsx
                          site/favicon.ico
board_build.embed_txtfiles = config/timezones.json

; ====================
; Project environments
;
; These are the actual environments defined in this file. Each configures one project for one
; specific device. They extend the "dev_" config for the device in question, both in general
; and in terms of build flags and dependencies, where applicable.
;
; Note: when adding a new environment to the list, don't forget to explicitly add the device
; section's build_flags and lib_deps options (using ${dev_<device>.<option>}) if you define
; either or both in the environment you add. PlatformIO does not merge them automatically.
; In addition to the build_flags and lib_deps of the device, capability flags and/or dependencies
; can be included where appropriate.

;=========

[env:demo]
extends         = dev_esp32
build_flags     = -DDEMO=1
                  -Ofast
                  ${dev_esp32.build_flags}

; This is the basic DEMO project again, but expanded to work on the M5, which means it can draw to
; the built in LCD.  It's made so that you can connect to the small 4-pin connector on the M5,
; so it sends power and ground as well as data on PIN 32.
[env:m5demo]
extends         = dev_m5stick-c
build_flags     = -DDEMO=1
                  ${dev_m5stick-c.build_flags}

; This is largely the same as the m5demo above except it links to the PLUS version of the lib
[env:m5plusdemo]
extends         = dev_m5stick-c-plus
build_flags     = -DDEMO=1
                  ${dev_m5stick-c-plus.build_flags}

; Now for the Heltec, with WiFi and webserver enables
[env:heltecdemo]
extends         = dev_heltec_wifi
build_flags     = -DDEMO=1
                  -DENABLE_WIFI=1
                  -DENABLE_WEBSERVER=1
                  ${dev_heltec_wifi.build_flags}

; Now for Heltec V2, which has 8M flash
[env:heltecv2demo]
extends         = dev_heltec_wifi_v2
build_flags     = -DDEMO=1
                  ${dev_heltec_wifi_v2.build_flags}

; LILYGO T-Display-S3
[env:lilygo-tdisplay-s3-demo]
extends         = dev_lilygo-tdisplay-s3
build_flags     = -DDEMO=1
                  -DENABLE_WIFI=1
                  -DENABLE_WEBSERVER=1
                  -DUSE_SCREEN=0
                  ${dev_lilygo-tdisplay-s3.build_flags}

;=============

[env:ledstrip]
extends         = dev_heltec_wifi
build_flags     = -DLEDSTRIP=1
                  ${unity_double_flags.build_flags}
                  ${dev_heltec_wifi.build_flags}

; ledstrip_feather is based off ledstrip but intended for the ESP32S3 TFT Feather from Adafruit with 2MB PSRAM
[env:ledstrip_feather]
extends         = dev_adafruit_feather
build_flags     = -DLEDSTRIP=1
                  -DUSE_SCREEN=1
                  -DUSE_TFTSPI=1
                  -DUSER_SETUP_LOADED
                  -DTOUCH_CS=0
                  -DST7789_2_DRIVER
                  -DTFT_WIDTH=135                   ; Define the TFT screen setup
                  -DTFT_HEIGHT=240
                  -DTFT_BL=45
                  -DTFT_BACKLIGHT_ON=HIGH
                  -DTFT_RGB_ORDER=TFT_RGB           ; Fix color order being swapped
                  -DTFT_CS=7                        ; CS, DC, RST
                  -DTFT_DC=39
                  -DTFT_RST=40
                  -DTFT_MOSI=35                     ; MOSI, MISO, CLK
                  -DTFT_MISO=37
                  -DTFT_SCLK=36
                  -DLOAD_GLCD=1                     ; Font info
                  -DLOAD_FONT2=1
                  -DLOAD_FONT4=1
                  -DLOAD_FONT6=1
                  -DLOAD_FONT7=1
                  -DLOAD_FONT8=1
                  -DLOAD_FONT8N=1
                  -DLOAD_GFXFF=1
                  -DSMOOTH_FONT=1
                  -DSPI_FREQUENCY=27000000
                  -DESP32FEATHERTFT=1               ; This board has a TFT that is supported by TFT_eSPI
                  -DTOGGLE_BUTTON_1=0               ; Use GPIO0 button as the info toggle
                  -DNUM_INFO_PAGES=2
                  -Os
                  ${psram_flags.build_flags}
                  ${unity_double_flags.build_flags}
                  ${dev_adafruit_feather.build_flags}
upload_port = /dev/cu.usbmodem8411101
monitor_port = /dev/cu.usbmodem8411101

[env:ledstrip_feather_wrover]
extends         = dev_wrover
build_flags     = -DLEDSTRIP=1
                  -DUSER_SETUP_LOADED
                  -Os
                  ${psram_flags.build_flags}
                  ${dev_wrover.build_flags}
debug_init_break = tbreak setup

[env:ledstriplite]
extends         = dev_esp32
build_flags     = -DLEDSTRIP=1
                  -Ofast
                  ${unity_double_flags.build_flags}
                  ${dev_esp32.build_flags}

[env:ledstrip_pico]
extends         = dev_tinypico
build_flags     = -DLEDSTRIP=1
                  -Os
                  ${psram_flags.build_flags}
                  ${unity_double_flags.build_flags}
                  ${dev_tinypico.build_flags}

;=============

[env:spectrum]
extends         = dev_m5stick-c-plus
build_flags     = -DSPECTRUM=1
                  -DSHOW_VU_METER=1
                  ${remote_flags.build_flags}
                  ${dev_m5stick-c-plus.build_flags}
board_build.partitions = config/partitions_custom_noota.csv

[env:spectrumstack]
extends         = dev_m5stack
build_flags     = -DSPECTRUM=1
                  -DSHOW_VU_METER=1
                  ${psram_flags.build_flags}
                  ${remote_flags.build_flags}
                  ${dev_m5stack.build_flags}
board_build.partitions = config/partitions_custom_noota.csv

; Same as Spectrum but using a non-Plus M5 Stick (older version with smaller screen)
[env:spectrumlite]
extends         = dev_m5stick-c
build_flags     = -DSPECTRUM=1
                  ${remote_flags.build_flags}
                  ${dev_m5stick-c.build_flags}
board_build.partitions = config/partitions_custom_noota.csv

; And again, for the Wrover
[env:spectrum_wrover_kit]
extends         = dev_wrover
build_flags     = -DSPECTRUM=1
                  -DSPECTRUM_WROVER_KIT=1
                  -Ofast
                  ${remote_flags.build_flags}
                  ${dev_wrover.build_flags}
debug_init_break = tbreak setup
board_build.partitions = config/partitions_custom_noota.csv

;===============

[env:mesmerizer]
extends         = dev_mesmerizer
build_flags     = -DMESMERIZER=1
                  -DUSE_MATRIX=1
                  -DSHOW_VU_METER=1
                  -O3
                  ${psram_flags.build_flags}
                  ${remote_flags.build_flags}
                  ${dev_wrover.build_flags}
lib_deps        = ${dev_wrover.lib_deps}
                  ${matrix_config.lib_deps}
board_build.embed_files = ${env.board_build.embed_files}
                          ${matrix_config.board_build.embed_files}
board_build.partitions = config/partitions_custom_noota.csv
debug_tool      = esp-prog

[env:mesmerizer_lolin]
extends         = dev_lolin_d32_pro
build_flags     = -DMESMERIZER=1
                  -DUSE_MATRIX=1
                  -Ofast
                  ${psram_flags.build_flags}
                  ${remote_flags.build_flags}
                  ${dev_lolin_d32_pro.build_flags}
lib_deps        = ${dev_lolin_d32_pro.lib_deps}
                  ${matrix_config.lib_deps}
board_build.embed_files = ${env.board_build.embed_files}
                          ${matrix_config.board_build.embed_files}
board_build.partitions = config/partitions_custom_noota.csv

;==============

[env:laserline]
extends         = dev_m5stick-c-plus
build_flags     = -DLASERLINE=1
                  ${remote_flags.build_flags}
                  ${dev_m5stick-c-plus.build_flags}

[env:lantern]
extends         = dev_m5stick-c
build_flags     = -DLANTERN=1
                  ${remote_flags.build_flags}
                  ${dev_m5stick-c.build_flags}

[env:chieftain]
extends         = dev_tinypico
build_flags     = -DCHIEFTAIN=1
                  -Ofast
                  ${unity_double_flags.build_flags}
                  ${dev_tinypico.build_flags}

[env:umbrella]
extends         = dev_esp32
build_flags     = -DUMBRELLA=1
                  -DUSE_SCREEN=0
                  -O3
                  ${remote_flags.build_flags}
                  ${unity_double_flags.build_flags}
                  ${dev_esp32.build_flags}

[env:generic]
extends         = dev_esp32
build_flags     = -DLEDSTRIP=1
                  -Ofast
                  ${dev_esp32.build_flags}

[env:panlee]
extends         = dev_esp32-s3
build_flags     = -DLEDSTRIP=1
                  -DUSE_SCREEN=1
                  -DUSE_TFTSPI=1
                  -DUSER_SETUP_LOADED=1
                  -DST7796_DRIVER=1
                  -DTFT_WIDTH=480
                  -DTFT_HEIGHT=320
                  -DUSE_HSPI_PORT=1
                  -DPIN_SDA=38
                  -DPIN_SCL=19
                  -DTFT_MISO=12
                  -DTFT_MOSI=13
                  -DTFT_SCLK=39
                  -DTFT_CS=15
                  -DTFT_DC=21
                  -DTFT_RST=22
                  -DTFT_BL=48
                  -DLOAD_GLCD
                  -DLOAD_FONT2
                  -DLOAD_FONT4
                  -DLOAD_FONT6
                  -DLOAD_FONT7
                  -DLOAD_FONT8
                  -DLOAD_GFXFF
                  -DSPI_FREQUENCY=27000000
                  -DSPI_READ_FREQUENCY=20000000
                  -DSPI_TOUCH_FREQUENCY=2500000
                  -DSMOOTH_FONT
                  -DNUM_INFO_PAGES=1
                  -DPANLEE=1
                  -O
                  ${psram_flags.build_flags}
                  ${remote_flags.build_flags}
                  ${dev_esp32-s3.build_flags}
lib_deps        = ${dev_esp32-s3.lib_deps}
                  TFT_eSPI

[env:ttgo]
extends         = dev_esp32
build_flags     = -DTTGO=1
                  -DUSE_SCREEN=1
                  -Ofast
                  ${remote_flags.build_flags}
                  ${dev_esp32.build_flags}
lib_deps        = ${dev_esp32.lib_deps}
                  ${ttgo_deps.lib_deps}

[env:xmastrees]
extends         = dev_m5stick-c-plus
build_flags     = -DXMASTREES=1
                  ${remote_flags.build_flags}
                  ${dev_m5stick-c-plus.build_flags}
board_build.partitions = config/partitions_custom_noota.csv

[env:insulators]
extends         = dev_m5stick-c-plus
build_flags     = -DINSULATORS=1
                  ${remote_flags.build_flags}
                  ${dev_m5stick-c-plus.build_flags}

[env:magicmirror]
extends         = dev_m5stick-c
build_flags     = -DMAGICMIRROR=1
                  ${dev_m5stick-c.build_flags}

[env:atomlight]
extends         = dev_heltec_wifi
build_flags     = -DATOMLIGHT=1
                  ${dev_heltec_wifi.build_flags}
                  -UUSE_SCREEN                      ; Unset USE_SCREEN that is set in the device build flags.
                                                    ; The ATOMLIGHT project really prefers not to use it.

[env:fanset]
extends         = dev_m5stick-c-plus
build_flags     = -DFANSET=1
                  ${remote_flags.build_flags}
                  ${dev_m5stick-c-plus.build_flags}
monitor_filters = esp32_exception_decoder
board_build.partitions = config/partitions_custom_noota.csv

[env:cube]
extends         = dev_m5stick-c-plus
build_flags     = -DCUBE=1
                  ${dev_m5stick-c-plus.build_flags}
board_build.partitions = config/partitions_custom_noota.csv
<|MERGE_RESOLUTION|>--- conflicted
+++ resolved
@@ -9,11 +9,7 @@
 ; https://docs.platformio.org/page/projectconf.html
 
 [platformio]
-<<<<<<< HEAD
-default_envs = ledstrip_feather
-=======
 default_envs = 
->>>>>>> 5ab8cc94
 
 ; ==================
 ; Base configuration
