; PlatformIO Project Configuration File
;
;   Build options: build flags, source filter
;   Upload options: custom upload port, speed and extra flags
;   Library options: dependencies, extra library storages
;   Advanced options: extra scripting
;
; Please visit documenation for the other options and examples
; https://docs.platformio.org/page/projectconf.html
;
; There are numerous configurations of NightDriver that can be built here.  For example, the
; simplest is the DEMO config.  The HUB75 matrix project is the mesermizer.  You simply set
; default_envs to the project you wish to build.  There are project configs for various different
; NightDriver projects ranging from WiFi LED Strip to the simple lantern candle:
;
; demo          Simple WS2812B strip controller, runs a rainbow on PIN 5
; ledstrip      Waits for color data over wifi, so used for home displays, etc
; spectrum      M5StickCPlus project, a spectrum analyzer, on 48x16 WS2812B matrix
; mesmerizer    HUB75 info panel with audio effects, weather, info, etc,

[platformio]
<<<<<<< HEAD
default_envs = 
build_cache_dir = .pio/build_cache
=======
default_envs =
>>>>>>> 9b11719c

; ==================
; Base configuration
;
; Options that are used (or extended) in all device sections (and hence environments) are defined here

[base]
upload_port     =
monitor_port    =
build_type      = release
upload_speed    = 1500000
build_flags     = -std=gnu++17
                  -Dregister=                       ; Sinister: redefine 'register' so FastLED can use that keyword under C++17
                  -g3
                  -Os
                  -ffunction-sections
                  -fdata-sections

build_src_flags = -Wformat=2                        ; Warnings for our code only, excluding libraries
                  -Wformat-truncation
                  -Wstack-usage=4096

lib_deps        = crankyoldgit/IRremoteESP8266  @ ^2.7.20
                  fastled/FastLED               @ ^3.4.0
                  adafruit/Adafruit BusIO       @ ^1.9.1
                  adafruit/Adafruit GFX Library @ ^1.10.12
                  olikraus/U8g2                 @ ^2.28.8
                  kosme/arduinoFFT              @ ^1.5.6
                  me-no-dev/AsyncTCP            @ ^1.1.1
                  https://github.com/PlummersSoftwareLLC/ESPAsyncWebServer.git
                  bblanchon/ArduinoJson         @ ^6.8.14
                  thomasfredericks/Bounce2      @ ^2.7.0
                  https://github.com/PlummersSoftwareLLC/RemoteDebug
                  QRCode                        @ ^0.0.1
                  Bodmer/TJpg_Decoder           @ ^1.0.8
                  plageoj/UrlEncode             @ ^1.0.1

; This partition table attempts to fit everything in 4M of flash.

board_build.partitions = config/partitions_custom.csv


; =================================
; Build flags for enabling a remote
;
; You can set these here once to match your setup; they are then included in all environments
; that are configured to be used with a remote.

[remote_flags]
build_flags     = -D_IR_ENABLE_DEFAULT_=false       ; Don't automatically include every remote control decoder
                  -DDECODE_NEC=true                 ; Enable whichever you need for your remote.  Try not disabling
                                                    ; above to figure out which it is.

; ===============
; Device sections
;
; Sections starting with "dev_" contain general settings for a particular type of device.
; They extend the "base" config, both in general and in terms of build flags and dependencies,
; where applicable.

[dev_adafruit_feather]
extends         = base
board           = adafruit_feather_esp32s3_tft
monitor_speed   = 1500000
upload_speed    = 1500000
lib_deps        = ${base.lib_deps}
                  TFT_eSPI

[dev_esp32]
extends         = base
board           = esp32dev
monitor_speed   = 115200
upload_speed    = 921600

[dev_esp32-s3]
extends         = base
board           = esp32-s3-devkitc-1
board_build.mcu = esp32s3
board_build.f_cpu = 240000000L
monitor_speed   = 115200
upload_speed    = 1000000

[dev_heltec_wifi]
extends         = base
board           = heltec_wifi_kit_32
monitor_speed   = 115200
upload_speed    = 921600
build_flags     = -DUSE_SCREEN=1
                  -DARDUINO_HELTEC_WIFI_KIT_32=1
                  -Ofast
                  ${base.build_flags}

[dev_heltec_wifi_v2]
extends         = dev_heltec_wifi
board           = heltec_wifi_kit_32_v2
build_flags     = -DARDUINO_HELTEC_WIFI_KIT_32_V2=1
                  ${dev_heltec_wifi.build_flags}

[dev_heltec_wifi_v3]
extends         = dev_heltec_wifi
board           = heltec_wifi_kit_32_V3
build_flags     = -DARDUINO_HELTEC_WIFI_KIT_32_V3=1
                  -DWIFI_Kit_32=1
                  ${dev_heltec_wifi.build_flags}
lib_deps        = ${dev_heltec_wifi.lib_deps}
                  heltecautomation/Heltec ESP32 Dev-Boards @ ^1.1.1

[dev_lolin_d32_pro]
extends         = base
board           = lolin_d32_pro
monitor_speed   = 115200
upload_speed    = 921600

[dev_m5stick-c]
extends         = base
board           = m5stick-c
monitor_speed   = 115200
upload_speed    = 1500000
build_flags     = -DUSE_SCREEN=1
                  -DM5STICKC=1
                  -Ofast
                  ${base.build_flags}
lib_deps        = ${base.lib_deps}
                  m5stack/M5StickC     @ ^0.2.3

[dev_m5stick-c-plus]
extends         = base
board           = m5stick-c                         ; Requires the M5 Stick C Plus (note the Plus)
monitor_speed   = 115200
upload_speed    = 1500000
build_flags     = -DUSE_SCREEN=1
                  -DM5STICKCPLUS=1
                  -Ofast
                  ${base.build_flags}
lib_deps        = ${base.lib_deps}
                  m5stack/M5StickCPlus @ ^0.0.2

[dev_m5stack]
extends         = base
board           = m5stack-core2
monitor_speed   = 115200
upload_speed    = 1500000
build_flags     = -DUSE_SCREEN=1
                  -DM5STACKCORE2=1
                  -Ofast
                  ${base.build_flags}
lib_deps        = ${base.lib_deps}
                  https://github.com/m5stack/M5Core2.git

[dev_elecrow_mesmerizer]
extends         = dev_esp32-s3
board           = esp32-s3-devkitc-1
monitor_speed   = 115200
upload_speed    = 1500000
lib_deps        = ${dev_esp32-s3.lib_deps}
                  lovyan03/LovyanGFX@^1.1.7
build_flags     = ${dev_esp32-s3.build_flags}

[dev_tinypico]
extends         = base
board           = tinypico
monitor_speed   = 115200
upload_speed    = 1500000

[dev_wrover]
extends         = base
board           = esp-wrover-kit
monitor_speed   = 115200
upload_speed    = 1500000
lib_deps        = ${base.lib_deps}
                  adafruit/Adafruit ILI9341     @ ^1.5.10

[dev_mesmerizer]
extends         = dev_wrover
upload_speed    = 2000000
board_build.partitions  = config/partitions_custom_8M.csv
board_upload.flash_size = 8MB


[dev_lilygo-tdisplay-s3]
extends         = dev_esp32-s3
build_flags     = -DLILYGOTDISPLAYS3=1
                  -DPIN_SDA=21
                  -DTOGGLE_BUTTON_1=0
                  -DTOGGLE_BUTTON_2=14
                  ${dev_esp32-s3.build_flags}

; ===================
; Capability sections
;
; The following sections contain build flags and/or dependencies to enable a particular capability
; or module in specific environments. They applicable option(s) - build_flags, lib_deps or both -
; are included in the environments in question.
;
; Note that these sections do not extend "base", as they are basically feature toggles.


; Build flags for use of PSRAM
[psram_flags]
build_flags     = -DUSE_PSRAM=1
                  -DBOARD_HAS_PSRAM=1
                  -mfix-esp32-psram-cache-issue

; Libs needed to link with a TTGO Module
[ttgo_deps]
lib_deps        = https://github.com/Xinyuan-LilyGO/TTGO-T-Display
                  TFT_eSPI

; Build flags for enabling high precision Unity double
[unity_double_flags]
build_flags     = -DUNITY_INCLUDE_DOUBLE
                  -DUNITY_DOUBLE_PRECISION=1e-12    ; Make doubles real 8 byte doubles

[matrix_config]
lib_deps        = https://github.com/PlummersSoftwareLLC/SmartMatrix.git
board_build.embed_files = assets/bmp/brokenclouds.jpg
                          assets/bmp/clearsky.jpg
                          assets/bmp/fewclouds.jpg
                          assets/bmp/lowreslogo.jpg
                          assets/bmp/mist.jpg
                          assets/bmp/rain.jpg
                          assets/bmp/scatteredclouds.jpg
                          assets/bmp/showerrain.jpg
                          assets/bmp/snow.jpg
                          assets/bmp/thunderstorm.jpg

; ================================================================
; Basic environment section, automatically inherited by all others
;

[env]
platform        = platformio/espressif32@^6.3.0
framework       = arduino
build_type      = release
build_unflags   = -std=gnu++11
lib_extra_dirs  = ${PROJECT_DIR}/lib
monitor_filters = esp32_exception_decoder
extra_scripts   = pre:tools/bake_site.py
                  post:tools/merge_image.py
board_build.embed_files = site/index.html
                          site/main.jsx
                          site/favicon.ico
board_build.embed_txtfiles = config/timezones.json

; ====================
; Project environments
;
; These are the actual environments defined in this file. Each configures one project for one
; specific device. They extend the "dev_" config for the device in question, both in general
; and in terms of build flags and dependencies, where applicable.
;
; Note: when adding a new environment to the list, don't forget to explicitly add the device
; section's build_flags and lib_deps options (using ${dev_<device>.<option>}) if you define
; either or both in the environment you add. PlatformIO does not merge them automatically.
; In addition to the build_flags and lib_deps of the device, capability flags and/or dependencies
; can be included where appropriate.

;=========

[env:demo]
extends         = dev_esp32
build_flags     = -DDEMO=1
                  -Ofast
                  ${dev_esp32.build_flags}

; This is the basic DEMO project again, but expanded to work on the M5, which means it can draw to
; the built in LCD.  It's made so that you can connect to the small 4-pin connector on the M5,
; so it sends power and ground as well as data on PIN 32.
[env:m5demo]
extends         = dev_m5stick-c
build_flags     = -DDEMO=1
                  ${dev_m5stick-c.build_flags}

; This is largely the same as the m5demo above except it links to the PLUS version of the lib
[env:m5plusdemo]
extends         = dev_m5stick-c-plus
build_flags     = -DDEMO=1
                  ${dev_m5stick-c-plus.build_flags}

; Now for the Heltec, with WiFi and webserver enables
[env:heltecdemo]
extends         = dev_heltec_wifi
build_flags     = -DLEDSTRIP=1
                  -DENABLE_WIFI=1
                  ${dev_heltec_wifi.build_flags}

; Now for Heltec V2, which has 8M flash
[env:heltecv2demo]
extends         = dev_heltec_wifi_v2
build_flags     = -DDEMO=1
                  -DENABLE_WIFI=1
                  ${dev_heltec_wifi_v2.build_flags}

; Heltec V3 board, which is an S3 with USB-C
[env:heltecv3demo]
extends         = dev_heltec_wifi_v3
build_flags     = -DDEMO=1
                  -DENABLE_WIFI=1
                  -DUSE_SSD1306=1
                  ${dev_heltec_wifi_v3.build_flags}

; LILYGO T-Display-S3
[env:lilygo-tdisplay-s3-demo]
extends         = dev_lilygo-tdisplay-s3
build_flags     = -DDEMO=1
                  -DENABLE_WIFI=1
                  -DUSE_SCREEN=0
                  ${dev_lilygo-tdisplay-s3.build_flags}

;=============

[env:ledstrip]
extends         = dev_heltec_wifi
build_flags     = -DLEDSTRIP=1
                  ${unity_double_flags.build_flags}
                  ${dev_heltec_wifi.build_flags}

; ledstrip_feather is based off ledstrip but intended for the ESP32S3 TFT Feather from Adafruit with 2MB PSRAM

[env:ledstrip_feather]
extends         = dev_adafruit_feather
build_flags     = -DLEDSTRIP=1
                  -DUSE_SCREEN=1
                  -DUSE_TFTSPI=1
                  -DUSER_SETUP_LOADED
                  -DTOUCH_CS=0
                  -DST7789_2_DRIVER
                  -DTFT_WIDTH=135                   ; Define the TFT screen setup
                  -DTFT_HEIGHT=240
                  -DTFT_BL=45
                  -DTFT_BACKLIGHT_ON=HIGH
                  -DTFT_RGB_ORDER=TFT_RGB           ; Fix color order being swapped
                  -DTFT_CS=7                        ; CS, DC, RST
                  -DTFT_DC=39
                  -DTFT_RST=40
                  -DTFT_MOSI=35                     ; MOSI, MISO, CLK
                  -DTFT_MISO=37
                  -DTFT_SCLK=36
                  -DLOAD_GLCD=1                     ; Font info
                  -DSPI_FREQUENCY=27000000
                  -DESP32FEATHERTFT=1               ; This board has a TFT that is supported by TFT_eSPI
                  -DNUM_INFO_PAGES=1
                  -Os
                  ${psram_flags.build_flags}
                  ${unity_double_flags.build_flags}
                  ${dev_adafruit_feather.build_flags}

[env:ledstrip_feather_hexagon]
extends         = dev_adafruit_feather
build_flags     = -DHEXAGON=1
                  -DUSE_SCREEN=1
                  -DUSE_TFTSPI=1
                  -DUSER_SETUP_LOADED
                  -DTOUCH_CS=0
                  -DST7789_2_DRIVER
                  -DTFT_WIDTH=135                   ; Define the TFT screen setup
                  -DTFT_HEIGHT=240
                  -DTFT_BL=45
                  -DTFT_BACKLIGHT_ON=HIGH
                  -DTFT_RGB_ORDER=TFT_RGB           ; Fix color order being swapped
                  -DTFT_CS=7                        ; CS, DC, RST
                  -DTFT_DC=39
                  -DTFT_RST=40
                  -DTFT_MOSI=35                     ; MOSI, MISO, CLK
                  -DTFT_MISO=37
                  -DTFT_SCLK=36
                  -DLOAD_GLCD=1                     ; Font info
                  -DSPI_FREQUENCY=27000000
                  -DESP32FEATHERTFT=1               ; This board has a TFT that is supported by TFT_eSPI
                  -DTOGGLE_BUTTON_1=0               ; Use GPIO0 button as the info toggle
                  -DNUM_INFO_PAGES=1
                  -Os
                  ${psram_flags.build_flags}
                  ${unity_double_flags.build_flags}
                  ${dev_adafruit_feather.build_flags}

[env:ledstrip_feather_wrover]
extends         = dev_wrover
build_flags     = -DLEDSTRIP=1
                  -DUSER_SETUP_LOADED
                  -Os
                  ${psram_flags.build_flags}
                  ${dev_wrover.build_flags}
debug_init_break = tbreak setup

[env:ledstriplite]
extends         = dev_esp32
build_flags     = -DLEDSTRIP=1
                  -Ofast
                  ${unity_double_flags.build_flags}
                  ${dev_esp32.build_flags}

[env:ledstrip_pico]
extends         = dev_tinypico
build_flags     = -DLEDSTRIP=1
                  -Os
                  ${psram_flags.build_flags}
                  ${unity_double_flags.build_flags}
                  ${dev_tinypico.build_flags}

;=============

[env:spectrum]
extends         = dev_m5stick-c-plus
build_flags     = -DSPECTRUM=1
                  -DSHOW_VU_METER=1
                  ${remote_flags.build_flags}
                  ${dev_m5stick-c-plus.build_flags}
board_build.partitions = config/partitions_custom_noota.csv

[env:spectrum_elecrow]
extends         = dev_elecrow_mesmerizer
build_flags     = -DSPECTRUM=1
                  -DSHOW_VU_METER=1
                  -DELECROW=1
                  -DUSE_SCREEN=1
                  -DTFT_WIDTH=320
                  -DTFT_HEIGHT=480
                  -DNUM_INFO_PAGES=2
                  ${psram_flags.build_flags}
                  ${remote_flags.build_flags}
                  ${dev_elecrow_mesmerizer.build_flags}
board_build.partitions = config/partitions_custom_8M.csv
board_upload.flash_size = 8MB
board_build.arduino.memory_type = dio_opi           ; Without this magic incantation, PSRAM will not work on this board

[env:spectrumstack]
extends         = dev_m5stack
build_flags     = -DSPECTRUM=1
                  -DSHOW_VU_METER=1
                  -DLOAD_GFXFF
                  ${psram_flags.build_flags}
                  ${remote_flags.build_flags}
                  ${dev_m5stack.build_flags}
board_build.partitions = config/partitions_custom_noota.csv

; Same as Spectrum but using a non-Plus M5 Stick (older version with smaller screen)
[env:spectrumlite]
extends         = dev_m5stick-c
build_flags     = -DSPECTRUM=1
                  ${remote_flags.build_flags}
                  ${dev_m5stick-c.build_flags}
board_build.partitions = config/partitions_custom_noota.csv

; And again, for the Wrover
[env:spectrum_wrover_kit]
extends         = dev_wrover
build_flags     = -DSPECTRUM=1
                  -DUSE_SCREEN=1
                  -DSPECTRUM_WROVER_KIT=1
                  -Ofast
                  ${remote_flags.build_flags}
                  ${dev_wrover.build_flags}
debug_init_break = tbreak setup
board_build.partitions = config/partitions_custom_noota.csv

;===============

[env:mesmerizer]
extends         = dev_mesmerizer
build_flags     = -DMESMERIZER=1
                  -DUSE_HUB75=1
                  -DSHOW_VU_METER=1
                  -O3
                  ${psram_flags.build_flags}
                  ${remote_flags.build_flags}
                  ${dev_mesmerizer.build_flags}
lib_deps        = ${dev_mesmerizer.lib_deps}
                  ${matrix_config.lib_deps}
board_build.embed_files = ${env.board_build.embed_files}
                          ${matrix_config.board_build.embed_files}
debug_tool      = esp-prog

[env:mesmerizer_lolin]
extends         = dev_lolin_d32_pro
build_flags     = -DMESMERIZER=1
                  -DUSE_HUB75=1
                  -Ofast
                  ${psram_flags.build_flags}
                  ${remote_flags.build_flags}
                  ${dev_lolin_d32_pro.build_flags}
lib_deps        = ${dev_lolin_d32_pro.lib_deps}
                  ${matrix_config.lib_deps}
board_build.embed_files = ${env.board_build.embed_files}
                          ${matrix_config.board_build.embed_files}
board_build.partitions = config/partitions_custom_noota.csv

;==============

[env:laserline]
extends         = dev_m5stick-c-plus
build_flags     = -DLASERLINE=1
                  ${remote_flags.build_flags}
                  ${dev_m5stick-c-plus.build_flags}

[env:lantern]
extends         = dev_m5stick-c
build_flags     = -DLANTERN=1
                  ${remote_flags.build_flags}
                  ${dev_m5stick-c.build_flags}

[env:chieftain]
extends         = dev_tinypico
build_flags     = -DCHIEFTAIN=1
                  -Ofast
                  ${unity_double_flags.build_flags}
                  ${dev_tinypico.build_flags}

[env:umbrella]
extends         = dev_esp32
build_flags     = -DUMBRELLA=1
                  -DUSE_SCREEN=0
                  -O3
                  ${remote_flags.build_flags}
                  ${unity_double_flags.build_flags}
                  ${dev_esp32.build_flags}

[env:generic]
extends         = dev_esp32
build_flags     = -DLEDSTRIP=1
                  -Ofast
                  ${dev_esp32.build_flags}

[env:panlee]
extends         = dev_esp32-s3
build_flags     = -DLEDSTRIP=1
                  -DUSE_SCREEN=1
                  -DUSE_TFTSPI=1
                  -DUSER_SETUP_LOADED=1
                  -DST7796_DRIVER=1
                  -DTFT_WIDTH=480
                  -DTFT_HEIGHT=320
                  -DUSE_HSPI_PORT=1
                  -DPIN_SDA=38
                  -DPIN_SCL=19
                  -DTFT_MISO=12
                  -DTFT_MOSI=13
                  -DTFT_SCLK=39
                  -DTFT_CS=15
                  -DTFT_DC=21
                  -DTFT_RST=22
                  -DTFT_BL=48
                  -DLOAD_GLCD
                  -DLOAD_FONT2
                  -DLOAD_FONT4
                  -DLOAD_FONT6
                  -DLOAD_FONT7
                  -DLOAD_FONT8
                  -DLOAD_GFXFF
                  -DSPI_FREQUENCY=27000000
                  -DSPI_READ_FREQUENCY=20000000
                  -DSPI_TOUCH_FREQUENCY=2500000
                  -DSMOOTH_FONT
                  -DNUM_INFO_PAGES=1
                  -DPANLEE=1
                  -O
                  ${psram_flags.build_flags}
                  ${remote_flags.build_flags}
                  ${dev_esp32-s3.build_flags}
lib_deps        = ${dev_esp32-s3.lib_deps}
                  TFT_eSPI

[env:ttgo]
extends         = dev_esp32
build_flags     = -DTTGO=1
                  -DUSE_SCREEN=1
                  -Ofast
                  ${remote_flags.build_flags}
                  ${dev_esp32.build_flags}
lib_deps        = ${dev_esp32.lib_deps}
                  ${ttgo_deps.lib_deps}

[env:xmastrees]
extends         = dev_m5stick-c-plus
build_flags     = -DXMASTREES=1
                  ${remote_flags.build_flags}
                  ${dev_m5stick-c-plus.build_flags}
board_build.partitions = config/partitions_custom_noota.csv

[env:insulators]
extends         = dev_m5stick-c-plus
build_flags     = -DINSULATORS=1
                  ${remote_flags.build_flags}
                  ${dev_m5stick-c-plus.build_flags}

[env:magicmirror]
extends         = dev_m5stick-c
build_flags     = -DMAGICMIRROR=1
                  ${dev_m5stick-c.build_flags}

[env:atomlight]
extends         = dev_heltec_wifi
build_flags     = -DATOMLIGHT=1
                  ${dev_heltec_wifi.build_flags}
                  -UUSE_SCREEN                      ; Unset USE_SCREEN that is set in the device build flags.
                                                    ; The ATOMLIGHT project really prefers not to use it.

[env:fanset]
extends         = dev_m5stick-c-plus
build_flags     = -DFANSET=1
                  ${remote_flags.build_flags}
                  ${dev_m5stick-c-plus.build_flags}
monitor_filters = esp32_exception_decoder
board_build.partitions = config/partitions_custom_noota.csv

[env:cube]
extends         = dev_m5stick-c-plus
build_flags     = -DCUBE=1
                  ${dev_m5stick-c-plus.build_flags}
board_build.partitions = config/partitions_custom_noota.csv
<|MERGE_RESOLUTION|>--- conflicted
+++ resolved
@@ -19,12 +19,9 @@
 ; mesmerizer    HUB75 info panel with audio effects, weather, info, etc,
 
 [platformio]
-<<<<<<< HEAD
+
 default_envs = 
 build_cache_dir = .pio/build_cache
-=======
-default_envs =
->>>>>>> 9b11719c
 
 ; ==================
 ; Base configuration
