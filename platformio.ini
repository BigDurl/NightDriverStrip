--- conflicted
+++ resolved
@@ -258,11 +258,7 @@
 [mesmerizer_config]
 build_flags     = -DMESMERIZER=1
                   -DUSE_HUB75=1
-<<<<<<< HEAD
-                  -DSHOW_VU_METER=1                  
-=======
                   -DSHOW_VU_METER=1
->>>>>>> d98be155
                   ${psram_flags.build_flags}
                   ${remote_flags.build_flags}
 
