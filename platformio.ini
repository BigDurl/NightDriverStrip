--- conflicted
+++ resolved
@@ -17,13 +17,8 @@
 ; Options that are used (or extended) in all device sections (and hence environments) are defined here
 
 [base]
-<<<<<<< HEAD
-upload_port     = 
-monitor_port    = 
-=======
 upload_port     =
 monitor_port    =
->>>>>>> 762e7d63
 upload_speed    = 1500000
 
 build_flags     = -std=gnu++17
