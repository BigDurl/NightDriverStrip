--- conflicted
+++ resolved
@@ -129,11 +129,4 @@
         sock.close()
         sock = None
 
-<<<<<<< HEAD
-    time.sleep(1.0 / 40)                                        # Div by two is a manual hack to get timing closer
-=======
-    if (--maxframes == 0):
-        break
-
-    time.sleep(1.0 /50)                                        # Sleep for 1ms to avoid overloading the ESP32
->>>>>>> 9ce756f3
+    time.sleep(1.0 /50)                                        # Sleep for 1ms to avoid overloading the ESP32