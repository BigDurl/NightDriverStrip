--- conflicted
+++ resolved
@@ -1,216 +1,210 @@
-//+--------------------------------------------------------------------------
-//
-// File:        ledmatrixgfx.cpp
-//
-// NightDriverStrip - (c) 2018 Plummer's Software LLC.  All Rights Reserved.
-//
-// This file is part of the NightDriver software project.
-//
-//    NightDriver is free software: you can redistribute it and/or modify
-//    it under the terms of the GNU General Public License as published by
-//    the Free Software Foundation, either version 3 of the License, or
-//    (at your option) any later version.
-//
-//    NightDriver is distributed in the hope that it will be useful,
-//    but WITHOUT ANY WARRANTY; without even the implied warranty of
-//    MERCHANTABILITY or FITNESS FOR A PARTICULAR PURPOSE.  See the
-//    GNU General Public License for more details.
-//
-//    You should have received a copy of the GNU General Public License
-//    along with Nightdriver.  It is normally found in copying.txt
-//    If not, see <https://www.gnu.org/licenses/>.
-//
-// Description:
-//
-//    Code for handling HUB75 matrix panels
-//
-// History:     May-24-2021         Davepl      Commented
-//
-//---------------------------------------------------------------------------
-
-#include "globals.h"
-
-#if USE_MATRIX
-
-#include "effects/matrix/Boid.h"
-#include "effects/matrix/Vector.h"
-#include <SmartMatrix.h>
-#include "ledmatrixgfx.h"
-#include "systemcontainer.h"
-
-const rgb24 LEDMatrixGFX::defaultBackgroundColor = {0x40, 0, 0};
-
-// The declarations create the "layers" that make up the matrix display
-
-SMLayerBackground<LEDMatrixGFX::SM_RGB, LEDMatrixGFX::kBackgroundLayerOptions> LEDMatrixGFX::backgroundLayer(LEDMatrixGFX::kMatrixWidth, LEDMatrixGFX::kMatrixHeight);
-SMLayerBackground<LEDMatrixGFX::SM_RGB, LEDMatrixGFX::kBackgroundLayerOptions> LEDMatrixGFX::titleLayer(LEDMatrixGFX::kMatrixWidth, LEDMatrixGFX::kMatrixHeight);
-SmartMatrixHub75Calc<COLOR_DEPTH, LEDMatrixGFX::kMatrixWidth, LEDMatrixGFX::kMatrixHeight, LEDMatrixGFX::kPanelType, LEDMatrixGFX::kMatrixOptions> LEDMatrixGFX::matrix;
-
-void LEDMatrixGFX::StartMatrix()
-{
-    matrix.addLayer(&backgroundLayer);
-    matrix.addLayer(&titleLayer);
-
-    // When the matrix starts, you can ask it to leave N bytes of memory free, and this amount must be tuned.  Too much free
-    // will cause a dim panel with a low refresh, too little will starve other things.  We currently have enough RAM for
-    // use so begin() is not being called with a reserve paramter, but it can be if memory becomes scarce.
-
-    matrix.setCalcRefreshRateDivider(MATRIX_CALC_DIVIDER);
-    matrix.setRefreshRate(MATRIX_REFRESH_RATE);
-    matrix.begin();
-
-    Serial.printf("Matrix Refresh Rate: %d\n", matrix.getRefreshRate());
-
-    //backgroundLayer.setRefreshRate(100);
-    backgroundLayer.fillScreen(rgb24(0, 64, 0));
-    backgroundLayer.setFont(font6x10);
-    backgroundLayer.drawString(8, kMatrixHeight / 2 - 6, rgb24(255, 255, 255), "NightDriver");
-    backgroundLayer.swapBuffers(false);
-
-    matrix.setBrightness(255);
-}
-
-void LEDMatrixGFX::PrepareFrame()
-{
-    // We treat the internal matrix buffer as our own little playground to draw in, but that assumes they're
-    // both 24-bits RGB triplets.  Or at least the same size!
-
-    static_assert(sizeof(CRGB) == sizeof(SM_RGB), "Code assumes 24 bits in both places");
-
-    EVERY_N_MILLIS(MILLIS_PER_FRAME)
-    {
-        #if SHOW_FPS_ON_MATRIX
-            backgroundLayer.setFont(gohufont11);
-            // 3 is half char width at curret font size, 5 is half the height.
-            string output = "FPS: " + std::to_string(g_Values.FPS);
-            backgroundLayer.drawString(MATRIX_WIDTH / 2 - (3 * output.length()), MATRIX_HEIGHT / 2 - 5, rgb24(255, 255, 255), rgb24(0, 0, 0), output.c_str());
-        #endif
-
-        matrix.setCalcRefreshRateDivider(MATRIX_CALC_DIVIDER);
-        matrix.setRefreshRate(MATRIX_REFRESH_RATE);
-
-        setLeds(GetMatrixBackBuffer());
-
-        // We set ourselves to the lower of the fader value or the brightness value,
-        // so that we can fade between effects without having to change the brightness
-        // setting.
-
-        if (g_ptrSystem->EffectManager().GetCurrentEffect().ShouldShowTitle() && GetCaptionTransparency() > 0.00)
-        {
-            titleLayer.setFont(font3x5);
-            uint8_t brite = (uint8_t)(GetCaptionTransparency() * 255.0);
-            titleLayer.setBrightness(brite); // 255 would obscure it entirely
-            debugV("Caption: %d", brite);
-
-            rgb24 chromaKeyColor = rgb24(255, 0, 255);
-            rgb24 shadowColor = rgb24(0, 0, 0);
-            rgb24 titleColor = rgb24(255, 255, 255);
-
-            titleLayer.setChromaKeyColor(chromaKeyColor);
-            titleLayer.enableChromaKey(true);
-            titleLayer.setFont(font6x10);
-            titleLayer.fillScreen(chromaKeyColor);
-
-            const size_t kCharWidth = 6;
-            const size_t kCharHeight = 10;
-
-            const auto caption = GetCaption();
-
-            int y = MATRIX_HEIGHT - 2 - kCharHeight;
-            int w = caption.length() * kCharWidth;
-            int x = (MATRIX_WIDTH / 2) - (w / 2) + 1;
-
-            auto szCaption = caption.c_str();
-            titleLayer.drawString(x - 1, y, shadowColor, szCaption);
-            titleLayer.drawString(x + 1, y, shadowColor, szCaption);
-            titleLayer.drawString(x, y - 1, shadowColor, szCaption);
-            titleLayer.drawString(x, y + 1, shadowColor, szCaption);
-            titleLayer.drawString(x, y, titleColor, szCaption);
-        }
-        else
-        {
-            titleLayer.enableChromaKey(false);
-            titleLayer.setBrightness(0);
-        }
-    }
-}
-
-// PostProcessFrame
-//
-// Things we do with the matrix after rendering a frame, such as setting the brightness and swapping the backbuffer forward
-
-void LEDMatrixGFX::PostProcessFrame(uint16_t localPixelsDrawn, uint16_t wifiPixelsDrawn)
-{
-    // If we drew no pixels, there's nothing to post process
-    if ((localPixelsDrawn + wifiPixelsDrawn) == 0)
-        return;
-
-    constexpr auto kCaptionPower = 500;                                                 // A guess as the power the caption will consume
-    g_Values.MatrixPowerMilliwatts = EstimatePowerDraw();                             // What our drawn pixels will consume
-
-    if (GetCaptionTransparency() > 0)
-        g_Values.MatrixPowerMilliwatts += kCaptionPower;
-
-    const double kMaxPower = g_ptrSystem->DeviceConfig().GetPowerLimit();
-    uint8_t scaledBrightness = std::clamp(kMaxPower / g_Values.MatrixPowerMilliwatts, 0.0, 1.0) * 255;
-
-    // If the target brightness is lower than current, we drop to it immediately, but if its higher, we ramp the brightness back in
-    // somewhat slowly to avoid flicker.  We do this by using a weighted average of the current and former brightness.  To avoid
-    // an ansymptote near the max, we always increase by at least one step if we're lower than the target.
-
-    constexpr auto kWeightedAverageAmount = 10;
-    if (scaledBrightness <= g_Values.MatrixScaledBrightness)
-        g_Values.MatrixScaledBrightness = scaledBrightness;
-    else
-        g_Values.MatrixScaledBrightness = std::max(g_Values.MatrixScaledBrightness + 1,
-                                                   (( g_Values.MatrixScaledBrightness * (kWeightedAverageAmount-1) ) + scaledBrightness) / kWeightedAverageAmount);
-
-<<<<<<< HEAD
-    // We set ourselves to the lower of the fader value or the brightness value, or the power constrained value,
-    // whichever is lowest, so that we can fade between effects without having to change the brightness setting.
-=======
-  matrix.setCalcRefreshRateDivider(MATRIX_CALC_DIVIDER);
-  matrix.setRefreshRate(MATRIX_REFRESH_RATE);
-  matrix.setMaxCalculationCpuPercentage(95);
-  matrix.begin();
->>>>>>> eb75158d
-
-    auto targetBrightness = min({ g_Values.Brightness, g_Values.Fader, g_Values.MatrixScaledBrightness });
-
-    debugV("MW: %d, Setting Scaled Brightness to: %d", g_Values.MatrixPowerMilliwatts, targetBrightness);
-    SetBrightness(targetBrightness );
-
-    MatrixSwapBuffers(g_ptrSystem->EffectManager().GetCurrentEffect().RequiresDoubleBuffering(), GetCaptionTransparency() > 0);
-}
-
-CRGB *LEDMatrixGFX::GetMatrixBackBuffer()
-{
-    for (auto& device : g_ptrSystem->Devices())
-        device->UpdatePaletteCycle();
-
-    return (CRGB *)backgroundLayer.getRealBackBuffer();
-}
-
-void LEDMatrixGFX::MatrixSwapBuffers(bool bSwapBackground, bool bSwapTitle)
-{
-<<<<<<< HEAD
-    // If an effect redraws itself entirely ever frame, it can skip saving the most recent buffer, so
-    // can swap without waiting for a copy.
-    matrix.setCalcRefreshRateDivider(MATRIX_CALC_DIVIDER);
-    matrix.setRefreshRate(MATRIX_REFRESH_RATE);
-    matrix.setMaxCalculationCpuPercentage(95);
-
-    backgroundLayer.swapBuffers(bSwapBackground);
-    titleLayer.swapBuffers(bSwapTitle);
-=======
-  // If an effect redraws itself entirely ever frame, it can skip saving the most recent buffer, so
-  // can swap without waiting for a copy.
-  matrix.setCalcRefreshRateDivider(MATRIX_CALC_DIVIDER);
-  matrix.setRefreshRate(MATRIX_REFRESH_RATE);
-  matrix.setMaxCalculationCpuPercentage(95);
-
-  backgroundLayer.swapBuffers(bSwapBackground);
->>>>>>> eb75158d
-}
-
-#endif
+//+--------------------------------------------------------------------------
+//
+// File:        ledmatrixgfx.cpp
+//
+// NightDriverStrip - (c) 2018 Plummer's Software LLC.  All Rights Reserved.
+//
+// This file is part of the NightDriver software project.
+//
+//    NightDriver is free software: you can redistribute it and/or modify
+//    it under the terms of the GNU General Public License as published by
+//    the Free Software Foundation, either version 3 of the License, or
+//    (at your option) any later version.
+//
+//    NightDriver is distributed in the hope that it will be useful,
+//    but WITHOUT ANY WARRANTY; without even the implied warranty of
+//    MERCHANTABILITY or FITNESS FOR A PARTICULAR PURPOSE.  See the
+//    GNU General Public License for more details.
+//
+//    You should have received a copy of the GNU General Public License
+//    along with Nightdriver.  It is normally found in copying.txt
+//    If not, see <https://www.gnu.org/licenses/>.
+//
+// Description:
+//
+//    Code for handling HUB75 matrix panels
+//
+// History:     May-24-2021         Davepl      Commented
+//
+//---------------------------------------------------------------------------
+
+#include "globals.h"
+
+#if USE_MATRIX
+
+#include "effects/matrix/Boid.h"
+#include "effects/matrix/Vector.h"
+#include <SmartMatrix.h>
+#include "ledmatrixgfx.h"
+#include "systemcontainer.h"
+
+const rgb24 defaultBackgroundColor = {0x40, 0, 0};
+
+// The declarations create the "layers" that make up the matrix display
+
+SMLayerBackground<LEDMatrixGFX::SM_RGB, LEDMatrixGFX::kBackgroundLayerOptions> LEDMatrixGFX::backgroundLayer(kMatrixWidth, kMatrixHeight);
+SMLayerBackground<LEDMatrixGFX::SM_RGB, LEDMatrixGFX::kBackgroundLayerOptions> LEDMatrixGFX::titleLayer(kMatrixWidth, kMatrixHeight);
+SmartMatrixHub75Calc<COLOR_DEPTH, LEDMatrixGFX::kMatrixWidth, LEDMatrixGFX::kMatrixHeight, LEDMatrixGFX::kPanelType, LEDMatrixGFX::kMatrixOptions> LEDMatrixGFX::matrix;
+
+void LEDMatrixGFX::StartMatrix()
+{
+    matrix.addLayer(&backgroundLayer);
+    matrix.addLayer(&titleLayer);
+
+    // When the matrix starts, you can ask it to leave N bytes of memory free, and this amount must be tuned.  Too much free
+    // will cause a dim panel with a low refresh, too little will starve other things.  We currently have enough RAM for
+    // use so begin() is not being called with a reserve paramter, but it can be if memory becomes scarce.
+
+    matrix.setCalcRefreshRateDivider(MATRIX_CALC_DIVIDER);
+    matrix.setRefreshRate(MATRIX_REFRESH_RATE);
+    matrix.setMaxCalculationCpuPercentage(95);
+    matrix.begin();
+
+    Serial.printf("Matrix Refresh Rate: %d\n", matrix.getRefreshRate());
+
+    //backgroundLayer.setRefreshRate(100);
+    backgroundLayer.fillScreen(rgb24(0, 64, 0));
+    backgroundLayer.setFont(font6x10);
+    backgroundLayer.drawString(8, kMatrixHeight / 2 - 6, rgb24(255, 255, 255), "NightDriver");
+    backgroundLayer.swapBuffers(false);
+
+    matrix.setBrightness(255);
+}
+
+void LEDMatrixGFX::PrepareFrame()
+{
+    // We treat the internal matrix buffer as our own little playground to draw in, but that assumes they're
+    // both 24-bits RGB triplets.  Or at least the same size!
+
+    static_assert(sizeof(CRGB) == sizeof(SM_RGB), "Code assumes 24 bits in both places");
+
+    EVERY_N_MILLIS(MILLIS_PER_FRAME)
+    {
+
+        #if SHOW_FPS_ON_MATRIX
+            backgroundLayer.setFont(gohufont11);
+            // 3 is half char width at curret font size, 5 is half the height.
+            string output = "FPS: " + std::to_string(g_Values.FPS);
+            backgroundLayer.drawString(MATRIX_WIDTH / 2 - (3 * output.length()), MATRIX_HEIGHT / 2 - 5, rgb24(255, 255, 255), rgb24(0, 0, 0), output.c_str());
+        #endif
+
+        auto graphics = g_ptrSystem->EffectManager()[0];
+
+        matrix.setCalcRefreshRateDivider(MATRIX_CALC_DIVIDER);
+        matrix.setRefreshRate(MATRIX_REFRESH_RATE);
+
+        auto pMatrix = std::static_pointer_cast<LEDMatrixGFX>(g_ptrSystem->EffectManager().GetBaseGraphics());
+        pMatrix->setLeds(GetMatrixBackBuffer());
+
+        // We set ourselves to the lower of the fader value or the brightness value,
+        // so that we can fade between effects without having to change the brightness
+        // setting.
+
+        if (g_ptrSystem->EffectManager().GetCurrentEffect().ShouldShowTitle() && pMatrix->GetCaptionTransparency() > 0.00)
+        {
+            titleLayer.setFont(font3x5);
+            uint8_t brite = (uint8_t)(pMatrix->GetCaptionTransparency() * 255.0);
+            debugV("Caption: %d", brite);
+
+            rgb24 chromaKeyColor = rgb24(255, 0, 255);
+            rgb24 shadowColor = rgb24(0, 0, 0);
+            rgb24 titleColor = rgb24(255, 255, 255);
+
+            titleLayer.setChromaKeyColor(chromaKeyColor);
+            titleLayer.setFont(font6x10);
+            titleLayer.fillScreen(chromaKeyColor);
+
+            const size_t kCharWidth = 6;
+            const size_t kCharHeight = 10;
+
+            const auto caption = pMatrix->GetCaption();
+
+            int y = MATRIX_HEIGHT - 2 - kCharHeight;
+            int w = caption.length() * kCharWidth;
+            int x = (MATRIX_WIDTH / 2) - (w / 2) + 1;
+
+            auto szCaption = caption.c_str();
+            titleLayer.drawString(x - 1, y, shadowColor, szCaption);
+            titleLayer.drawString(x + 1, y, shadowColor, szCaption);
+            titleLayer.drawString(x, y - 1, shadowColor, szCaption);
+            titleLayer.drawString(x, y + 1, shadowColor, szCaption);
+            titleLayer.drawString(x, y, titleColor, szCaption);
+
+            // We enable the chromakey overlay just for the strip of screen where it appears.  This support is only
+            // present in the private fork of SmartMatrix that is linked to the mesermizer project.
+
+            titleLayer.swapBuffers(false);
+            titleLayer.enableChromaKey(true, y, y + kCharHeight);
+            titleLayer.setBrightness(brite); // 255 would obscure it entirely
+        }
+        else
+        {
+            titleLayer.enableChromaKey(false);
+            titleLayer.setBrightness(0);
+        }
+    }
+}
+
+// PostProcessFrame
+//
+// Things we do with the matrix after rendering a frame, such as setting the brightness and swapping the backbuffer forward
+
+void LEDMatrixGFX::PostProcessFrame(uint16_t localPixelsDrawn, uint16_t wifiPixelsDrawn)
+{
+    // If we drew no pixels, there's nothing to post process
+    if ((localPixelsDrawn + wifiPixelsDrawn) == 0)
+        return;
+
+    auto pMatrix = std::static_pointer_cast<LEDMatrixGFX>(g_ptrSystem->EffectManager().g());
+
+    constexpr auto kCaptionPower = 500;                                                 // A guess as the power the caption will consume
+    g_Values.MatrixPowerMilliwatts = pMatrix->EstimatePowerDraw();                             // What our drawn pixels will consume
+
+    if (pMatrix->GetCaptionTransparency() > 0)
+        g_Values.MatrixPowerMilliwatts += kCaptionPower;
+
+    const double kMaxPower = g_ptrSystem->DeviceConfig().GetPowerLimit();
+    uint8_t scaledBrightness = std::clamp(kMaxPower / g_Values.MatrixPowerMilliwatts, 0.0, 1.0) * 255;
+
+    // If the target brightness is lower than current, we drop to it immediately, but if its higher, we ramp the brightness back in
+    // somewhat slowly to avoid flicker.  We do this by using a weighted average of the current and former brightness.  To avoid
+    // an ansymptote near the max, we always increase by at least one step if we're lower than the target.
+
+    constexpr auto kWeightedAverageAmount = 10;
+    if (scaledBrightness <= g_Values.MatrixScaledBrightness)
+        g_Values.MatrixScaledBrightness = scaledBrightness;
+    else
+        g_Values.MatrixScaledBrightness = std::max(g_Values.MatrixScaledBrightness + 1,
+                                                    (( g_Values.MatrixScaledBrightness * (kWeightedAverageAmount-1) ) + scaledBrightness) / kWeightedAverageAmount);
+
+    // We set ourselves to the lower of the fader value or the brightness value, or the power constrained value,
+    // whichever is lowest, so that we can fade between effects without having to change the brightness setting.
+
+    auto targetBrightness = min({ g_Values.Brightness, g_Values.Fader, g_Values.MatrixScaledBrightness });
+
+    debugV("MW: %d, Setting Scaled Brightness to: %d", g_Values.MatrixPowerMilliwatts, targetBrightness);
+    pMatrix->SetBrightness(targetBrightness );
+
+    MatrixSwapBuffers(g_ptrSystem->EffectManager().GetCurrentEffect().RequiresDoubleBuffering() || pMatrix->GetCaptionTransparency() > 0.0, false);
+}
+
+CRGB *LEDMatrixGFX::GetMatrixBackBuffer()
+{
+    for (auto& device : g_ptrSystem->Devices())
+        device->UpdatePaletteCycle();
+
+    return (CRGB *)backgroundLayer.getRealBackBuffer();
+}
+
+void LEDMatrixGFX::MatrixSwapBuffers(bool bSwapBackground, bool bSwapTitle)
+{
+    // If an effect redraws itself entirely ever frame, it can skip saving the most recent buffer, so
+    // can swap without waiting for a copy.
+    matrix.setCalcRefreshRateDivider(MATRIX_CALC_DIVIDER);
+    matrix.setRefreshRate(MATRIX_REFRESH_RATE);
+    matrix.setMaxCalculationCpuPercentage(95);
+
+    backgroundLayer.swapBuffers(bSwapBackground);
+}
+
+#endif