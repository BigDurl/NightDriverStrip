//+--------------------------------------------------------------------------
//
// File:        effects.cpp
//
// NightDriverStrip - (c) 2018 Plummer's Software LLC.  All Rights Reserved.
//
// This file is part of the NightDriver software project.
//
//    NightDriver is free software: you can redistribute it and/or modify
//    it under the terms of the GNU General Public License as published by
//    the Free Software Foundation, either version 3 of the License, or
//    (at your option) any later version.
//
//    NightDriver is distributed in the hope that it will be useful,
//    but WITHOUT ANY WARRANTY; without even the implied warranty of
//    MERCHANTABILITY or FITNESS FOR A PARTICULAR PURPOSE.  See the
//    GNU General Public License for more details.
//
//    You should have received a copy of the GNU General Public License
//    along with Nightdriver.  It is normally found in copying.txt
//    If not, see <https://www.gnu.org/licenses/>.
//
// Description:
//
//    Main table of built-in effects and related constants and data
//
// History:     Jul-14-2021         Davepl      Split off from main.cpp
//---------------------------------------------------------------------------

#include "globals.h"                           // CONFIG and global headers
#include "effectmanager.h"                     // manages all of the effects
#include "effects/strip/fireeffect.h"          // fire effects
#include "effects/strip/paletteeffect.h"       // palette effects
#include "effects/strip/doublepaletteeffect.h" // double palette effect
#include "effects/strip/meteoreffect.h"        // meteor blend effect
#include "effects/strip/stareffect.h"          // star effects
#include "effects/strip/bouncingballeffect.h"  // bouincing ball effectsenable+
#include "effects/strip/tempeffect.h"
#include "effects/strip/stareffect.h"

#if ENABLE_AUDIO
#include "effects/matrix/spectrumeffects.h" // Musis spectrum effects
#include "effects/strip/musiceffect.h"      // Music based effects
#endif

#ifdef FAN_SIZE
#include "effects/strip/faneffects.h" // Fan-based effects
#endif

//
// Externals
//

extern DRAM_ATTR std::unique_ptr<EffectManager<GFXBase>> g_pEffectManager;

#if USEMATRIX
#include "ledmatrixgfx.h"
#include "effects/matrix/PatternSerendipity.h"
#include "effects/matrix/PatternSwirl.h"
#include "effects/matrix/PatternPulse.h"
#include "effects/matrix/PatternWave.h"
#include "effects/matrix/PatternLife.h"
#include "effects/matrix/PatternSpiro.h"
#include "effects/matrix/PatternCube.h"
#include "effects/matrix/PatternCircuit.h"
#include "effects/matrix/PatternSubscribers.h"
#include "effects/matrix/PatternAlienText.h"
#include "effects/matrix/PatternRadar.h"
#include "effects/matrix/PatternPongClock.h"
#include "effects/matrix/PatternBounce.h"
#include "effects/matrix/PatternMandala.h"
#include "effects/matrix/PatternSpin.h"
#include "effects/matrix/PatternFlowField.h"
#include "effects/matrix/PatternMisc.h"
#include "effects/matrix/PatternNoiseSmearing.h"
#include "effects/matrix/PatternClock.h"
#endif

#ifdef USESTRIP
#include "ledstripgfx.h"
#endif

extern DRAM_ATTR std::shared_ptr<GFXBase> g_pDevices[NUM_CHANNELS];

#if USEMATRIX
volatile long PatternSubscribers::cSubscribers;
volatile long PatternSubscribers::cViews;
#endif

// Palettes
//
// Palettes that are referenced by effects need to be instantiated first

const CRGBPalette256 BlueColors_p =
    {
        CRGB::DarkBlue,
        CRGB::MediumBlue,
        CRGB::Blue,
        CRGB::MediumBlue,
        CRGB::DarkBlue,
        CRGB::MediumBlue,
        CRGB::Blue,
        CRGB::MediumBlue,
        CRGB::DarkBlue,
        CRGB::MediumBlue,
        CRGB::Blue,
        CRGB::MediumBlue,
        CRGB::DarkBlue,
        CRGB::MediumBlue,
        CRGB::Blue,
        CRGB::MediumBlue};

const CRGBPalette256 RedColors_p =
    {
        CRGB::Red,
        CRGB::DarkRed,
        CRGB::DarkRed,
        CRGB::DarkRed,

        CRGB::Red,
        CRGB::DarkRed,
        CRGB::DarkRed,
        CRGB::DarkRed,

        CRGB::Red,
        CRGB::DarkRed,
        CRGB::DarkRed,
        CRGB::DarkRed,

        CRGB::Red,
        CRGB::DarkRed,
        CRGB::DarkRed,
        CRGB::OrangeRed};

const CRGBPalette256 GreenColors_p =
    {
        CRGB::Green,
        CRGB::DarkGreen,
        CRGB::DarkGreen,
        CRGB::DarkGreen,

        CRGB::Green,
        CRGB::DarkGreen,
        CRGB::DarkGreen,
        CRGB::DarkGreen,

        CRGB::Green,
        CRGB::DarkGreen,
        CRGB::DarkGreen,
        CRGB::DarkGreen,

        CRGB::Green,
        CRGB::DarkGreen,
        CRGB::DarkGreen,
        CRGB::LimeGreen};

const CRGBPalette256 PurpleColors_p =
    {
        CRGB::Purple,
        CRGB::Maroon,
        CRGB::Violet,
        CRGB::DarkViolet,

        CRGB::Purple,
        CRGB::Maroon,
        CRGB::Violet,
        CRGB::DarkViolet,

        CRGB::Purple,
        CRGB::Maroon,
        CRGB::Violet,
        CRGB::DarkViolet,

        CRGB::Pink,
        CRGB::Maroon,
        CRGB::Violet,
        CRGB::DarkViolet,
};

const CRGBPalette256 RGBColors_p =
    {
        CRGB::Red,
        CRGB::Green,
        CRGB::Blue,
        CRGB::Red,
        CRGB::Green,
        CRGB::Blue,
        CRGB::Red,
        CRGB::Green,
        CRGB::Blue,
        CRGB::Red,
        CRGB::Green,
        CRGB::Blue,
        CRGB::Red,
        CRGB::Green,
        CRGB::Blue,
        CRGB::Blue};

const CRGBPalette256 MagentaColors_p =
    {
        CRGB::Pink,
        CRGB::DeepPink,
        CRGB::HotPink,
        CRGB::LightPink,
        CRGB::LightCoral,
        CRGB::Purple,
        CRGB::MediumPurple,
        CRGB::Magenta,
        CRGB::DarkMagenta,
        CRGB::DarkSalmon,
        CRGB::MediumVioletRed,
        CRGB::Pink,
        CRGB::DeepPink,
        CRGB::HotPink,
        CRGB::LightPink,
        CRGB::Magenta};

const CRGBPalette256 spectrumBasicColors =
    {
        CRGB(0xFD0E35), // Red
        CRGB(0xFF8833), // Orange
        CRGB(0xFFEB00), // Middle Yellow
        CRGB(0xAFE313), // Inchworm
        CRGB(0x3AA655), // Green
        CRGB(0x8DD9CC), // Middle Blue Green
        CRGB(0x0066FF), // Blue III
        CRGB(0xDB91EF), // Lilac
        CRGB(0xFD0E35), // Red
        CRGB(0xFF8833), // Orange
        CRGB(0xFFEB00), // Middle Yellow
        CRGB(0xAFE313), // Inchworm
        CRGB(0x3AA655), // Green
        CRGB(0x8DD9CC), // Middle Blue Green
        CRGB(0x0066FF), // Blue III
        CRGB(0xDB91EF)  // Lilac
};

const CRGBPalette256 USAColors_p =
    {
        CRGB::Blue,
        CRGB::Blue,
        CRGB::Blue,
        CRGB::Blue,
        CRGB::Blue,
        CRGB::Red,
        CRGB::White,
        CRGB::Red,
        CRGB::White,
        CRGB::Red,
        CRGB::White,
        CRGB::Red,
        CRGB::White,
        CRGB::Red,
        CRGB::White,
        CRGB::Red,
};

const CRGBPalette256 rainbowPalette(RainbowColors_p);

#if ENABLE_AUDIO

// GetSpectrumAnalyzer
//
// A little factory that makes colored spectrum analyzers to be used by the remote control
// colored buttons

std::shared_ptr<LEDStripEffect> GetSpectrumAnalyzer(CRGB color)
{
        CHSV hueColor = rgb2hsv_approximate(color);
        CRGB color2 = CRGB(CHSV(hueColor.hue + 64, 255, 255));
        auto object = make_shared<SpectrumAnalyzerEffect>("Spectrum Clr", CRGBPalette256(color, color2));
        if (object->Init(g_pDevices))
                return object;
        throw std::runtime_error("Could not initialize new spectrum analyzer!");
}

#endif

#define STARRYNIGHT_PROBABILITY 1.0
#define STARRYNIGHT_MUSICFACTOR 1.0

// AllEffects
//
// The master effects table

DRAM_ATTR LEDStripEffect *AllEffects[] =
    {
#if DEMO

        new RainbowFillEffect(6, 2),
        new ClassicFireEffect(),

#elif LANTERN

        new LanternEffect(),

#elif MESMERIZER

        // Animate a simple rainbow palette by using the palette effect on the built-in rainbow palette

<<<<<<< HEAD

=======
>>>>>>> 54712a7e
        new StarryNightEffect<MusicStar>("Rainbow Music Stars", RainbowColors_p, 2.0, 1, LINEARBLEND, 2.0, 0.0, 10.0),                                                // Rainbow Music Star

        new SpectrumAnalyzerEffect("Spectrum", false, spectrumBasicColors, 100, 0, 2.0, 2.0),
        new SpectrumAnalyzerEffect("Spectrum USA", false, USAColors_p, 0),
        new SpectrumAnalyzerEffect("Spectrum++", false, spectrumBasicColors, 0, 70, -1.0, 3.0),
        new WaveformEffect("WaveForm", &rainbowPalette, 8),
        new GhostWave("GhostWave", &rainbowPalette),

        new PatternRose(),
        new PatternPinwheel(),
        new PatternSunburst(),

        new PatternInfinity(),
        new PatternFlowField(),
        new PatternLife(),

        new PatternPongClock(),
        new PatternClock(),        
        new PatternAlienText(),
        new PatternCircuit(),

        new PatternPulsar(1.95, 1.95, 0.01),
        new PatternBounce(),
        new PatternSubscribers(),
        new PatternCube(),
        new PatternSpiro(),
        new PatternWave(),
        new PatternSwirl(),
        new PatternSerendipity(),
        new PatternMandala(),
        new PatternPaletteSmear(),
        new PatternCurtain(),
        new PatternGridLights(),
        new PatternMunch(),

#elif UMBRELLA

        new FireEffect("Calm Fire", NUM_LEDS, 2, 2, 75, 3, 10, true, false),
        new FireEffect("Medium Fire", NUM_LEDS, 1, 5, 100, 3, 4, true, false),
        new MusicalPaletteFire("Musical Red Fire", HeatColors_p, NUM_LEDS, 1, 8, 50, 1, 24, true, false),

        new MusicalPaletteFire("Purple Fire", CRGBPalette256(CRGB::Black, CRGB::Purple, CRGB::MediumPurple, CRGB::LightPink), NUM_LEDS, 2, 3, 150, 3, 10, true, false),
        new MusicalPaletteFire("Purple Fire", CRGBPalette256(CRGB::Black, CRGB::Purple, CRGB::MediumPurple, CRGB::LightPink), NUM_LEDS, 1, 7, 150, 3, 10, true, false),
        new MusicalPaletteFire("Musical Purple Fire", CRGBPalette256(CRGB::Black, CRGB::Purple, CRGB::MediumPurple, CRGB::LightPink), NUM_LEDS, 1, 8, 50, 1, 24, true, false),

        new MusicalPaletteFire("Blue Fire", CRGBPalette256(CRGB::Black, CRGB::DarkBlue, CRGB::Blue, CRGB::LightSkyBlue), NUM_LEDS, 2, 3, 150, 3, 10, true, false),
        new MusicalPaletteFire("Blue Fire", CRGBPalette256(CRGB::Black, CRGB::DarkBlue, CRGB::Blue, CRGB::LightSkyBlue), NUM_LEDS, 1, 7, 150, 3, 10, true, false),
        new MusicalPaletteFire("Musical Blue Fire", CRGBPalette256(CRGB::Black, CRGB::DarkBlue, CRGB::Blue, CRGB::LightSkyBlue), NUM_LEDS, 1, 8, 50, 1, 24, true, false),

        new MusicalPaletteFire("Green Fire", CRGBPalette256(CRGB::Black, CRGB::DarkGreen, CRGB::Green, CRGB::LimeGreen), NUM_LEDS, 2, 3, 150, 3, 10, true, false),
        new MusicalPaletteFire("Green Fire", CRGBPalette256(CRGB::Black, CRGB::DarkGreen, CRGB::Green, CRGB::LimeGreen), NUM_LEDS, 1, 7, 150, 3, 10, true, false),
        new MusicalPaletteFire("Musical Green Fire", CRGBPalette256(CRGB::Black, CRGB::DarkGreen, CRGB::Green, CRGB::LimeGreen), NUM_LEDS, 1, 8, 50, 1, 24, true, false),

        new BouncingBallEffect(),
        new DoublePaletteEffect(),

        new MeteorEffect(4, 4, 10, 2.0, 2.0),
        new MeteorEffect(10, 1, 20, 1.5, 1.5),
        new MeteorEffect(25, 1, 40, 1.0, 1.0),
        new MeteorEffect(50, 1, 50, 0.5, 0.5),

        new StarryNightEffect<QuietStar>("Rainbow Twinkle Stars", RainbowColors_p, STARRYNIGHT_PROBABILITY, 1, LINEARBLEND, 2.0, 0.0, STARRYNIGHT_MUSICFACTOR),       // Rainbow Twinkle
        new StarryNightEffect<MusicStar>("RGB Music Blend Stars", RGBColors_p, 0.8, 1, NOBLEND, 15.0, 0.1, 10.0),                                                     // RGB Music Blur - Can You Hear Me Knockin'
        new StarryNightEffect<MusicStar>("Rainbow Music Stars", RainbowColors_p, 2.0, 2, LINEARBLEND, 5.0, 0.0, 10.0),                                                // Rainbow Music Star
        new StarryNightEffect<BubblyStar>("Little Blooming Rainbow Stars", BlueColors_p, STARRYNIGHT_PROBABILITY, 4, LINEARBLEND, 2.0, 0.0, STARRYNIGHT_MUSICFACTOR), // Blooming Little Rainbow Stars
        new StarryNightEffect<QuietStar>("Green Twinkle Stars", GreenColors_p, STARRYNIGHT_PROBABILITY, 1, LINEARBLEND, 2.0, 0.0, STARRYNIGHT_MUSICFACTOR),           // Green Twinkle
        new StarryNightEffect<Star>("Blue Sparkle Stars", BlueColors_p, STARRYNIGHT_PROBABILITY, 1, LINEARBLEND, 2.0, 0.0, STARRYNIGHT_MUSICFACTOR),                  // Blue Sparkle
        new StarryNightEffect<QuietStar>("Red Twinkle Stars", RedColors_p, 1.0, 1, LINEARBLEND, 2.0),                                                                 // Red Twinkle
        new StarryNightEffect<Star>("Lava Stars", LavaColors_p, STARRYNIGHT_PROBABILITY, 1, LINEARBLEND, 2.0, 0.0, STARRYNIGHT_MUSICFACTOR),                          // Lava Stars

        new PaletteEffect(RainbowColors_p),
        new PaletteEffect(RainbowColors_p, 1.0, 1.0),
        new PaletteEffect(RainbowColors_p, .25),

#elif TTGO

        // Animate a simple rainbow palette by using the palette effect on the built-in rainbow palette
        new SpectrumAnalyzerEffect("Spectrum Fade", true, spectrumBasicColors, 50, 70, -1.0, 3.0),

#elif WROVERKIT

        // Animate a simple rainbow palette by using the palette effect on the built-in rainbow palette
        new PaletteEffect(rainbowPalette, 256 / 16, .2, 0)

#elif XMASTREES

        new ColorBeatOverRed("ColorBeatOverRed"),

        new FireFanEffect(NUM_LEDS, 1, 12, 210, 2, NUM_LEDS / 2, Sequential, false, true),
        //        new HueFireFanEffect(NUM_LEDS, 1, 12, 200, 2, NUM_LEDS / 2, Sequential, false, true, false, HUE_GREEN),
        //        new HueFireFanEffect(NUM_LEDS, 2, 10, 200, 2, NUM_LEDS / 2, Sequential, false, true, false, HUE_BLUE),

        new ColorCycleEffect(BottomUp, 6),
        new ColorCycleEffect(BottomUp, 2),

        new RainbowFillEffect(48, 0),

        new ColorCycleEffect(BottomUp, 3),
        new ColorCycleEffect(BottomUp, 1),

        new StarryNightEffect<LongLifeSparkleStar>("Green Sparkle Stars", GreenColors_p, 2.0, 1, LINEARBLEND, 2.0, 0.0, 0.0, CRGB(0, 128, 0)), // Blue Sparkle
        new StarryNightEffect<LongLifeSparkleStar>("Red Sparkle Stars", GreenColors_p, 2.0, 1, LINEARBLEND, 2.0, 0.0, 0.0, CRGB::Red),         // Blue Sparkle
        new StarryNightEffect<LongLifeSparkleStar>("Blue Sparkle Stars", GreenColors_p, 2.0, 1, LINEARBLEND, 2.0, 0.0, 0.0, CRGB::Blue),       // Blue Sparkle

        //        new VUFlameEffect("Multicolor Sound Flame", VUFlameEffect::GREENX, 50, true),
        //        new VUFlameEffect("Multicolor Sound Flame", VUFlameEffect::BLUEX, 50, true),
        //        new VUFlameEffect("Multicolor Sound Flame", VUFlameEffect::REDX, 50, true),
        //       new VUFlameEffect("Multicolor Sound Flame", VUFlameEffect::MULTICOLOR, 50, true),

        // new StarryNightEffect<LongLifeSparkleStar>("Blue Sparkle Stars", BlueColors_p, 10.0, 1, LINEARBLEND, 2.0, 0.0, 0.0),        // Blue Sparkle

        // new StarryNightEffect<Star>()
        /*
        new SparklySpinningMusicEffect("SparklySpinningMusical", RainbowColors_p),
        new ColorBeatOverRed("ColorBeatOnRedBkgnd"),
        new MoltenGlassOnVioletBkgnd("MoltenGlassOnViolet", RainbowColors_p),
        new ColorBeatWithFlash("ColorBeatWithFlash"),
        new MusicalHotWhiteInsulatorEffect("MusicalHotWhite"),

        new SimpleInsulatorBeatEffect2("SimpleInsulatorColorBeat"),
        new InsulatorSpectrumEffect("InsulatorSpectrumEffect"),
        */
        new PaletteEffect(rainbowPalette, 256 / 16, .2, 0)

#elif INSULATORS

        new MoltenGlassOnVioletBkgnd("Molten Glass", RainbowColors_p),
        new ColorBeatOverRed("ColorBeatOverRed"),
        new InsulatorSpectrumEffect("Spectrum Effect", RainbowColors_p),

// new SparklySpinningMusicEffect(RainbowColors_p),
// new SparklySpinningMusicEffect("Blu Sprkl Spin", BlueColors_p),
// new ColorBeatOverRed("ColorBeatOverRed"),
// new ColorBeatWithFlash("ColorBeatFlash"),
// new MusicalHotWhiteInsulatorEffect("Hot White"),
// new SimpleInsulatorBeatEffect2("Simple Beat 2"),
// new SparklySpinningMusicEffect("Sparkle Spin", RainbowColors_p),

#elif CUBE
        // Simple rainbow pallette
        new PaletteEffect(rainbowPalette, 256 / 16, .2, 0),

        new SparklySpinningMusicEffect("SparklySpinningMusical", RainbowColors_p),
        new ColorBeatOverRed("ColorBeatOnRedBkgnd"),
        new ColorBeatWithFlash("ColorBeatWithFlash"),
        new SimpleInsulatorBeatEffect2("SimpleInsulatorColorBeat"),
        new StarryNightEffect<MusicStar>("Rainbow Music Stars", RainbowColors_p, 2.0, 2, LINEARBLEND, 5.0, 0.0, 10.0), // Rainbow Music Star

        new FireFanEffect(NUM_LEDS, 1, 15, 80, 2, 7, Sequential, true, false),

#elif BELT

        // Yes, I made a sparkly LED belt and wore it to a party.  Batteries toO!
        new TwinkleEffect(NUM_LEDS / 4, 10),

#elif MAGICMIRROR

        new MoltenGlassOnVioletBkgnd("MoltenGlass", RainbowColors_p),

#elif SPECTRUM

        new SpectrumAnalyzerEffect("Spectrum Standard", true, spectrumBasicColors),
        new GhostWave("GhostWave One", new CRGBPalette256(CRGBPalette16(CRGB::Blue, CRGB::Green, CRGB::Yellow, CRGB::Red)), 4),
        new SpectrumAnalyzerEffect("Spectrum USA", true, USAColors_p, 0),
        new GhostWave("GhostWave Rainbow", &rainbowPalette, 8),
        new SpectrumAnalyzerEffect("Spectrum Fade", true, spectrumBasicColors, 50, 70, -1.0, 3.0),
        new GhostWave("GhostWave Blue", new CRGBPalette256(CRGBPalette16(CRGB::DarkBlue, CRGB::Blue, CRGB::Blue, CRGB::White)), 0),
        new GhostWave("GhostWave Rainbow", &rainbowPalette),

#elif ATOMLIGHT
        new ColorFillEffect(CRGB::White, 1),
        new FireFanEffect(NUM_LEDS, 1, 15, 80, 2, 7, Sequential, true, false),
        new FireFanEffect(NUM_LEDS, 1, 15, 80, 2, 7, Sequential, true, false, true),
        //        new HueFireFanEffect(NUM_LEDS, 2, 5, 120, 1, 1, Sequential, true, false, false, HUE_BLUE),
        //        new HueFireFanEffect(NUM_LEDS, 2, 3, 100, 1, 1, Sequential, true, false, false, HUE_GREEN),
        new RainbowFillEffect(60, 0),
        new ColorCycleEffect(Sequential),
        new PaletteEffect(RainbowColors_p, 4, 0.1, 0.0, 1.0, 0.0),
        new BouncingBallEffect(3, true, true, 1),

        new ChannelBeatEffect("ChannelBeat"),

        new StarryNightEffect<BubblyStar>("Little Blooming Rainbow Stars", BlueColors_p, 8.0, 4, LINEARBLEND, 2.0, 0.0, 4), // Blooming Little Rainbow Stars
        new StarryNightEffect<BubblyStar>("Big Blooming Rainbow Stars", RainbowColors_p, 20, 12, LINEARBLEND, 1.0, 0.0, 2), // Blooming Rainbow Stars
                                                                                                                            //        new StarryNightEffect<FanStar>("FanStars", RainbowColors_p, 8.0, 1.0, LINEARBLEND, 80.0, 0, 2.0),

        new MeteorEffect(20, 1, 25, .15, .05),
        new MeteorEffect(12, 1, 25, .15, .08),
        new MeteorEffect(6, 1, 25, .15, .12),
        new MeteorEffect(1, 1, 5, .15, .25),
        new MeteorEffect(), // Rainbow palette

#elif FIRESTICK

        new BouncingBallEffect(),
        new VUFlameEffect("Multicolor Sound Flame", VUFlameEffect::MULTICOLOR),
        new PaletteFlameEffect("Smooth Red Fire", heatmap_pal),
        // new ClassicFireEffect(),

        new StarryNightEffect<MusicStar>("RGB Music Bubbles", RGBColors_p, 0.5, 1, NOBLEND, 15.0, 0.0, 75.0), // RGB Music Bubbles
        // new StarryNightEffect<MusicPulseStar>("RGB Pulse", RainbowColors_p, 0.02, 20, NOBLEND, 5.0, 0.0, 75.0), // RGB Music Bubbles

        new PaletteFlameEffect("Smooth Purple Fire", purpleflame_pal),

        new MeteorEffect(),                                                                                                                                           // Our overlapping color meteors
        new StarryNightEffect<BubblyStar>("Little Blooming Rainbow Stars", BlueColors_p, STARRYNIGHT_PROBABILITY, 4, LINEARBLEND, 2.0, 0.0, STARRYNIGHT_MUSICFACTOR), // Blooming Little Rainbow Stars
        new StarryNightEffect<BubblyStar>("Big Blooming Rainbow Stars", RainbowColors_p, 2, 12, LINEARBLEND, 1.0),                                                    // Blooming Rainbow Stars
        new StarryNightEffect<BubblyStar>("Neon Bars", RainbowColors_p, 0.5, 64, NOBLEND, 0),                                                                         // Neon Bars

        new StarryNightEffect<MusicStar>("RGB Music Blend Stars", RGBColors_p, 0.8, 1, NOBLEND, 15.0, 0.1, 10.0),      // RGB Music Blur - Can You Hear Me Knockin'
        new StarryNightEffect<MusicStar>("Rainbow Music Stars", RainbowColors_p, 2.0, 2, LINEARBLEND, 5.0, 0.0, 10.0), // Rainbow Music Star

        //        new VUFlameEffect("Sound Flame (Green)",    VUFlameEffect::GREEN),
        //       new VUFlameEffect("Sound Flame (Blue)",     VUFlameEffect::BLUE),

        new SimpleRainbowTestEffect(8, 4),                                                                                                                  // Rainbow palette simple test of walking pixels
        new PaletteEffect(RainbowColors_p),                                                                                                                 // Rainbow palette
        new StarryNightEffect<QuietStar>("Green Twinkle Stars", GreenColors_p, STARRYNIGHT_PROBABILITY, 1, LINEARBLEND, 2.0, 0.0, STARRYNIGHT_MUSICFACTOR), // Green Twinkle
        new StarryNightEffect<Star>("Blue Sparkle Stars", BlueColors_p, STARRYNIGHT_PROBABILITY, 1, LINEARBLEND, 2.0, 0.0, STARRYNIGHT_MUSICFACTOR),        // Blue Sparkle

        new StarryNightEffect<QuietStar>("Red Twinkle Stars", RedColors_p, 1.0, 1, LINEARBLEND, 2.0, 0.0, STARRYNIGHT_MUSICFACTOR),                             // Red Twinkle
        new StarryNightEffect<Star>("Lava Stars", LavaColors_p, STARRYNIGHT_PROBABILITY, 1, LINEARBLEND, 2.0, 0.0, STARRYNIGHT_MUSICFACTOR),                    // Lava Stars
        new StarryNightEffect<QuietStar>("Rainbow Twinkle Stars", RainbowColors_p, STARRYNIGHT_PROBABILITY, 1, LINEARBLEND, 2.0, 0.0, STARRYNIGHT_MUSICFACTOR), // Rainbow Twinkle
        new DoublePaletteEffect(),
        new VUEffect()

#elif FLAMEBULB
        new PaletteFlameEffect("Smooth Red Fire", heatmap_pal, true, 4.5, 1, 1, 255, 4, false),
#elif BIGMATRIX
        new SimpleRainbowTestEffect(8, 1),  // Rainbow palette simple test of walking pixels
        new PaletteEffect(RainbowColors_p), // Rainbow palette
        new RainbowFillEffect(24, 0),
        new RainbowFillEffect(),

        new StarryNightEffect<MusicStar>("RGB Music Bubbles", RGBColors_p, 0.25, 1, NOBLEND, 3.0, 0.0, 75.0),                                                         // RGB Music Bubbles
        new StarryNightEffect<HotWhiteStar>("Lava Stars", HeatColors_p, STARRYNIGHT_PROBABILITY, 1, LINEARBLEND, 2.0, 0.0, STARRYNIGHT_MUSICFACTOR),                  // Lava Stars
        new StarryNightEffect<BubblyStar>("Little Blooming Rainbow Stars", BlueColors_p, STARRYNIGHT_PROBABILITY, 4, LINEARBLEND, 2.0, 0.0, STARRYNIGHT_MUSICFACTOR), // Blooming Little Rainbow Stars
        new StarryNightEffect<QuietStar>("Green Twinkle Stars", GreenColors_p, STARRYNIGHT_PROBABILITY, 1, LINEARBLEND, 2.0, 0.0, STARRYNIGHT_MUSICFACTOR),           // Green Twinkle
        new StarryNightEffect<QuietStar>("Red Twinkle Stars", RedColors_p, 1.0, 1, LINEARBLEND, 2.0),                                                                 // Red Twinkle
        new StarryNightEffect<QuietStar>("Rainbow Twinkle Stars", RainbowColors_p, STARRYNIGHT_PROBABILITY, 1, LINEARBLEND, 2.0, 0.0, STARRYNIGHT_MUSICFACTOR),       // Rainbow Twinkle
        new BouncingBallEffect(),
        new VUEffect()

#elif RINGSET
        new MusicalInsulatorEffect2("Musical Effect 2"),

#elif FANSET

        new RainbowFillEffect(24, 0),
        new ColorCycleEffect(BottomUp),
        new ColorCycleEffect(TopDown),
        new ColorCycleEffect(LeftRight),
        new ColorCycleEffect(RightLeft),

        // /* 8 */ new StarryNightEffect<FanStar>("FanStars", RainbowColors_p, 4.0, 1.0, LINEARBLEND, 80.0, 0, 4.0),
        /* 6 */ new StarryNightEffect<BubblyStar>("Little Blooming Rainbow Stars", BlueColors_p, 8.0, 4, LINEARBLEND, 2.0, 0.0, 1.0), // Blooming Little Rainbow Stars
        /* 7 */ new StarryNightEffect<BubblyStar>("Big Blooming Rainbow Stars", RainbowColors_p, 2, 12, LINEARBLEND, 1.0),            // Blooming Rainbow Stars
        /* 6 */ new StarryNightEffect<BubblyStar>("Neon Bars", RainbowColors_p, 0.5, 64, NOBLEND, 0),                                 // Neon Bars

        new FireFanEffect(NUM_LEDS, 4, 7, 200, 2, NUM_LEDS / 2, Sequential, false, true),
        new FireFanEffect(NUM_LEDS, 3, 8, 200, 2, NUM_LEDS / 2, Sequential, false, true),
        new FireFanEffect(NUM_LEDS, 2, 10, 200, 2, NUM_LEDS / 2, Sequential, false, true),
        new FireFanEffect(NUM_LEDS, 1, 12, 200, 2, NUM_LEDS / 2, Sequential, false, true),

//        new HueFireFanEffect(NUM_LEDS, 4, 7, 200, 2, NUM_LEDS / 2, Sequential, false, true, false, HUE_BLUE),
//        new HueFireFanEffect(NUM_LEDS, 3, 8, 200, 2, NUM_LEDS / 2, Sequential, false, true, false, HUE_BLUE),
//        new HueFireFanEffect(NUM_LEDS, 2, 10, 200, 2, NUM_LEDS / 2, Sequential, false, true, false, HUE_BLUE),
//        new HueFireFanEffect(NUM_LEDS, 1, 12, 200, 2, NUM_LEDS / 2, Sequential, false, true, false, HUE_BLUE),

//        new HueFireFanEffect(NUM_LEDS, 4, 7, 200, 2, NUM_LEDS / 2, Sequential, false, true, false, HUE_GREEN),
//        new HueFireFanEffect(NUM_LEDS, 3, 8, 200, 2, NUM_LEDS / 2, Sequential, false, true, false, HUE_GREEN),
//        new HueFireFanEffect(NUM_LEDS, 2, 10, 200, 2, NUM_LEDS / 2, Sequential, false, true, false, HUE_GREEN),
//        new HueFireFanEffect(NUM_LEDS, 1, 12, 200, 2, NUM_LEDS / 2, Sequential, false, true, false, HUE_GREEN),

#if ENABLE_AUDIO

        new MusicFireEffect(NUM_LEDS, 1, 10, 100, 0, NUM_LEDS),

        new StarryNightEffect<MusicStar>("RGB Music Blend Stars", RGBColors_p, 0.8, 1, NOBLEND, 15.0, 0.1, 10.0),      // RGB Music Blur - Can You Hear Me Knockin'
        new StarryNightEffect<MusicStar>("Rainbow Music Stars", RainbowColors_p, 2.0, 2, LINEARBLEND, 5.0, 0.0, 10.0), // Rainbow Music Star

        new FanBeatEffect("FanBeat"),
        new PaletteReelEffect("PaletteReelEffect"),
        new MeteorEffect(),
        new TapeReelEffect("TapeReelEffect"),
//        new VUFlameEffect("Multicolor Sound Flame", VUFlameEffect::MULTICOLOR, 50, true),
#endif

#elif BROOKLYNROOM

        new RainbowFillEffect(24, 0),
        new RainbowFillEffect(32, 1),
        new SimpleRainbowTestEffect(8, 1),  // Rainbow palette simple test of walking pixels
        new SimpleRainbowTestEffect(8, 4),  // Rainbow palette simple test of walking pixels
        new PaletteEffect(MagentaColors_p), // Rainbow palette
        new DoublePaletteEffect(),

        new MeteorEffect(), // Our overlapping color meteors

        new StarryNightEffect<QuietStar>("Magenta Twinkle Stars", GreenColors_p, STARRYNIGHT_PROBABILITY, 1, LINEARBLEND, 2.0, 0.0, STARRYNIGHT_MUSICFACTOR), // Green Twinkle
        new StarryNightEffect<Star>("Blue Sparkle Stars", BlueColors_p, STARRYNIGHT_PROBABILITY, 1, LINEARBLEND, 2.0, 0.0, STARRYNIGHT_MUSICFACTOR),          // Blue Sparkle

        new StarryNightEffect<QuietStar>("Red Twinkle Stars", MagentaColors_p, 1.0, 1, LINEARBLEND, 2.0),                                                       // Red Twinkle
        new StarryNightEffect<Star>("Lava Stars", MagentaColors_p, STARRYNIGHT_PROBABILITY, 1, LINEARBLEND, 2.0, 0.0, STARRYNIGHT_MUSICFACTOR),                 // Lava Stars
        new StarryNightEffect<QuietStar>("Rainbow Twinkle Stars", RainbowColors_p, STARRYNIGHT_PROBABILITY, 1, LINEARBLEND, 2.0, 0.0, STARRYNIGHT_MUSICFACTOR), // Rainbow Twinkle

        new StarryNightEffect<BubblyStar>("Little Blooming Rainbow Stars", MagentaColors_p, STARRYNIGHT_PROBABILITY, 4, LINEARBLEND, 2.0, 0.0, STARRYNIGHT_MUSICFACTOR), // Blooming Little Rainbow Stars
        new StarryNightEffect<BubblyStar>("Big Blooming Rainbow Stars", MagentaColors_p, 2, 12, LINEARBLEND, 1.0),                                                       // Blooming Rainbow Stars
        new StarryNightEffect<BubblyStar>("Neon Bars", MagentaColors_p, 0.5, 64, NOBLEND, 0),                                                                            // Neon Bars

        new ClassicFireEffect(true),

#elif LEDSTRIP
        // new PaletteEffect(RainbowStripeColors_p, 8.0, .125, 0, 5, 1), // Rainbow palette
        new StatusEffect(CRGB::White)

#elif HOODORNAMENT

        new RainbowFillEffect(24, 0),
        new RainbowFillEffect(32, 1),
        new SimpleRainbowTestEffect(8, 1),  // Rainbow palette simple test of walking pixels
        new PaletteEffect(MagentaColors_p), // Rainbow palette
        new DoublePaletteEffect(),

#endif

};

// InitEffectsManager
//
// Initializes the effect manager.  Reboots on failure, since it's not optional

void InitEffectsManager()
{
        g_pEffectManager = make_unique<EffectManager<GFXBase>>(AllEffects, ARRAYSIZE(AllEffects), g_pDevices);

        if (false == g_pEffectManager->Init())
                throw runtime_error("Could not initialize effect manager");
}

extern DRAM_ATTR std::unique_ptr<EffectManager<GFXBase>> g_pEffectManager;

// Dirty hack to support FastLED, which calls out of band to get the pixel index for "the" array, without
// any indication of which array or who's asking, so we assume the first matrix.  If you have trouble with
// more than one matrix and some FastLED functions like blur2d, this would be why.

uint16_t XY(uint8_t x, uint8_t y)
{
        // Have a drink on me!
        return (*g_pEffectManager)[0].get()->xy(x, y);
}
<|MERGE_RESOLUTION|>--- conflicted
+++ resolved
@@ -1,655 +1,651 @@
-//+--------------------------------------------------------------------------
-//
-// File:        effects.cpp
-//
-// NightDriverStrip - (c) 2018 Plummer's Software LLC.  All Rights Reserved.
-//
-// This file is part of the NightDriver software project.
-//
-//    NightDriver is free software: you can redistribute it and/or modify
-//    it under the terms of the GNU General Public License as published by
-//    the Free Software Foundation, either version 3 of the License, or
-//    (at your option) any later version.
-//
-//    NightDriver is distributed in the hope that it will be useful,
-//    but WITHOUT ANY WARRANTY; without even the implied warranty of
-//    MERCHANTABILITY or FITNESS FOR A PARTICULAR PURPOSE.  See the
-//    GNU General Public License for more details.
-//
-//    You should have received a copy of the GNU General Public License
-//    along with Nightdriver.  It is normally found in copying.txt
-//    If not, see <https://www.gnu.org/licenses/>.
-//
-// Description:
-//
-//    Main table of built-in effects and related constants and data
-//
-// History:     Jul-14-2021         Davepl      Split off from main.cpp
-//---------------------------------------------------------------------------
-
-#include "globals.h"                           // CONFIG and global headers
-#include "effectmanager.h"                     // manages all of the effects
-#include "effects/strip/fireeffect.h"          // fire effects
-#include "effects/strip/paletteeffect.h"       // palette effects
-#include "effects/strip/doublepaletteeffect.h" // double palette effect
-#include "effects/strip/meteoreffect.h"        // meteor blend effect
-#include "effects/strip/stareffect.h"          // star effects
-#include "effects/strip/bouncingballeffect.h"  // bouincing ball effectsenable+
-#include "effects/strip/tempeffect.h"
-#include "effects/strip/stareffect.h"
-
-#if ENABLE_AUDIO
-#include "effects/matrix/spectrumeffects.h" // Musis spectrum effects
-#include "effects/strip/musiceffect.h"      // Music based effects
-#endif
-
-#ifdef FAN_SIZE
-#include "effects/strip/faneffects.h" // Fan-based effects
-#endif
-
-//
-// Externals
-//
-
-extern DRAM_ATTR std::unique_ptr<EffectManager<GFXBase>> g_pEffectManager;
-
-#if USEMATRIX
-#include "ledmatrixgfx.h"
-#include "effects/matrix/PatternSerendipity.h"
-#include "effects/matrix/PatternSwirl.h"
-#include "effects/matrix/PatternPulse.h"
-#include "effects/matrix/PatternWave.h"
-#include "effects/matrix/PatternLife.h"
-#include "effects/matrix/PatternSpiro.h"
-#include "effects/matrix/PatternCube.h"
-#include "effects/matrix/PatternCircuit.h"
-#include "effects/matrix/PatternSubscribers.h"
-#include "effects/matrix/PatternAlienText.h"
-#include "effects/matrix/PatternRadar.h"
-#include "effects/matrix/PatternPongClock.h"
-#include "effects/matrix/PatternBounce.h"
-#include "effects/matrix/PatternMandala.h"
-#include "effects/matrix/PatternSpin.h"
-#include "effects/matrix/PatternFlowField.h"
-#include "effects/matrix/PatternMisc.h"
-#include "effects/matrix/PatternNoiseSmearing.h"
-#include "effects/matrix/PatternClock.h"
-#endif
-
-#ifdef USESTRIP
-#include "ledstripgfx.h"
-#endif
-
-extern DRAM_ATTR std::shared_ptr<GFXBase> g_pDevices[NUM_CHANNELS];
-
-#if USEMATRIX
-volatile long PatternSubscribers::cSubscribers;
-volatile long PatternSubscribers::cViews;
-#endif
-
-// Palettes
-//
-// Palettes that are referenced by effects need to be instantiated first
-
-const CRGBPalette256 BlueColors_p =
-    {
-        CRGB::DarkBlue,
-        CRGB::MediumBlue,
-        CRGB::Blue,
-        CRGB::MediumBlue,
-        CRGB::DarkBlue,
-        CRGB::MediumBlue,
-        CRGB::Blue,
-        CRGB::MediumBlue,
-        CRGB::DarkBlue,
-        CRGB::MediumBlue,
-        CRGB::Blue,
-        CRGB::MediumBlue,
-        CRGB::DarkBlue,
-        CRGB::MediumBlue,
-        CRGB::Blue,
-        CRGB::MediumBlue};
-
-const CRGBPalette256 RedColors_p =
-    {
-        CRGB::Red,
-        CRGB::DarkRed,
-        CRGB::DarkRed,
-        CRGB::DarkRed,
-
-        CRGB::Red,
-        CRGB::DarkRed,
-        CRGB::DarkRed,
-        CRGB::DarkRed,
-
-        CRGB::Red,
-        CRGB::DarkRed,
-        CRGB::DarkRed,
-        CRGB::DarkRed,
-
-        CRGB::Red,
-        CRGB::DarkRed,
-        CRGB::DarkRed,
-        CRGB::OrangeRed};
-
-const CRGBPalette256 GreenColors_p =
-    {
-        CRGB::Green,
-        CRGB::DarkGreen,
-        CRGB::DarkGreen,
-        CRGB::DarkGreen,
-
-        CRGB::Green,
-        CRGB::DarkGreen,
-        CRGB::DarkGreen,
-        CRGB::DarkGreen,
-
-        CRGB::Green,
-        CRGB::DarkGreen,
-        CRGB::DarkGreen,
-        CRGB::DarkGreen,
-
-        CRGB::Green,
-        CRGB::DarkGreen,
-        CRGB::DarkGreen,
-        CRGB::LimeGreen};
-
-const CRGBPalette256 PurpleColors_p =
-    {
-        CRGB::Purple,
-        CRGB::Maroon,
-        CRGB::Violet,
-        CRGB::DarkViolet,
-
-        CRGB::Purple,
-        CRGB::Maroon,
-        CRGB::Violet,
-        CRGB::DarkViolet,
-
-        CRGB::Purple,
-        CRGB::Maroon,
-        CRGB::Violet,
-        CRGB::DarkViolet,
-
-        CRGB::Pink,
-        CRGB::Maroon,
-        CRGB::Violet,
-        CRGB::DarkViolet,
-};
-
-const CRGBPalette256 RGBColors_p =
-    {
-        CRGB::Red,
-        CRGB::Green,
-        CRGB::Blue,
-        CRGB::Red,
-        CRGB::Green,
-        CRGB::Blue,
-        CRGB::Red,
-        CRGB::Green,
-        CRGB::Blue,
-        CRGB::Red,
-        CRGB::Green,
-        CRGB::Blue,
-        CRGB::Red,
-        CRGB::Green,
-        CRGB::Blue,
-        CRGB::Blue};
-
-const CRGBPalette256 MagentaColors_p =
-    {
-        CRGB::Pink,
-        CRGB::DeepPink,
-        CRGB::HotPink,
-        CRGB::LightPink,
-        CRGB::LightCoral,
-        CRGB::Purple,
-        CRGB::MediumPurple,
-        CRGB::Magenta,
-        CRGB::DarkMagenta,
-        CRGB::DarkSalmon,
-        CRGB::MediumVioletRed,
-        CRGB::Pink,
-        CRGB::DeepPink,
-        CRGB::HotPink,
-        CRGB::LightPink,
-        CRGB::Magenta};
-
-const CRGBPalette256 spectrumBasicColors =
-    {
-        CRGB(0xFD0E35), // Red
-        CRGB(0xFF8833), // Orange
-        CRGB(0xFFEB00), // Middle Yellow
-        CRGB(0xAFE313), // Inchworm
-        CRGB(0x3AA655), // Green
-        CRGB(0x8DD9CC), // Middle Blue Green
-        CRGB(0x0066FF), // Blue III
-        CRGB(0xDB91EF), // Lilac
-        CRGB(0xFD0E35), // Red
-        CRGB(0xFF8833), // Orange
-        CRGB(0xFFEB00), // Middle Yellow
-        CRGB(0xAFE313), // Inchworm
-        CRGB(0x3AA655), // Green
-        CRGB(0x8DD9CC), // Middle Blue Green
-        CRGB(0x0066FF), // Blue III
-        CRGB(0xDB91EF)  // Lilac
-};
-
-const CRGBPalette256 USAColors_p =
-    {
-        CRGB::Blue,
-        CRGB::Blue,
-        CRGB::Blue,
-        CRGB::Blue,
-        CRGB::Blue,
-        CRGB::Red,
-        CRGB::White,
-        CRGB::Red,
-        CRGB::White,
-        CRGB::Red,
-        CRGB::White,
-        CRGB::Red,
-        CRGB::White,
-        CRGB::Red,
-        CRGB::White,
-        CRGB::Red,
-};
-
-const CRGBPalette256 rainbowPalette(RainbowColors_p);
-
-#if ENABLE_AUDIO
-
-// GetSpectrumAnalyzer
-//
-// A little factory that makes colored spectrum analyzers to be used by the remote control
-// colored buttons
-
-std::shared_ptr<LEDStripEffect> GetSpectrumAnalyzer(CRGB color)
-{
-        CHSV hueColor = rgb2hsv_approximate(color);
-        CRGB color2 = CRGB(CHSV(hueColor.hue + 64, 255, 255));
-        auto object = make_shared<SpectrumAnalyzerEffect>("Spectrum Clr", CRGBPalette256(color, color2));
-        if (object->Init(g_pDevices))
-                return object;
-        throw std::runtime_error("Could not initialize new spectrum analyzer!");
-}
-
-#endif
-
-#define STARRYNIGHT_PROBABILITY 1.0
-#define STARRYNIGHT_MUSICFACTOR 1.0
-
-// AllEffects
-//
-// The master effects table
-
-DRAM_ATTR LEDStripEffect *AllEffects[] =
-    {
-#if DEMO
-
-        new RainbowFillEffect(6, 2),
-        new ClassicFireEffect(),
-
-#elif LANTERN
-
-        new LanternEffect(),
-
-#elif MESMERIZER
-
-        // Animate a simple rainbow palette by using the palette effect on the built-in rainbow palette
-
-<<<<<<< HEAD
-
-=======
->>>>>>> 54712a7e
-        new StarryNightEffect<MusicStar>("Rainbow Music Stars", RainbowColors_p, 2.0, 1, LINEARBLEND, 2.0, 0.0, 10.0),                                                // Rainbow Music Star
-
-        new SpectrumAnalyzerEffect("Spectrum", false, spectrumBasicColors, 100, 0, 2.0, 2.0),
-        new SpectrumAnalyzerEffect("Spectrum USA", false, USAColors_p, 0),
-        new SpectrumAnalyzerEffect("Spectrum++", false, spectrumBasicColors, 0, 70, -1.0, 3.0),
-        new WaveformEffect("WaveForm", &rainbowPalette, 8),
-        new GhostWave("GhostWave", &rainbowPalette),
-
-        new PatternRose(),
-        new PatternPinwheel(),
-        new PatternSunburst(),
-
-        new PatternInfinity(),
-        new PatternFlowField(),
-        new PatternLife(),
-
-        new PatternPongClock(),
-        new PatternClock(),        
-        new PatternAlienText(),
-        new PatternCircuit(),
-
-        new PatternPulsar(1.95, 1.95, 0.01),
-        new PatternBounce(),
-        new PatternSubscribers(),
-        new PatternCube(),
-        new PatternSpiro(),
-        new PatternWave(),
-        new PatternSwirl(),
-        new PatternSerendipity(),
-        new PatternMandala(),
-        new PatternPaletteSmear(),
-        new PatternCurtain(),
-        new PatternGridLights(),
-        new PatternMunch(),
-
-#elif UMBRELLA
-
-        new FireEffect("Calm Fire", NUM_LEDS, 2, 2, 75, 3, 10, true, false),
-        new FireEffect("Medium Fire", NUM_LEDS, 1, 5, 100, 3, 4, true, false),
-        new MusicalPaletteFire("Musical Red Fire", HeatColors_p, NUM_LEDS, 1, 8, 50, 1, 24, true, false),
-
-        new MusicalPaletteFire("Purple Fire", CRGBPalette256(CRGB::Black, CRGB::Purple, CRGB::MediumPurple, CRGB::LightPink), NUM_LEDS, 2, 3, 150, 3, 10, true, false),
-        new MusicalPaletteFire("Purple Fire", CRGBPalette256(CRGB::Black, CRGB::Purple, CRGB::MediumPurple, CRGB::LightPink), NUM_LEDS, 1, 7, 150, 3, 10, true, false),
-        new MusicalPaletteFire("Musical Purple Fire", CRGBPalette256(CRGB::Black, CRGB::Purple, CRGB::MediumPurple, CRGB::LightPink), NUM_LEDS, 1, 8, 50, 1, 24, true, false),
-
-        new MusicalPaletteFire("Blue Fire", CRGBPalette256(CRGB::Black, CRGB::DarkBlue, CRGB::Blue, CRGB::LightSkyBlue), NUM_LEDS, 2, 3, 150, 3, 10, true, false),
-        new MusicalPaletteFire("Blue Fire", CRGBPalette256(CRGB::Black, CRGB::DarkBlue, CRGB::Blue, CRGB::LightSkyBlue), NUM_LEDS, 1, 7, 150, 3, 10, true, false),
-        new MusicalPaletteFire("Musical Blue Fire", CRGBPalette256(CRGB::Black, CRGB::DarkBlue, CRGB::Blue, CRGB::LightSkyBlue), NUM_LEDS, 1, 8, 50, 1, 24, true, false),
-
-        new MusicalPaletteFire("Green Fire", CRGBPalette256(CRGB::Black, CRGB::DarkGreen, CRGB::Green, CRGB::LimeGreen), NUM_LEDS, 2, 3, 150, 3, 10, true, false),
-        new MusicalPaletteFire("Green Fire", CRGBPalette256(CRGB::Black, CRGB::DarkGreen, CRGB::Green, CRGB::LimeGreen), NUM_LEDS, 1, 7, 150, 3, 10, true, false),
-        new MusicalPaletteFire("Musical Green Fire", CRGBPalette256(CRGB::Black, CRGB::DarkGreen, CRGB::Green, CRGB::LimeGreen), NUM_LEDS, 1, 8, 50, 1, 24, true, false),
-
-        new BouncingBallEffect(),
-        new DoublePaletteEffect(),
-
-        new MeteorEffect(4, 4, 10, 2.0, 2.0),
-        new MeteorEffect(10, 1, 20, 1.5, 1.5),
-        new MeteorEffect(25, 1, 40, 1.0, 1.0),
-        new MeteorEffect(50, 1, 50, 0.5, 0.5),
-
-        new StarryNightEffect<QuietStar>("Rainbow Twinkle Stars", RainbowColors_p, STARRYNIGHT_PROBABILITY, 1, LINEARBLEND, 2.0, 0.0, STARRYNIGHT_MUSICFACTOR),       // Rainbow Twinkle
-        new StarryNightEffect<MusicStar>("RGB Music Blend Stars", RGBColors_p, 0.8, 1, NOBLEND, 15.0, 0.1, 10.0),                                                     // RGB Music Blur - Can You Hear Me Knockin'
-        new StarryNightEffect<MusicStar>("Rainbow Music Stars", RainbowColors_p, 2.0, 2, LINEARBLEND, 5.0, 0.0, 10.0),                                                // Rainbow Music Star
-        new StarryNightEffect<BubblyStar>("Little Blooming Rainbow Stars", BlueColors_p, STARRYNIGHT_PROBABILITY, 4, LINEARBLEND, 2.0, 0.0, STARRYNIGHT_MUSICFACTOR), // Blooming Little Rainbow Stars
-        new StarryNightEffect<QuietStar>("Green Twinkle Stars", GreenColors_p, STARRYNIGHT_PROBABILITY, 1, LINEARBLEND, 2.0, 0.0, STARRYNIGHT_MUSICFACTOR),           // Green Twinkle
-        new StarryNightEffect<Star>("Blue Sparkle Stars", BlueColors_p, STARRYNIGHT_PROBABILITY, 1, LINEARBLEND, 2.0, 0.0, STARRYNIGHT_MUSICFACTOR),                  // Blue Sparkle
-        new StarryNightEffect<QuietStar>("Red Twinkle Stars", RedColors_p, 1.0, 1, LINEARBLEND, 2.0),                                                                 // Red Twinkle
-        new StarryNightEffect<Star>("Lava Stars", LavaColors_p, STARRYNIGHT_PROBABILITY, 1, LINEARBLEND, 2.0, 0.0, STARRYNIGHT_MUSICFACTOR),                          // Lava Stars
-
-        new PaletteEffect(RainbowColors_p),
-        new PaletteEffect(RainbowColors_p, 1.0, 1.0),
-        new PaletteEffect(RainbowColors_p, .25),
-
-#elif TTGO
-
-        // Animate a simple rainbow palette by using the palette effect on the built-in rainbow palette
-        new SpectrumAnalyzerEffect("Spectrum Fade", true, spectrumBasicColors, 50, 70, -1.0, 3.0),
-
-#elif WROVERKIT
-
-        // Animate a simple rainbow palette by using the palette effect on the built-in rainbow palette
-        new PaletteEffect(rainbowPalette, 256 / 16, .2, 0)
-
-#elif XMASTREES
-
-        new ColorBeatOverRed("ColorBeatOverRed"),
-
-        new FireFanEffect(NUM_LEDS, 1, 12, 210, 2, NUM_LEDS / 2, Sequential, false, true),
-        //        new HueFireFanEffect(NUM_LEDS, 1, 12, 200, 2, NUM_LEDS / 2, Sequential, false, true, false, HUE_GREEN),
-        //        new HueFireFanEffect(NUM_LEDS, 2, 10, 200, 2, NUM_LEDS / 2, Sequential, false, true, false, HUE_BLUE),
-
-        new ColorCycleEffect(BottomUp, 6),
-        new ColorCycleEffect(BottomUp, 2),
-
-        new RainbowFillEffect(48, 0),
-
-        new ColorCycleEffect(BottomUp, 3),
-        new ColorCycleEffect(BottomUp, 1),
-
-        new StarryNightEffect<LongLifeSparkleStar>("Green Sparkle Stars", GreenColors_p, 2.0, 1, LINEARBLEND, 2.0, 0.0, 0.0, CRGB(0, 128, 0)), // Blue Sparkle
-        new StarryNightEffect<LongLifeSparkleStar>("Red Sparkle Stars", GreenColors_p, 2.0, 1, LINEARBLEND, 2.0, 0.0, 0.0, CRGB::Red),         // Blue Sparkle
-        new StarryNightEffect<LongLifeSparkleStar>("Blue Sparkle Stars", GreenColors_p, 2.0, 1, LINEARBLEND, 2.0, 0.0, 0.0, CRGB::Blue),       // Blue Sparkle
-
-        //        new VUFlameEffect("Multicolor Sound Flame", VUFlameEffect::GREENX, 50, true),
-        //        new VUFlameEffect("Multicolor Sound Flame", VUFlameEffect::BLUEX, 50, true),
-        //        new VUFlameEffect("Multicolor Sound Flame", VUFlameEffect::REDX, 50, true),
-        //       new VUFlameEffect("Multicolor Sound Flame", VUFlameEffect::MULTICOLOR, 50, true),
-
-        // new StarryNightEffect<LongLifeSparkleStar>("Blue Sparkle Stars", BlueColors_p, 10.0, 1, LINEARBLEND, 2.0, 0.0, 0.0),        // Blue Sparkle
-
-        // new StarryNightEffect<Star>()
-        /*
-        new SparklySpinningMusicEffect("SparklySpinningMusical", RainbowColors_p),
-        new ColorBeatOverRed("ColorBeatOnRedBkgnd"),
-        new MoltenGlassOnVioletBkgnd("MoltenGlassOnViolet", RainbowColors_p),
-        new ColorBeatWithFlash("ColorBeatWithFlash"),
-        new MusicalHotWhiteInsulatorEffect("MusicalHotWhite"),
-
-        new SimpleInsulatorBeatEffect2("SimpleInsulatorColorBeat"),
-        new InsulatorSpectrumEffect("InsulatorSpectrumEffect"),
-        */
-        new PaletteEffect(rainbowPalette, 256 / 16, .2, 0)
-
-#elif INSULATORS
-
-        new MoltenGlassOnVioletBkgnd("Molten Glass", RainbowColors_p),
-        new ColorBeatOverRed("ColorBeatOverRed"),
-        new InsulatorSpectrumEffect("Spectrum Effect", RainbowColors_p),
-
-// new SparklySpinningMusicEffect(RainbowColors_p),
-// new SparklySpinningMusicEffect("Blu Sprkl Spin", BlueColors_p),
-// new ColorBeatOverRed("ColorBeatOverRed"),
-// new ColorBeatWithFlash("ColorBeatFlash"),
-// new MusicalHotWhiteInsulatorEffect("Hot White"),
-// new SimpleInsulatorBeatEffect2("Simple Beat 2"),
-// new SparklySpinningMusicEffect("Sparkle Spin", RainbowColors_p),
-
-#elif CUBE
-        // Simple rainbow pallette
-        new PaletteEffect(rainbowPalette, 256 / 16, .2, 0),
-
-        new SparklySpinningMusicEffect("SparklySpinningMusical", RainbowColors_p),
-        new ColorBeatOverRed("ColorBeatOnRedBkgnd"),
-        new ColorBeatWithFlash("ColorBeatWithFlash"),
-        new SimpleInsulatorBeatEffect2("SimpleInsulatorColorBeat"),
-        new StarryNightEffect<MusicStar>("Rainbow Music Stars", RainbowColors_p, 2.0, 2, LINEARBLEND, 5.0, 0.0, 10.0), // Rainbow Music Star
-
-        new FireFanEffect(NUM_LEDS, 1, 15, 80, 2, 7, Sequential, true, false),
-
-#elif BELT
-
-        // Yes, I made a sparkly LED belt and wore it to a party.  Batteries toO!
-        new TwinkleEffect(NUM_LEDS / 4, 10),
-
-#elif MAGICMIRROR
-
-        new MoltenGlassOnVioletBkgnd("MoltenGlass", RainbowColors_p),
-
-#elif SPECTRUM
-
-        new SpectrumAnalyzerEffect("Spectrum Standard", true, spectrumBasicColors),
-        new GhostWave("GhostWave One", new CRGBPalette256(CRGBPalette16(CRGB::Blue, CRGB::Green, CRGB::Yellow, CRGB::Red)), 4),
-        new SpectrumAnalyzerEffect("Spectrum USA", true, USAColors_p, 0),
-        new GhostWave("GhostWave Rainbow", &rainbowPalette, 8),
-        new SpectrumAnalyzerEffect("Spectrum Fade", true, spectrumBasicColors, 50, 70, -1.0, 3.0),
-        new GhostWave("GhostWave Blue", new CRGBPalette256(CRGBPalette16(CRGB::DarkBlue, CRGB::Blue, CRGB::Blue, CRGB::White)), 0),
-        new GhostWave("GhostWave Rainbow", &rainbowPalette),
-
-#elif ATOMLIGHT
-        new ColorFillEffect(CRGB::White, 1),
-        new FireFanEffect(NUM_LEDS, 1, 15, 80, 2, 7, Sequential, true, false),
-        new FireFanEffect(NUM_LEDS, 1, 15, 80, 2, 7, Sequential, true, false, true),
-        //        new HueFireFanEffect(NUM_LEDS, 2, 5, 120, 1, 1, Sequential, true, false, false, HUE_BLUE),
-        //        new HueFireFanEffect(NUM_LEDS, 2, 3, 100, 1, 1, Sequential, true, false, false, HUE_GREEN),
-        new RainbowFillEffect(60, 0),
-        new ColorCycleEffect(Sequential),
-        new PaletteEffect(RainbowColors_p, 4, 0.1, 0.0, 1.0, 0.0),
-        new BouncingBallEffect(3, true, true, 1),
-
-        new ChannelBeatEffect("ChannelBeat"),
-
-        new StarryNightEffect<BubblyStar>("Little Blooming Rainbow Stars", BlueColors_p, 8.0, 4, LINEARBLEND, 2.0, 0.0, 4), // Blooming Little Rainbow Stars
-        new StarryNightEffect<BubblyStar>("Big Blooming Rainbow Stars", RainbowColors_p, 20, 12, LINEARBLEND, 1.0, 0.0, 2), // Blooming Rainbow Stars
-                                                                                                                            //        new StarryNightEffect<FanStar>("FanStars", RainbowColors_p, 8.0, 1.0, LINEARBLEND, 80.0, 0, 2.0),
-
-        new MeteorEffect(20, 1, 25, .15, .05),
-        new MeteorEffect(12, 1, 25, .15, .08),
-        new MeteorEffect(6, 1, 25, .15, .12),
-        new MeteorEffect(1, 1, 5, .15, .25),
-        new MeteorEffect(), // Rainbow palette
-
-#elif FIRESTICK
-
-        new BouncingBallEffect(),
-        new VUFlameEffect("Multicolor Sound Flame", VUFlameEffect::MULTICOLOR),
-        new PaletteFlameEffect("Smooth Red Fire", heatmap_pal),
-        // new ClassicFireEffect(),
-
-        new StarryNightEffect<MusicStar>("RGB Music Bubbles", RGBColors_p, 0.5, 1, NOBLEND, 15.0, 0.0, 75.0), // RGB Music Bubbles
-        // new StarryNightEffect<MusicPulseStar>("RGB Pulse", RainbowColors_p, 0.02, 20, NOBLEND, 5.0, 0.0, 75.0), // RGB Music Bubbles
-
-        new PaletteFlameEffect("Smooth Purple Fire", purpleflame_pal),
-
-        new MeteorEffect(),                                                                                                                                           // Our overlapping color meteors
-        new StarryNightEffect<BubblyStar>("Little Blooming Rainbow Stars", BlueColors_p, STARRYNIGHT_PROBABILITY, 4, LINEARBLEND, 2.0, 0.0, STARRYNIGHT_MUSICFACTOR), // Blooming Little Rainbow Stars
-        new StarryNightEffect<BubblyStar>("Big Blooming Rainbow Stars", RainbowColors_p, 2, 12, LINEARBLEND, 1.0),                                                    // Blooming Rainbow Stars
-        new StarryNightEffect<BubblyStar>("Neon Bars", RainbowColors_p, 0.5, 64, NOBLEND, 0),                                                                         // Neon Bars
-
-        new StarryNightEffect<MusicStar>("RGB Music Blend Stars", RGBColors_p, 0.8, 1, NOBLEND, 15.0, 0.1, 10.0),      // RGB Music Blur - Can You Hear Me Knockin'
-        new StarryNightEffect<MusicStar>("Rainbow Music Stars", RainbowColors_p, 2.0, 2, LINEARBLEND, 5.0, 0.0, 10.0), // Rainbow Music Star
-
-        //        new VUFlameEffect("Sound Flame (Green)",    VUFlameEffect::GREEN),
-        //       new VUFlameEffect("Sound Flame (Blue)",     VUFlameEffect::BLUE),
-
-        new SimpleRainbowTestEffect(8, 4),                                                                                                                  // Rainbow palette simple test of walking pixels
-        new PaletteEffect(RainbowColors_p),                                                                                                                 // Rainbow palette
-        new StarryNightEffect<QuietStar>("Green Twinkle Stars", GreenColors_p, STARRYNIGHT_PROBABILITY, 1, LINEARBLEND, 2.0, 0.0, STARRYNIGHT_MUSICFACTOR), // Green Twinkle
-        new StarryNightEffect<Star>("Blue Sparkle Stars", BlueColors_p, STARRYNIGHT_PROBABILITY, 1, LINEARBLEND, 2.0, 0.0, STARRYNIGHT_MUSICFACTOR),        // Blue Sparkle
-
-        new StarryNightEffect<QuietStar>("Red Twinkle Stars", RedColors_p, 1.0, 1, LINEARBLEND, 2.0, 0.0, STARRYNIGHT_MUSICFACTOR),                             // Red Twinkle
-        new StarryNightEffect<Star>("Lava Stars", LavaColors_p, STARRYNIGHT_PROBABILITY, 1, LINEARBLEND, 2.0, 0.0, STARRYNIGHT_MUSICFACTOR),                    // Lava Stars
-        new StarryNightEffect<QuietStar>("Rainbow Twinkle Stars", RainbowColors_p, STARRYNIGHT_PROBABILITY, 1, LINEARBLEND, 2.0, 0.0, STARRYNIGHT_MUSICFACTOR), // Rainbow Twinkle
-        new DoublePaletteEffect(),
-        new VUEffect()
-
-#elif FLAMEBULB
-        new PaletteFlameEffect("Smooth Red Fire", heatmap_pal, true, 4.5, 1, 1, 255, 4, false),
-#elif BIGMATRIX
-        new SimpleRainbowTestEffect(8, 1),  // Rainbow palette simple test of walking pixels
-        new PaletteEffect(RainbowColors_p), // Rainbow palette
-        new RainbowFillEffect(24, 0),
-        new RainbowFillEffect(),
-
-        new StarryNightEffect<MusicStar>("RGB Music Bubbles", RGBColors_p, 0.25, 1, NOBLEND, 3.0, 0.0, 75.0),                                                         // RGB Music Bubbles
-        new StarryNightEffect<HotWhiteStar>("Lava Stars", HeatColors_p, STARRYNIGHT_PROBABILITY, 1, LINEARBLEND, 2.0, 0.0, STARRYNIGHT_MUSICFACTOR),                  // Lava Stars
-        new StarryNightEffect<BubblyStar>("Little Blooming Rainbow Stars", BlueColors_p, STARRYNIGHT_PROBABILITY, 4, LINEARBLEND, 2.0, 0.0, STARRYNIGHT_MUSICFACTOR), // Blooming Little Rainbow Stars
-        new StarryNightEffect<QuietStar>("Green Twinkle Stars", GreenColors_p, STARRYNIGHT_PROBABILITY, 1, LINEARBLEND, 2.0, 0.0, STARRYNIGHT_MUSICFACTOR),           // Green Twinkle
-        new StarryNightEffect<QuietStar>("Red Twinkle Stars", RedColors_p, 1.0, 1, LINEARBLEND, 2.0),                                                                 // Red Twinkle
-        new StarryNightEffect<QuietStar>("Rainbow Twinkle Stars", RainbowColors_p, STARRYNIGHT_PROBABILITY, 1, LINEARBLEND, 2.0, 0.0, STARRYNIGHT_MUSICFACTOR),       // Rainbow Twinkle
-        new BouncingBallEffect(),
-        new VUEffect()
-
-#elif RINGSET
-        new MusicalInsulatorEffect2("Musical Effect 2"),
-
-#elif FANSET
-
-        new RainbowFillEffect(24, 0),
-        new ColorCycleEffect(BottomUp),
-        new ColorCycleEffect(TopDown),
-        new ColorCycleEffect(LeftRight),
-        new ColorCycleEffect(RightLeft),
-
-        // /* 8 */ new StarryNightEffect<FanStar>("FanStars", RainbowColors_p, 4.0, 1.0, LINEARBLEND, 80.0, 0, 4.0),
-        /* 6 */ new StarryNightEffect<BubblyStar>("Little Blooming Rainbow Stars", BlueColors_p, 8.0, 4, LINEARBLEND, 2.0, 0.0, 1.0), // Blooming Little Rainbow Stars
-        /* 7 */ new StarryNightEffect<BubblyStar>("Big Blooming Rainbow Stars", RainbowColors_p, 2, 12, LINEARBLEND, 1.0),            // Blooming Rainbow Stars
-        /* 6 */ new StarryNightEffect<BubblyStar>("Neon Bars", RainbowColors_p, 0.5, 64, NOBLEND, 0),                                 // Neon Bars
-
-        new FireFanEffect(NUM_LEDS, 4, 7, 200, 2, NUM_LEDS / 2, Sequential, false, true),
-        new FireFanEffect(NUM_LEDS, 3, 8, 200, 2, NUM_LEDS / 2, Sequential, false, true),
-        new FireFanEffect(NUM_LEDS, 2, 10, 200, 2, NUM_LEDS / 2, Sequential, false, true),
-        new FireFanEffect(NUM_LEDS, 1, 12, 200, 2, NUM_LEDS / 2, Sequential, false, true),
-
-//        new HueFireFanEffect(NUM_LEDS, 4, 7, 200, 2, NUM_LEDS / 2, Sequential, false, true, false, HUE_BLUE),
-//        new HueFireFanEffect(NUM_LEDS, 3, 8, 200, 2, NUM_LEDS / 2, Sequential, false, true, false, HUE_BLUE),
-//        new HueFireFanEffect(NUM_LEDS, 2, 10, 200, 2, NUM_LEDS / 2, Sequential, false, true, false, HUE_BLUE),
-//        new HueFireFanEffect(NUM_LEDS, 1, 12, 200, 2, NUM_LEDS / 2, Sequential, false, true, false, HUE_BLUE),
-
-//        new HueFireFanEffect(NUM_LEDS, 4, 7, 200, 2, NUM_LEDS / 2, Sequential, false, true, false, HUE_GREEN),
-//        new HueFireFanEffect(NUM_LEDS, 3, 8, 200, 2, NUM_LEDS / 2, Sequential, false, true, false, HUE_GREEN),
-//        new HueFireFanEffect(NUM_LEDS, 2, 10, 200, 2, NUM_LEDS / 2, Sequential, false, true, false, HUE_GREEN),
-//        new HueFireFanEffect(NUM_LEDS, 1, 12, 200, 2, NUM_LEDS / 2, Sequential, false, true, false, HUE_GREEN),
-
-#if ENABLE_AUDIO
-
-        new MusicFireEffect(NUM_LEDS, 1, 10, 100, 0, NUM_LEDS),
-
-        new StarryNightEffect<MusicStar>("RGB Music Blend Stars", RGBColors_p, 0.8, 1, NOBLEND, 15.0, 0.1, 10.0),      // RGB Music Blur - Can You Hear Me Knockin'
-        new StarryNightEffect<MusicStar>("Rainbow Music Stars", RainbowColors_p, 2.0, 2, LINEARBLEND, 5.0, 0.0, 10.0), // Rainbow Music Star
-
-        new FanBeatEffect("FanBeat"),
-        new PaletteReelEffect("PaletteReelEffect"),
-        new MeteorEffect(),
-        new TapeReelEffect("TapeReelEffect"),
-//        new VUFlameEffect("Multicolor Sound Flame", VUFlameEffect::MULTICOLOR, 50, true),
-#endif
-
-#elif BROOKLYNROOM
-
-        new RainbowFillEffect(24, 0),
-        new RainbowFillEffect(32, 1),
-        new SimpleRainbowTestEffect(8, 1),  // Rainbow palette simple test of walking pixels
-        new SimpleRainbowTestEffect(8, 4),  // Rainbow palette simple test of walking pixels
-        new PaletteEffect(MagentaColors_p), // Rainbow palette
-        new DoublePaletteEffect(),
-
-        new MeteorEffect(), // Our overlapping color meteors
-
-        new StarryNightEffect<QuietStar>("Magenta Twinkle Stars", GreenColors_p, STARRYNIGHT_PROBABILITY, 1, LINEARBLEND, 2.0, 0.0, STARRYNIGHT_MUSICFACTOR), // Green Twinkle
-        new StarryNightEffect<Star>("Blue Sparkle Stars", BlueColors_p, STARRYNIGHT_PROBABILITY, 1, LINEARBLEND, 2.0, 0.0, STARRYNIGHT_MUSICFACTOR),          // Blue Sparkle
-
-        new StarryNightEffect<QuietStar>("Red Twinkle Stars", MagentaColors_p, 1.0, 1, LINEARBLEND, 2.0),                                                       // Red Twinkle
-        new StarryNightEffect<Star>("Lava Stars", MagentaColors_p, STARRYNIGHT_PROBABILITY, 1, LINEARBLEND, 2.0, 0.0, STARRYNIGHT_MUSICFACTOR),                 // Lava Stars
-        new StarryNightEffect<QuietStar>("Rainbow Twinkle Stars", RainbowColors_p, STARRYNIGHT_PROBABILITY, 1, LINEARBLEND, 2.0, 0.0, STARRYNIGHT_MUSICFACTOR), // Rainbow Twinkle
-
-        new StarryNightEffect<BubblyStar>("Little Blooming Rainbow Stars", MagentaColors_p, STARRYNIGHT_PROBABILITY, 4, LINEARBLEND, 2.0, 0.0, STARRYNIGHT_MUSICFACTOR), // Blooming Little Rainbow Stars
-        new StarryNightEffect<BubblyStar>("Big Blooming Rainbow Stars", MagentaColors_p, 2, 12, LINEARBLEND, 1.0),                                                       // Blooming Rainbow Stars
-        new StarryNightEffect<BubblyStar>("Neon Bars", MagentaColors_p, 0.5, 64, NOBLEND, 0),                                                                            // Neon Bars
-
-        new ClassicFireEffect(true),
-
-#elif LEDSTRIP
-        // new PaletteEffect(RainbowStripeColors_p, 8.0, .125, 0, 5, 1), // Rainbow palette
-        new StatusEffect(CRGB::White)
-
-#elif HOODORNAMENT
-
-        new RainbowFillEffect(24, 0),
-        new RainbowFillEffect(32, 1),
-        new SimpleRainbowTestEffect(8, 1),  // Rainbow palette simple test of walking pixels
-        new PaletteEffect(MagentaColors_p), // Rainbow palette
-        new DoublePaletteEffect(),
-
-#endif
-
-};
-
-// InitEffectsManager
-//
-// Initializes the effect manager.  Reboots on failure, since it's not optional
-
-void InitEffectsManager()
-{
-        g_pEffectManager = make_unique<EffectManager<GFXBase>>(AllEffects, ARRAYSIZE(AllEffects), g_pDevices);
-
-        if (false == g_pEffectManager->Init())
-                throw runtime_error("Could not initialize effect manager");
-}
-
-extern DRAM_ATTR std::unique_ptr<EffectManager<GFXBase>> g_pEffectManager;
-
-// Dirty hack to support FastLED, which calls out of band to get the pixel index for "the" array, without
-// any indication of which array or who's asking, so we assume the first matrix.  If you have trouble with
-// more than one matrix and some FastLED functions like blur2d, this would be why.
-
-uint16_t XY(uint8_t x, uint8_t y)
-{
-        // Have a drink on me!
-        return (*g_pEffectManager)[0].get()->xy(x, y);
-}
+//+--------------------------------------------------------------------------
+//
+// File:        effects.cpp
+//
+// NightDriverStrip - (c) 2018 Plummer's Software LLC.  All Rights Reserved.
+//
+// This file is part of the NightDriver software project.
+//
+//    NightDriver is free software: you can redistribute it and/or modify
+//    it under the terms of the GNU General Public License as published by
+//    the Free Software Foundation, either version 3 of the License, or
+//    (at your option) any later version.
+//
+//    NightDriver is distributed in the hope that it will be useful,
+//    but WITHOUT ANY WARRANTY; without even the implied warranty of
+//    MERCHANTABILITY or FITNESS FOR A PARTICULAR PURPOSE.  See the
+//    GNU General Public License for more details.
+//
+//    You should have received a copy of the GNU General Public License
+//    along with Nightdriver.  It is normally found in copying.txt
+//    If not, see <https://www.gnu.org/licenses/>.
+//
+// Description:
+//
+//    Main table of built-in effects and related constants and data
+//
+// History:     Jul-14-2021         Davepl      Split off from main.cpp
+//---------------------------------------------------------------------------
+
+#include "globals.h"                           // CONFIG and global headers
+#include "effectmanager.h"                     // manages all of the effects
+#include "effects/strip/fireeffect.h"          // fire effects
+#include "effects/strip/paletteeffect.h"       // palette effects
+#include "effects/strip/doublepaletteeffect.h" // double palette effect
+#include "effects/strip/meteoreffect.h"        // meteor blend effect
+#include "effects/strip/stareffect.h"          // star effects
+#include "effects/strip/bouncingballeffect.h"  // bouincing ball effectsenable+
+#include "effects/strip/tempeffect.h"
+#include "effects/strip/stareffect.h"
+
+#if ENABLE_AUDIO
+#include "effects/matrix/spectrumeffects.h" // Musis spectrum effects
+#include "effects/strip/musiceffect.h"      // Music based effects
+#endif
+
+#ifdef FAN_SIZE
+#include "effects/strip/faneffects.h" // Fan-based effects
+#endif
+
+//
+// Externals
+//
+
+extern DRAM_ATTR std::unique_ptr<EffectManager<GFXBase>> g_pEffectManager;
+
+#if USEMATRIX
+#include "ledmatrixgfx.h"
+#include "effects/matrix/PatternSerendipity.h"
+#include "effects/matrix/PatternSwirl.h"
+#include "effects/matrix/PatternPulse.h"
+#include "effects/matrix/PatternWave.h"
+#include "effects/matrix/PatternLife.h"
+#include "effects/matrix/PatternSpiro.h"
+#include "effects/matrix/PatternCube.h"
+#include "effects/matrix/PatternCircuit.h"
+#include "effects/matrix/PatternSubscribers.h"
+#include "effects/matrix/PatternAlienText.h"
+#include "effects/matrix/PatternRadar.h"
+#include "effects/matrix/PatternPongClock.h"
+#include "effects/matrix/PatternBounce.h"
+#include "effects/matrix/PatternMandala.h"
+#include "effects/matrix/PatternSpin.h"
+#include "effects/matrix/PatternFlowField.h"
+#include "effects/matrix/PatternMisc.h"
+#include "effects/matrix/PatternNoiseSmearing.h"
+#include "effects/matrix/PatternClock.h"
+#endif
+
+#ifdef USESTRIP
+#include "ledstripgfx.h"
+#endif
+
+extern DRAM_ATTR std::shared_ptr<GFXBase> g_pDevices[NUM_CHANNELS];
+
+#if USEMATRIX
+volatile long PatternSubscribers::cSubscribers;
+volatile long PatternSubscribers::cViews;
+#endif
+
+// Palettes
+//
+// Palettes that are referenced by effects need to be instantiated first
+
+const CRGBPalette256 BlueColors_p =
+    {
+        CRGB::DarkBlue,
+        CRGB::MediumBlue,
+        CRGB::Blue,
+        CRGB::MediumBlue,
+        CRGB::DarkBlue,
+        CRGB::MediumBlue,
+        CRGB::Blue,
+        CRGB::MediumBlue,
+        CRGB::DarkBlue,
+        CRGB::MediumBlue,
+        CRGB::Blue,
+        CRGB::MediumBlue,
+        CRGB::DarkBlue,
+        CRGB::MediumBlue,
+        CRGB::Blue,
+        CRGB::MediumBlue};
+
+const CRGBPalette256 RedColors_p =
+    {
+        CRGB::Red,
+        CRGB::DarkRed,
+        CRGB::DarkRed,
+        CRGB::DarkRed,
+
+        CRGB::Red,
+        CRGB::DarkRed,
+        CRGB::DarkRed,
+        CRGB::DarkRed,
+
+        CRGB::Red,
+        CRGB::DarkRed,
+        CRGB::DarkRed,
+        CRGB::DarkRed,
+
+        CRGB::Red,
+        CRGB::DarkRed,
+        CRGB::DarkRed,
+        CRGB::OrangeRed};
+
+const CRGBPalette256 GreenColors_p =
+    {
+        CRGB::Green,
+        CRGB::DarkGreen,
+        CRGB::DarkGreen,
+        CRGB::DarkGreen,
+
+        CRGB::Green,
+        CRGB::DarkGreen,
+        CRGB::DarkGreen,
+        CRGB::DarkGreen,
+
+        CRGB::Green,
+        CRGB::DarkGreen,
+        CRGB::DarkGreen,
+        CRGB::DarkGreen,
+
+        CRGB::Green,
+        CRGB::DarkGreen,
+        CRGB::DarkGreen,
+        CRGB::LimeGreen};
+
+const CRGBPalette256 PurpleColors_p =
+    {
+        CRGB::Purple,
+        CRGB::Maroon,
+        CRGB::Violet,
+        CRGB::DarkViolet,
+
+        CRGB::Purple,
+        CRGB::Maroon,
+        CRGB::Violet,
+        CRGB::DarkViolet,
+
+        CRGB::Purple,
+        CRGB::Maroon,
+        CRGB::Violet,
+        CRGB::DarkViolet,
+
+        CRGB::Pink,
+        CRGB::Maroon,
+        CRGB::Violet,
+        CRGB::DarkViolet,
+};
+
+const CRGBPalette256 RGBColors_p =
+    {
+        CRGB::Red,
+        CRGB::Green,
+        CRGB::Blue,
+        CRGB::Red,
+        CRGB::Green,
+        CRGB::Blue,
+        CRGB::Red,
+        CRGB::Green,
+        CRGB::Blue,
+        CRGB::Red,
+        CRGB::Green,
+        CRGB::Blue,
+        CRGB::Red,
+        CRGB::Green,
+        CRGB::Blue,
+        CRGB::Blue};
+
+const CRGBPalette256 MagentaColors_p =
+    {
+        CRGB::Pink,
+        CRGB::DeepPink,
+        CRGB::HotPink,
+        CRGB::LightPink,
+        CRGB::LightCoral,
+        CRGB::Purple,
+        CRGB::MediumPurple,
+        CRGB::Magenta,
+        CRGB::DarkMagenta,
+        CRGB::DarkSalmon,
+        CRGB::MediumVioletRed,
+        CRGB::Pink,
+        CRGB::DeepPink,
+        CRGB::HotPink,
+        CRGB::LightPink,
+        CRGB::Magenta};
+
+const CRGBPalette256 spectrumBasicColors =
+    {
+        CRGB(0xFD0E35), // Red
+        CRGB(0xFF8833), // Orange
+        CRGB(0xFFEB00), // Middle Yellow
+        CRGB(0xAFE313), // Inchworm
+        CRGB(0x3AA655), // Green
+        CRGB(0x8DD9CC), // Middle Blue Green
+        CRGB(0x0066FF), // Blue III
+        CRGB(0xDB91EF), // Lilac
+        CRGB(0xFD0E35), // Red
+        CRGB(0xFF8833), // Orange
+        CRGB(0xFFEB00), // Middle Yellow
+        CRGB(0xAFE313), // Inchworm
+        CRGB(0x3AA655), // Green
+        CRGB(0x8DD9CC), // Middle Blue Green
+        CRGB(0x0066FF), // Blue III
+        CRGB(0xDB91EF)  // Lilac
+};
+
+const CRGBPalette256 USAColors_p =
+    {
+        CRGB::Blue,
+        CRGB::Blue,
+        CRGB::Blue,
+        CRGB::Blue,
+        CRGB::Blue,
+        CRGB::Red,
+        CRGB::White,
+        CRGB::Red,
+        CRGB::White,
+        CRGB::Red,
+        CRGB::White,
+        CRGB::Red,
+        CRGB::White,
+        CRGB::Red,
+        CRGB::White,
+        CRGB::Red,
+};
+
+const CRGBPalette256 rainbowPalette(RainbowColors_p);
+
+#if ENABLE_AUDIO
+
+// GetSpectrumAnalyzer
+//
+// A little factory that makes colored spectrum analyzers to be used by the remote control
+// colored buttons
+
+std::shared_ptr<LEDStripEffect> GetSpectrumAnalyzer(CRGB color)
+{
+        CHSV hueColor = rgb2hsv_approximate(color);
+        CRGB color2 = CRGB(CHSV(hueColor.hue + 64, 255, 255));
+        auto object = make_shared<SpectrumAnalyzerEffect>("Spectrum Clr", CRGBPalette256(color, color2));
+        if (object->Init(g_pDevices))
+                return object;
+        throw std::runtime_error("Could not initialize new spectrum analyzer!");
+}
+
+#endif
+
+#define STARRYNIGHT_PROBABILITY 1.0
+#define STARRYNIGHT_MUSICFACTOR 1.0
+
+// AllEffects
+//
+// The master effects table
+
+DRAM_ATTR LEDStripEffect *AllEffects[] =
+    {
+#if DEMO
+
+        new RainbowFillEffect(6, 2),
+        new ClassicFireEffect(),
+
+#elif LANTERN
+
+        new LanternEffect(),
+
+#elif MESMERIZER
+
+        // Animate a simple rainbow palette by using the palette effect on the built-in rainbow palette
+
+        new StarryNightEffect<MusicStar>("Rainbow Music Stars", RainbowColors_p, 2.0, 1, LINEARBLEND, 2.0, 0.0, 10.0),                                                // Rainbow Music Star
+
+        new SpectrumAnalyzerEffect("Spectrum", false, spectrumBasicColors, 100, 0, 2.0, 2.0),
+        new SpectrumAnalyzerEffect("Spectrum USA", false, USAColors_p, 0),
+        new SpectrumAnalyzerEffect("Spectrum++", false, spectrumBasicColors, 0, 70, -1.0, 3.0),
+        new WaveformEffect("WaveForm", &rainbowPalette, 8),
+        new GhostWave("GhostWave", &rainbowPalette),
+
+        new PatternRose(),
+        new PatternPinwheel(),
+        new PatternSunburst(),
+
+        new PatternInfinity(),
+        new PatternFlowField(),
+        new PatternLife(),
+
+        new PatternPongClock(),
+        new PatternClock(),        
+        new PatternAlienText(),
+        new PatternCircuit(),
+
+        new PatternPulsar(1.95, 1.95, 0.01),
+        new PatternBounce(),
+        new PatternSubscribers(),
+        new PatternCube(),
+        new PatternSpiro(),
+        new PatternWave(),
+        new PatternSwirl(),
+        new PatternSerendipity(),
+        new PatternMandala(),
+        new PatternPaletteSmear(),
+        new PatternCurtain(),
+        new PatternGridLights(),
+        new PatternMunch(),
+
+#elif UMBRELLA
+
+        new FireEffect("Calm Fire", NUM_LEDS, 2, 2, 75, 3, 10, true, false),
+        new FireEffect("Medium Fire", NUM_LEDS, 1, 5, 100, 3, 4, true, false),
+        new MusicalPaletteFire("Musical Red Fire", HeatColors_p, NUM_LEDS, 1, 8, 50, 1, 24, true, false),
+
+        new MusicalPaletteFire("Purple Fire", CRGBPalette256(CRGB::Black, CRGB::Purple, CRGB::MediumPurple, CRGB::LightPink), NUM_LEDS, 2, 3, 150, 3, 10, true, false),
+        new MusicalPaletteFire("Purple Fire", CRGBPalette256(CRGB::Black, CRGB::Purple, CRGB::MediumPurple, CRGB::LightPink), NUM_LEDS, 1, 7, 150, 3, 10, true, false),
+        new MusicalPaletteFire("Musical Purple Fire", CRGBPalette256(CRGB::Black, CRGB::Purple, CRGB::MediumPurple, CRGB::LightPink), NUM_LEDS, 1, 8, 50, 1, 24, true, false),
+
+        new MusicalPaletteFire("Blue Fire", CRGBPalette256(CRGB::Black, CRGB::DarkBlue, CRGB::Blue, CRGB::LightSkyBlue), NUM_LEDS, 2, 3, 150, 3, 10, true, false),
+        new MusicalPaletteFire("Blue Fire", CRGBPalette256(CRGB::Black, CRGB::DarkBlue, CRGB::Blue, CRGB::LightSkyBlue), NUM_LEDS, 1, 7, 150, 3, 10, true, false),
+        new MusicalPaletteFire("Musical Blue Fire", CRGBPalette256(CRGB::Black, CRGB::DarkBlue, CRGB::Blue, CRGB::LightSkyBlue), NUM_LEDS, 1, 8, 50, 1, 24, true, false),
+
+        new MusicalPaletteFire("Green Fire", CRGBPalette256(CRGB::Black, CRGB::DarkGreen, CRGB::Green, CRGB::LimeGreen), NUM_LEDS, 2, 3, 150, 3, 10, true, false),
+        new MusicalPaletteFire("Green Fire", CRGBPalette256(CRGB::Black, CRGB::DarkGreen, CRGB::Green, CRGB::LimeGreen), NUM_LEDS, 1, 7, 150, 3, 10, true, false),
+        new MusicalPaletteFire("Musical Green Fire", CRGBPalette256(CRGB::Black, CRGB::DarkGreen, CRGB::Green, CRGB::LimeGreen), NUM_LEDS, 1, 8, 50, 1, 24, true, false),
+
+        new BouncingBallEffect(),
+        new DoublePaletteEffect(),
+
+        new MeteorEffect(4, 4, 10, 2.0, 2.0),
+        new MeteorEffect(10, 1, 20, 1.5, 1.5),
+        new MeteorEffect(25, 1, 40, 1.0, 1.0),
+        new MeteorEffect(50, 1, 50, 0.5, 0.5),
+
+        new StarryNightEffect<QuietStar>("Rainbow Twinkle Stars", RainbowColors_p, STARRYNIGHT_PROBABILITY, 1, LINEARBLEND, 2.0, 0.0, STARRYNIGHT_MUSICFACTOR),       // Rainbow Twinkle
+        new StarryNightEffect<MusicStar>("RGB Music Blend Stars", RGBColors_p, 0.8, 1, NOBLEND, 15.0, 0.1, 10.0),                                                     // RGB Music Blur - Can You Hear Me Knockin'
+        new StarryNightEffect<MusicStar>("Rainbow Music Stars", RainbowColors_p, 2.0, 2, LINEARBLEND, 5.0, 0.0, 10.0),                                                // Rainbow Music Star
+        new StarryNightEffect<BubblyStar>("Little Blooming Rainbow Stars", BlueColors_p, STARRYNIGHT_PROBABILITY, 4, LINEARBLEND, 2.0, 0.0, STARRYNIGHT_MUSICFACTOR), // Blooming Little Rainbow Stars
+        new StarryNightEffect<QuietStar>("Green Twinkle Stars", GreenColors_p, STARRYNIGHT_PROBABILITY, 1, LINEARBLEND, 2.0, 0.0, STARRYNIGHT_MUSICFACTOR),           // Green Twinkle
+        new StarryNightEffect<Star>("Blue Sparkle Stars", BlueColors_p, STARRYNIGHT_PROBABILITY, 1, LINEARBLEND, 2.0, 0.0, STARRYNIGHT_MUSICFACTOR),                  // Blue Sparkle
+        new StarryNightEffect<QuietStar>("Red Twinkle Stars", RedColors_p, 1.0, 1, LINEARBLEND, 2.0),                                                                 // Red Twinkle
+        new StarryNightEffect<Star>("Lava Stars", LavaColors_p, STARRYNIGHT_PROBABILITY, 1, LINEARBLEND, 2.0, 0.0, STARRYNIGHT_MUSICFACTOR),                          // Lava Stars
+
+        new PaletteEffect(RainbowColors_p),
+        new PaletteEffect(RainbowColors_p, 1.0, 1.0),
+        new PaletteEffect(RainbowColors_p, .25),
+
+#elif TTGO
+
+        // Animate a simple rainbow palette by using the palette effect on the built-in rainbow palette
+        new SpectrumAnalyzerEffect("Spectrum Fade", true, spectrumBasicColors, 50, 70, -1.0, 3.0),
+
+#elif WROVERKIT
+
+        // Animate a simple rainbow palette by using the palette effect on the built-in rainbow palette
+        new PaletteEffect(rainbowPalette, 256 / 16, .2, 0)
+
+#elif XMASTREES
+
+        new ColorBeatOverRed("ColorBeatOverRed"),
+
+        new FireFanEffect(NUM_LEDS, 1, 12, 210, 2, NUM_LEDS / 2, Sequential, false, true),
+        //        new HueFireFanEffect(NUM_LEDS, 1, 12, 200, 2, NUM_LEDS / 2, Sequential, false, true, false, HUE_GREEN),
+        //        new HueFireFanEffect(NUM_LEDS, 2, 10, 200, 2, NUM_LEDS / 2, Sequential, false, true, false, HUE_BLUE),
+
+        new ColorCycleEffect(BottomUp, 6),
+        new ColorCycleEffect(BottomUp, 2),
+
+        new RainbowFillEffect(48, 0),
+
+        new ColorCycleEffect(BottomUp, 3),
+        new ColorCycleEffect(BottomUp, 1),
+
+        new StarryNightEffect<LongLifeSparkleStar>("Green Sparkle Stars", GreenColors_p, 2.0, 1, LINEARBLEND, 2.0, 0.0, 0.0, CRGB(0, 128, 0)), // Blue Sparkle
+        new StarryNightEffect<LongLifeSparkleStar>("Red Sparkle Stars", GreenColors_p, 2.0, 1, LINEARBLEND, 2.0, 0.0, 0.0, CRGB::Red),         // Blue Sparkle
+        new StarryNightEffect<LongLifeSparkleStar>("Blue Sparkle Stars", GreenColors_p, 2.0, 1, LINEARBLEND, 2.0, 0.0, 0.0, CRGB::Blue),       // Blue Sparkle
+
+        //        new VUFlameEffect("Multicolor Sound Flame", VUFlameEffect::GREENX, 50, true),
+        //        new VUFlameEffect("Multicolor Sound Flame", VUFlameEffect::BLUEX, 50, true),
+        //        new VUFlameEffect("Multicolor Sound Flame", VUFlameEffect::REDX, 50, true),
+        //       new VUFlameEffect("Multicolor Sound Flame", VUFlameEffect::MULTICOLOR, 50, true),
+
+        // new StarryNightEffect<LongLifeSparkleStar>("Blue Sparkle Stars", BlueColors_p, 10.0, 1, LINEARBLEND, 2.0, 0.0, 0.0),        // Blue Sparkle
+
+        // new StarryNightEffect<Star>()
+        /*
+        new SparklySpinningMusicEffect("SparklySpinningMusical", RainbowColors_p),
+        new ColorBeatOverRed("ColorBeatOnRedBkgnd"),
+        new MoltenGlassOnVioletBkgnd("MoltenGlassOnViolet", RainbowColors_p),
+        new ColorBeatWithFlash("ColorBeatWithFlash"),
+        new MusicalHotWhiteInsulatorEffect("MusicalHotWhite"),
+
+        new SimpleInsulatorBeatEffect2("SimpleInsulatorColorBeat"),
+        new InsulatorSpectrumEffect("InsulatorSpectrumEffect"),
+        */
+        new PaletteEffect(rainbowPalette, 256 / 16, .2, 0)
+
+#elif INSULATORS
+
+        new MoltenGlassOnVioletBkgnd("Molten Glass", RainbowColors_p),
+        new ColorBeatOverRed("ColorBeatOverRed"),
+        new InsulatorSpectrumEffect("Spectrum Effect", RainbowColors_p),
+
+// new SparklySpinningMusicEffect(RainbowColors_p),
+// new SparklySpinningMusicEffect("Blu Sprkl Spin", BlueColors_p),
+// new ColorBeatOverRed("ColorBeatOverRed"),
+// new ColorBeatWithFlash("ColorBeatFlash"),
+// new MusicalHotWhiteInsulatorEffect("Hot White"),
+// new SimpleInsulatorBeatEffect2("Simple Beat 2"),
+// new SparklySpinningMusicEffect("Sparkle Spin", RainbowColors_p),
+
+#elif CUBE
+        // Simple rainbow pallette
+        new PaletteEffect(rainbowPalette, 256 / 16, .2, 0),
+
+        new SparklySpinningMusicEffect("SparklySpinningMusical", RainbowColors_p),
+        new ColorBeatOverRed("ColorBeatOnRedBkgnd"),
+        new ColorBeatWithFlash("ColorBeatWithFlash"),
+        new SimpleInsulatorBeatEffect2("SimpleInsulatorColorBeat"),
+        new StarryNightEffect<MusicStar>("Rainbow Music Stars", RainbowColors_p, 2.0, 2, LINEARBLEND, 5.0, 0.0, 10.0), // Rainbow Music Star
+
+        new FireFanEffect(NUM_LEDS, 1, 15, 80, 2, 7, Sequential, true, false),
+
+#elif BELT
+
+        // Yes, I made a sparkly LED belt and wore it to a party.  Batteries toO!
+        new TwinkleEffect(NUM_LEDS / 4, 10),
+
+#elif MAGICMIRROR
+
+        new MoltenGlassOnVioletBkgnd("MoltenGlass", RainbowColors_p),
+
+#elif SPECTRUM
+
+        new SpectrumAnalyzerEffect("Spectrum Standard", true, spectrumBasicColors),
+        new GhostWave("GhostWave One", new CRGBPalette256(CRGBPalette16(CRGB::Blue, CRGB::Green, CRGB::Yellow, CRGB::Red)), 4),
+        new SpectrumAnalyzerEffect("Spectrum USA", true, USAColors_p, 0),
+        new GhostWave("GhostWave Rainbow", &rainbowPalette, 8),
+        new SpectrumAnalyzerEffect("Spectrum Fade", true, spectrumBasicColors, 50, 70, -1.0, 3.0),
+        new GhostWave("GhostWave Blue", new CRGBPalette256(CRGBPalette16(CRGB::DarkBlue, CRGB::Blue, CRGB::Blue, CRGB::White)), 0),
+        new GhostWave("GhostWave Rainbow", &rainbowPalette),
+
+#elif ATOMLIGHT
+        new ColorFillEffect(CRGB::White, 1),
+        new FireFanEffect(NUM_LEDS, 1, 15, 80, 2, 7, Sequential, true, false),
+        new FireFanEffect(NUM_LEDS, 1, 15, 80, 2, 7, Sequential, true, false, true),
+        //        new HueFireFanEffect(NUM_LEDS, 2, 5, 120, 1, 1, Sequential, true, false, false, HUE_BLUE),
+        //        new HueFireFanEffect(NUM_LEDS, 2, 3, 100, 1, 1, Sequential, true, false, false, HUE_GREEN),
+        new RainbowFillEffect(60, 0),
+        new ColorCycleEffect(Sequential),
+        new PaletteEffect(RainbowColors_p, 4, 0.1, 0.0, 1.0, 0.0),
+        new BouncingBallEffect(3, true, true, 1),
+
+        new ChannelBeatEffect("ChannelBeat"),
+
+        new StarryNightEffect<BubblyStar>("Little Blooming Rainbow Stars", BlueColors_p, 8.0, 4, LINEARBLEND, 2.0, 0.0, 4), // Blooming Little Rainbow Stars
+        new StarryNightEffect<BubblyStar>("Big Blooming Rainbow Stars", RainbowColors_p, 20, 12, LINEARBLEND, 1.0, 0.0, 2), // Blooming Rainbow Stars
+                                                                                                                            //        new StarryNightEffect<FanStar>("FanStars", RainbowColors_p, 8.0, 1.0, LINEARBLEND, 80.0, 0, 2.0),
+
+        new MeteorEffect(20, 1, 25, .15, .05),
+        new MeteorEffect(12, 1, 25, .15, .08),
+        new MeteorEffect(6, 1, 25, .15, .12),
+        new MeteorEffect(1, 1, 5, .15, .25),
+        new MeteorEffect(), // Rainbow palette
+
+#elif FIRESTICK
+
+        new BouncingBallEffect(),
+        new VUFlameEffect("Multicolor Sound Flame", VUFlameEffect::MULTICOLOR),
+        new PaletteFlameEffect("Smooth Red Fire", heatmap_pal),
+        // new ClassicFireEffect(),
+
+        new StarryNightEffect<MusicStar>("RGB Music Bubbles", RGBColors_p, 0.5, 1, NOBLEND, 15.0, 0.0, 75.0), // RGB Music Bubbles
+        // new StarryNightEffect<MusicPulseStar>("RGB Pulse", RainbowColors_p, 0.02, 20, NOBLEND, 5.0, 0.0, 75.0), // RGB Music Bubbles
+
+        new PaletteFlameEffect("Smooth Purple Fire", purpleflame_pal),
+
+        new MeteorEffect(),                                                                                                                                           // Our overlapping color meteors
+        new StarryNightEffect<BubblyStar>("Little Blooming Rainbow Stars", BlueColors_p, STARRYNIGHT_PROBABILITY, 4, LINEARBLEND, 2.0, 0.0, STARRYNIGHT_MUSICFACTOR), // Blooming Little Rainbow Stars
+        new StarryNightEffect<BubblyStar>("Big Blooming Rainbow Stars", RainbowColors_p, 2, 12, LINEARBLEND, 1.0),                                                    // Blooming Rainbow Stars
+        new StarryNightEffect<BubblyStar>("Neon Bars", RainbowColors_p, 0.5, 64, NOBLEND, 0),                                                                         // Neon Bars
+
+        new StarryNightEffect<MusicStar>("RGB Music Blend Stars", RGBColors_p, 0.8, 1, NOBLEND, 15.0, 0.1, 10.0),      // RGB Music Blur - Can You Hear Me Knockin'
+        new StarryNightEffect<MusicStar>("Rainbow Music Stars", RainbowColors_p, 2.0, 2, LINEARBLEND, 5.0, 0.0, 10.0), // Rainbow Music Star
+
+        //        new VUFlameEffect("Sound Flame (Green)",    VUFlameEffect::GREEN),
+        //       new VUFlameEffect("Sound Flame (Blue)",     VUFlameEffect::BLUE),
+
+        new SimpleRainbowTestEffect(8, 4),                                                                                                                  // Rainbow palette simple test of walking pixels
+        new PaletteEffect(RainbowColors_p),                                                                                                                 // Rainbow palette
+        new StarryNightEffect<QuietStar>("Green Twinkle Stars", GreenColors_p, STARRYNIGHT_PROBABILITY, 1, LINEARBLEND, 2.0, 0.0, STARRYNIGHT_MUSICFACTOR), // Green Twinkle
+        new StarryNightEffect<Star>("Blue Sparkle Stars", BlueColors_p, STARRYNIGHT_PROBABILITY, 1, LINEARBLEND, 2.0, 0.0, STARRYNIGHT_MUSICFACTOR),        // Blue Sparkle
+
+        new StarryNightEffect<QuietStar>("Red Twinkle Stars", RedColors_p, 1.0, 1, LINEARBLEND, 2.0, 0.0, STARRYNIGHT_MUSICFACTOR),                             // Red Twinkle
+        new StarryNightEffect<Star>("Lava Stars", LavaColors_p, STARRYNIGHT_PROBABILITY, 1, LINEARBLEND, 2.0, 0.0, STARRYNIGHT_MUSICFACTOR),                    // Lava Stars
+        new StarryNightEffect<QuietStar>("Rainbow Twinkle Stars", RainbowColors_p, STARRYNIGHT_PROBABILITY, 1, LINEARBLEND, 2.0, 0.0, STARRYNIGHT_MUSICFACTOR), // Rainbow Twinkle
+        new DoublePaletteEffect(),
+        new VUEffect()
+
+#elif FLAMEBULB
+        new PaletteFlameEffect("Smooth Red Fire", heatmap_pal, true, 4.5, 1, 1, 255, 4, false),
+#elif BIGMATRIX
+        new SimpleRainbowTestEffect(8, 1),  // Rainbow palette simple test of walking pixels
+        new PaletteEffect(RainbowColors_p), // Rainbow palette
+        new RainbowFillEffect(24, 0),
+        new RainbowFillEffect(),
+
+        new StarryNightEffect<MusicStar>("RGB Music Bubbles", RGBColors_p, 0.25, 1, NOBLEND, 3.0, 0.0, 75.0),                                                         // RGB Music Bubbles
+        new StarryNightEffect<HotWhiteStar>("Lava Stars", HeatColors_p, STARRYNIGHT_PROBABILITY, 1, LINEARBLEND, 2.0, 0.0, STARRYNIGHT_MUSICFACTOR),                  // Lava Stars
+        new StarryNightEffect<BubblyStar>("Little Blooming Rainbow Stars", BlueColors_p, STARRYNIGHT_PROBABILITY, 4, LINEARBLEND, 2.0, 0.0, STARRYNIGHT_MUSICFACTOR), // Blooming Little Rainbow Stars
+        new StarryNightEffect<QuietStar>("Green Twinkle Stars", GreenColors_p, STARRYNIGHT_PROBABILITY, 1, LINEARBLEND, 2.0, 0.0, STARRYNIGHT_MUSICFACTOR),           // Green Twinkle
+        new StarryNightEffect<QuietStar>("Red Twinkle Stars", RedColors_p, 1.0, 1, LINEARBLEND, 2.0),                                                                 // Red Twinkle
+        new StarryNightEffect<QuietStar>("Rainbow Twinkle Stars", RainbowColors_p, STARRYNIGHT_PROBABILITY, 1, LINEARBLEND, 2.0, 0.0, STARRYNIGHT_MUSICFACTOR),       // Rainbow Twinkle
+        new BouncingBallEffect(),
+        new VUEffect()
+
+#elif RINGSET
+        new MusicalInsulatorEffect2("Musical Effect 2"),
+
+#elif FANSET
+
+        new RainbowFillEffect(24, 0),
+        new ColorCycleEffect(BottomUp),
+        new ColorCycleEffect(TopDown),
+        new ColorCycleEffect(LeftRight),
+        new ColorCycleEffect(RightLeft),
+
+        // /* 8 */ new StarryNightEffect<FanStar>("FanStars", RainbowColors_p, 4.0, 1.0, LINEARBLEND, 80.0, 0, 4.0),
+        /* 6 */ new StarryNightEffect<BubblyStar>("Little Blooming Rainbow Stars", BlueColors_p, 8.0, 4, LINEARBLEND, 2.0, 0.0, 1.0), // Blooming Little Rainbow Stars
+        /* 7 */ new StarryNightEffect<BubblyStar>("Big Blooming Rainbow Stars", RainbowColors_p, 2, 12, LINEARBLEND, 1.0),            // Blooming Rainbow Stars
+        /* 6 */ new StarryNightEffect<BubblyStar>("Neon Bars", RainbowColors_p, 0.5, 64, NOBLEND, 0),                                 // Neon Bars
+
+        new FireFanEffect(NUM_LEDS, 4, 7, 200, 2, NUM_LEDS / 2, Sequential, false, true),
+        new FireFanEffect(NUM_LEDS, 3, 8, 200, 2, NUM_LEDS / 2, Sequential, false, true),
+        new FireFanEffect(NUM_LEDS, 2, 10, 200, 2, NUM_LEDS / 2, Sequential, false, true),
+        new FireFanEffect(NUM_LEDS, 1, 12, 200, 2, NUM_LEDS / 2, Sequential, false, true),
+
+//        new HueFireFanEffect(NUM_LEDS, 4, 7, 200, 2, NUM_LEDS / 2, Sequential, false, true, false, HUE_BLUE),
+//        new HueFireFanEffect(NUM_LEDS, 3, 8, 200, 2, NUM_LEDS / 2, Sequential, false, true, false, HUE_BLUE),
+//        new HueFireFanEffect(NUM_LEDS, 2, 10, 200, 2, NUM_LEDS / 2, Sequential, false, true, false, HUE_BLUE),
+//        new HueFireFanEffect(NUM_LEDS, 1, 12, 200, 2, NUM_LEDS / 2, Sequential, false, true, false, HUE_BLUE),
+
+//        new HueFireFanEffect(NUM_LEDS, 4, 7, 200, 2, NUM_LEDS / 2, Sequential, false, true, false, HUE_GREEN),
+//        new HueFireFanEffect(NUM_LEDS, 3, 8, 200, 2, NUM_LEDS / 2, Sequential, false, true, false, HUE_GREEN),
+//        new HueFireFanEffect(NUM_LEDS, 2, 10, 200, 2, NUM_LEDS / 2, Sequential, false, true, false, HUE_GREEN),
+//        new HueFireFanEffect(NUM_LEDS, 1, 12, 200, 2, NUM_LEDS / 2, Sequential, false, true, false, HUE_GREEN),
+
+#if ENABLE_AUDIO
+
+        new MusicFireEffect(NUM_LEDS, 1, 10, 100, 0, NUM_LEDS),
+
+        new StarryNightEffect<MusicStar>("RGB Music Blend Stars", RGBColors_p, 0.8, 1, NOBLEND, 15.0, 0.1, 10.0),      // RGB Music Blur - Can You Hear Me Knockin'
+        new StarryNightEffect<MusicStar>("Rainbow Music Stars", RainbowColors_p, 2.0, 2, LINEARBLEND, 5.0, 0.0, 10.0), // Rainbow Music Star
+
+        new FanBeatEffect("FanBeat"),
+        new PaletteReelEffect("PaletteReelEffect"),
+        new MeteorEffect(),
+        new TapeReelEffect("TapeReelEffect"),
+//        new VUFlameEffect("Multicolor Sound Flame", VUFlameEffect::MULTICOLOR, 50, true),
+#endif
+
+#elif BROOKLYNROOM
+
+        new RainbowFillEffect(24, 0),
+        new RainbowFillEffect(32, 1),
+        new SimpleRainbowTestEffect(8, 1),  // Rainbow palette simple test of walking pixels
+        new SimpleRainbowTestEffect(8, 4),  // Rainbow palette simple test of walking pixels
+        new PaletteEffect(MagentaColors_p), // Rainbow palette
+        new DoublePaletteEffect(),
+
+        new MeteorEffect(), // Our overlapping color meteors
+
+        new StarryNightEffect<QuietStar>("Magenta Twinkle Stars", GreenColors_p, STARRYNIGHT_PROBABILITY, 1, LINEARBLEND, 2.0, 0.0, STARRYNIGHT_MUSICFACTOR), // Green Twinkle
+        new StarryNightEffect<Star>("Blue Sparkle Stars", BlueColors_p, STARRYNIGHT_PROBABILITY, 1, LINEARBLEND, 2.0, 0.0, STARRYNIGHT_MUSICFACTOR),          // Blue Sparkle
+
+        new StarryNightEffect<QuietStar>("Red Twinkle Stars", MagentaColors_p, 1.0, 1, LINEARBLEND, 2.0),                                                       // Red Twinkle
+        new StarryNightEffect<Star>("Lava Stars", MagentaColors_p, STARRYNIGHT_PROBABILITY, 1, LINEARBLEND, 2.0, 0.0, STARRYNIGHT_MUSICFACTOR),                 // Lava Stars
+        new StarryNightEffect<QuietStar>("Rainbow Twinkle Stars", RainbowColors_p, STARRYNIGHT_PROBABILITY, 1, LINEARBLEND, 2.0, 0.0, STARRYNIGHT_MUSICFACTOR), // Rainbow Twinkle
+
+        new StarryNightEffect<BubblyStar>("Little Blooming Rainbow Stars", MagentaColors_p, STARRYNIGHT_PROBABILITY, 4, LINEARBLEND, 2.0, 0.0, STARRYNIGHT_MUSICFACTOR), // Blooming Little Rainbow Stars
+        new StarryNightEffect<BubblyStar>("Big Blooming Rainbow Stars", MagentaColors_p, 2, 12, LINEARBLEND, 1.0),                                                       // Blooming Rainbow Stars
+        new StarryNightEffect<BubblyStar>("Neon Bars", MagentaColors_p, 0.5, 64, NOBLEND, 0),                                                                            // Neon Bars
+
+        new ClassicFireEffect(true),
+
+#elif LEDSTRIP
+        // new PaletteEffect(RainbowStripeColors_p, 8.0, .125, 0, 5, 1), // Rainbow palette
+        new StatusEffect(CRGB::White)
+
+#elif HOODORNAMENT
+
+        new RainbowFillEffect(24, 0),
+        new RainbowFillEffect(32, 1),
+        new SimpleRainbowTestEffect(8, 1),  // Rainbow palette simple test of walking pixels
+        new PaletteEffect(MagentaColors_p), // Rainbow palette
+        new DoublePaletteEffect(),
+
+#endif
+
+};
+
+// InitEffectsManager
+//
+// Initializes the effect manager.  Reboots on failure, since it's not optional
+
+void InitEffectsManager()
+{
+        g_pEffectManager = make_unique<EffectManager<GFXBase>>(AllEffects, ARRAYSIZE(AllEffects), g_pDevices);
+
+        if (false == g_pEffectManager->Init())
+                throw runtime_error("Could not initialize effect manager");
+}
+
+extern DRAM_ATTR std::unique_ptr<EffectManager<GFXBase>> g_pEffectManager;
+
+// Dirty hack to support FastLED, which calls out of band to get the pixel index for "the" array, without
+// any indication of which array or who's asking, so we assume the first matrix.  If you have trouble with
+// more than one matrix and some FastLED functions like blur2d, this would be why.
+
+uint16_t XY(uint8_t x, uint8_t y)
+{
+        // Have a drink on me!
+        return (*g_pEffectManager)[0].get()->xy(x, y);
+}