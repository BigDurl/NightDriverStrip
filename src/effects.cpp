//+--------------------------------------------------------------------------
//
// File:        effects.cpp
//
// NightDriverStrip - (c) 2023 Plummer's Software LLC.  All Rights Reserved.
//
// This file is part of the NightDriver software project.
//
//    NightDriver is free software: you can redistribute it and/or modify
//    it under the terms of the GNU General Public License as published by
//    the Free Software Foundation, either version 3 of the License, or
//    (at your option) any later version.
//
//    NightDriver is distributed in the hope that it will be useful,
//    but WITHOUT ANY WARRANTY; without even the implied warranty of
//    MERCHANTABILITY or FITNESS FOR A PARTICULAR PURPOSE.  See the
//    GNU General Public License for more details.
//
//    You should have received a copy of the GNU General Public License
//    along with Nightdriver.  It is normally found in copying.txt
//    If not, see <https://www.gnu.org/licenses/>.
//
// Description:
//
//    Initializer/loader and support functions/macros for effects
//
// History:     Jul-14-2021         Davepl      Split off from main.cpp
//              Sep-26-2023         Rbergen     Extracted EffectManager stuff
//---------------------------------------------------------------------------

#include "effectsupport.h"

// Include the effect classes we'll need later

#include "effects/strip/fireeffect.h"          // fire effects
#include "effects/strip/paletteeffect.h"       // palette effects
#include "effects/strip/doublepaletteeffect.h" // double palette effect
#include "effects/strip/meteoreffect.h"        // meteor blend effect
#include "effects/strip/stareffect.h"          // star effects
#include "effects/strip/bouncingballeffect.h"  // bouincing ball effectsenable+
#include "effects/strip/tempeffect.h"
#include "effects/strip/stareffect.h"
#include "effects/strip/laserline.h"
#include "effects/strip/misceffects.h"
#include "effects/matrix/PatternClock.h"       // No matrix dependencies

#if ENABLE_AUDIO
    #include "effects/matrix/spectrumeffects.h"    // Musis spectrum effects
    #include "effects/strip/musiceffect.h"         // Music based effects
#endif

#if FAN_SIZE
    #include "effects/strip/faneffects.h" // Fan-based effects
#endif

//
// Externals
//

#if USE_HUB75
    #include "ledmatrixgfx.h"

    #include "effects/matrix/PatternSMStrobeDiffusion.h"
    #include "effects/matrix/PatternSM2DDPR.h"

    #include "effects/matrix/PatternSMStarDeep.h"
    #include "effects/matrix/PatternSMAmberRain.h"
    #include "effects/matrix/PatternSMBlurringColors.h"
    #include "effects/matrix/PatternSMFire2021.h"
    #include "effects/matrix/PatternSMNoise.h"
    #include "effects/matrix/PatternSMPicasso3in1.h"
    #include "effects/matrix/PatternSMSpiroPulse.h"
    #include "effects/matrix/PatternSMTwister.h"
    #include "effects/matrix/PatternSMMetaBalls.h"
    #include "effects/matrix/PatternSMHolidayLights.h"
    #include "effects/matrix/PatternSMGamma.h"
    #include "effects/matrix/PatternSMFlowFields.h"
    #include "effects/matrix/PatternSMSupernova.h"
    #include "effects/matrix/PatternSMWalkingMachine.h"
    #include "effects/matrix/PatternSMHypnosis.h"
    #include "effects/matrix/PatternSMRainbowTunnel.h"
    #include "effects/matrix/PatternSMRadialWave.h"
    #include "effects/matrix/PatternSMRadialFire.h"
    #include "effects/matrix/PatternSMSmoke.h"
    #include "effects/matrix/PatternSerendipity.h"
    #include "effects/matrix/PatternSwirl.h"
    #include "effects/matrix/PatternPulse.h"
    #include "effects/matrix/PatternWave.h"
    #include "effects/matrix/PatternMaze.h"
    #include "effects/matrix/PatternLife.h"
    #include "effects/matrix/PatternSpiro.h"
    #include "effects/matrix/PatternCube.h"
    #include "effects/matrix/PatternCircuit.h"
    #include "effects/matrix/PatternAlienText.h"
    #include "effects/matrix/PatternRadar.h"
    #include "effects/matrix/PatternPongClock.h"
    #include "effects/matrix/PatternBounce.h"
    #include "effects/matrix/PatternMandala.h"
    #include "effects/matrix/PatternSpin.h"
    #include "effects/matrix/PatternMisc.h"
    #include "effects/matrix/PatternNoiseSmearing.h"
    #include "effects/matrix/PatternQR.h"
    #include "effects/matrix/PatternAnimatedGIF.h"

  #if ENABLE_WIFI
    #include "effects/matrix/PatternSubscribers.h"
    #include "effects/matrix/PatternWeather.h"
  #endif

#endif  // USE_HUB75

#ifdef USE_WS281X
    #include "ledstripgfx.h"
#endif

// Static initializers for effects that need them

#if USE_HUB75 && ENABLE_WIFI
    std::vector<SettingSpec, psram_allocator<SettingSpec>> PatternSubscribers::mySettingSpecs = {};
#endif

// Effect factories for the StarryNightEffect - one per star type
std::map<int, JSONEffectFactory> g_JsonStarryNightEffectFactories =
{
    { EFFECT_STAR,
        [](const JsonObjectConst& jsonObject)->std::shared_ptr<LEDStripEffect> { return make_shared_psram<StarryNightEffect<Star>>(jsonObject); } },
    { EFFECT_STAR_BUBBLY,
        [](const JsonObjectConst& jsonObject)->std::shared_ptr<LEDStripEffect> { return make_shared_psram<StarryNightEffect<BubblyStar>>(jsonObject); } },
    { EFFECT_STAR_HOT_WHITE,
        [](const JsonObjectConst& jsonObject)->std::shared_ptr<LEDStripEffect>  { return make_shared_psram<StarryNightEffect<HotWhiteStar>>(jsonObject); } },
    { EFFECT_STAR_LONG_LIFE_SPARKLE,
        [](const JsonObjectConst& jsonObject)->std::shared_ptr<LEDStripEffect>  { return make_shared_psram<StarryNightEffect<LongLifeSparkleStar>>(jsonObject); } },

#if ENABLE_AUDIO
    { EFFECT_STAR_MUSIC,
        [](const JsonObjectConst& jsonObject)->std::shared_ptr<LEDStripEffect>  { return make_shared_psram<StarryNightEffect<MusicStar>>(jsonObject); } },
#endif

    { EFFECT_STAR_QUIET,
        [](const JsonObjectConst& jsonObject)->std::shared_ptr<LEDStripEffect>  { return make_shared_psram<StarryNightEffect<QuietStar>>(jsonObject); } },
};

// Default and JSON factory functions + decoration for effects
DRAM_ATTR std::unique_ptr<EffectFactories> g_ptrEffectFactories = nullptr;

// This function sets up the effect factories for the effects for whatever project is being built. The ADD_EFFECT macro variations
//   are provided and used for convenience.
void LoadEffectFactories()
{
    // Check if the factories have already been loaded
    if (g_ptrEffectFactories)
        return;

    g_ptrEffectFactories = make_unique_psram<EffectFactories>();

    // The EFFECT_SET_VERSION macro defines the "effect set version" for a project. This version
    // is persisted to JSON with the effect objects, and compared to it when the effects JSON file
    // is deserialized.
    //
    // If the persisted version and the one defined below don't match, the effects JSON is ignored
    // and the default set is loaded. This means that a "reset" of a project's effect set on the
    // boards running the project can be forced by bumping up the effect set version for that project.
    // As the user may have customized their effect set config or order, this should be done with
    // some hesitation - and increasingly so when the web UI starts offering more facilities for
    // customizing one's effect setup.
    //
    // The effect set version defaults to 1, so a project only needs to define it if it's different
    // than that; refer to MESMERIZER as an example. If the effect set version is defined to 0, the
    // default set will be loaded at every startup.
    //
    // The following line can be uncommented to override the per-project effect set version.

    // #define EFFECT_SET_VERSION   0

    #if __has_include ("custom_effects.h")

      #include "custom_effects.h"

    // Fill effect factories
    #elif DEMO

        ADD_EFFECT(EFFECT_STRIP_RAINBOW_FILL, RainbowFillEffect, 6, 2);

    #elif LASERLINE

        ADD_EFFECT(EFFECT_STRIP_LASER_LINE, LaserLineEffect, 500, 20);

    #elif CHIEFTAIN

        ADD_EFFECT(EFFECT_STRIP_LANTERN, LanternEffect);
        ADD_EFFECT(EFFECT_STRIP_PALETTE, PaletteEffect, RainbowColors_p, 2.0f, 0.1, 0.0, 1.0, 0.0, LINEARBLEND, true, 1.0);
        ADD_EFFECT(EFFECT_STRIP_RAINBOW_FILL, RainbowFillEffect, 10, 32);

    #elif LANTERN

        ADD_EFFECT(EFFECT_STRIP_FIRE, FireEffect, "Calm Fire", NUM_LEDS, 40, 5, 50, 3, 3, true, true);
        // ADD_EFFECT(EFFECT_STRIP_LANTERN, LanternEffect);

    #elif MESMERIZER

        #ifndef EFFECT_SET_VERSION
            #define EFFECT_SET_VERSION  3   // Bump version if default set changes in a meaningful way
        #endif

        ADD_EFFECT(EFFECT_MATRIX_SPECTRUMBAR,       SpectrumBarEffect,      "Audiograph");
<<<<<<< HEAD
        ADD_EFFECT(EFFECT_MATRIX_SPECTRUM_ANALYZER, SpectrumAnalyzerEffect, "AudioWave",   MATRIX_WIDTH,  CRGB(0,0,40),        0, 0, 1.25, 1.25);
        ADD_EFFECT(EFFECT_MATRIX_SPECTRUM_ANALYZER, SpectrumAnalyzerEffect, "Spectrum",    NUM_BANDS,     spectrumBasicColors, 100, 0, 0.75, 0.75);
        ADD_EFFECT(EFFECT_MATRIX_SPECTRUM_ANALYZER, SpectrumAnalyzerEffect, "USA",         NUM_BANDS,     USAColors_p,           0, 0, 0.75, 0.75);
        ADD_EFFECT(EFFECT_MATRIX_SPECTRUM_ANALYZER, SpectrumAnalyzerEffect, "Spectrum 2",  32,            spectrumBasicColors, 100, 0, 0.75, 0.75);
        ADD_EFFECT(EFFECT_MATRIX_SPECTRUM_ANALYZER, SpectrumAnalyzerEffect, "Spectrum++",  NUM_BANDS,     spectrumBasicColors, 0, 40, -1.0, 2.0);
        ADD_EFFECT(EFFECT_MATRIX_SMFIRE2021,        PatternSMFire2021);
        ADD_EFFECT(EFFECT_MATRIX_GHOST_WAVE,        GhostWave,              "GhostWave",   0, 30, false,  10);
=======
        ADD_EFFECT(EFFECT_MATRIX_SPECTRUM_ANALYZER, SpectrumAnalyzerEffect, "AudioWave",  MATRIX_WIDTH,  CRGB(0,0,40),               0, 1.25, 1.25);
        ADD_EFFECT(EFFECT_MATRIX_SPECTRUM_ANALYZER, SpectrumAnalyzerEffect, "Spectrum",   NUM_BANDS,     spectrumBasicColors, false, 100, 0, 0.75, 0.75);
        ADD_EFFECT(EFFECT_MATRIX_SPECTRUM_ANALYZER, SpectrumAnalyzerEffect, "USA",        NUM_BANDS,     USAColors_p,         true,  0, 0, 0.75, 0.75);
        ADD_EFFECT(EFFECT_MATRIX_SPECTRUM_ANALYZER, SpectrumAnalyzerEffect, "Spectrum 2", 32,            spectrumBasicColors, false, 100, 0, 0.75, 0.75);
        ADD_EFFECT(EFFECT_MATRIX_SPECTRUM_ANALYZER, SpectrumAnalyzerEffect, "Spectrum++", NUM_BANDS,     spectrumBasicColors, false, 0, 40, -1.0, 2.0);
        ADD_EFFECT(EFFECT_MATRIX_GHOST_WAVE,        GhostWave,               "GhostWave", 0, 30, false,  10);
>>>>>>> bc51da05
        ADD_EFFECT(EFFECT_MATRIX_SMGAMMA,           PatternSMGamma);
        ADD_EFFECT(EFFECT_MATRIX_ANIMATEDGIF,       PatternAnimatedGIF,     "Bananadance", GIFIdentifier::Banana,        true,               CRGB::DarkBlue);
        ADD_EFFECT(EFFECT_MATRIX_ANIMATEDGIF,       PatternAnimatedGIF,     "Pacman",      GIFIdentifier::Pacman);
        ADD_EFFECT(EFFECT_MATRIX_ANIMATEDGIF,       PatternAnimatedGIF,     "Three Rings", GIFIdentifier::ThreeRings);
        ADD_EFFECT(EFFECT_MATRIX_ANIMATEDGIF,       PatternAnimatedGIF,     "Atomic",      GIFIdentifier::Atomic);
        ADD_EFFECT(EFFECT_MATRIX_SMMETA_BALLS,      PatternSMMetaBalls);
        ADD_EFFECT(EFFECT_MATRIX_SMSUPERNOVA,       PatternSMSupernova);
        ADD_EFFECT(EFFECT_MATRIX_ANIMATEDGIF,       PatternAnimatedGIF,     "Colorball",   GIFIdentifier::ColorSphere);
        ADD_EFFECT(EFFECT_MATRIX_CUBE,              PatternCube);
        ADD_EFFECT(EFFECT_MATRIX_LIFE,              PatternLife);
        ADD_EFFECT(EFFECT_MATRIX_CIRCUIT,           PatternCircuit);

        ADD_EFFECT(EFFECT_MATRIX_WAVEFORM,          WaveformEffect, "WaveIn", 8);
        ADD_EFFECT(EFFECT_MATRIX_GHOST_WAVE,        GhostWave, "WaveOut", 0, 0, true, 0);

        ADD_STARRY_NIGHT_EFFECT(MusicStar, "Stars", RainbowColors_p, 1.0, 1, LINEARBLEND, 2.0, 0.5, 10.0); // Rainbow Music Star

        ADD_EFFECT(EFFECT_MATRIX_PONG_CLOCK,        PatternPongClock);

      #if ENABLE_WIFI
        ADD_EFFECT(EFFECT_MATRIX_SUBSCRIBERS,       PatternSubscribers);
        ADD_EFFECT(EFFECT_MATRIX_WEATHER,           PatternWeather);
      #endif

        ADD_EFFECT(EFFECT_MATRIX_SMSMOKE,           PatternSMSmoke);
        ADD_EFFECT(EFFECT_MATRIX_SMRADIAL_WAVE,     PatternSMRadialWave);
        ADD_EFFECT(EFFECT_MATRIX_GHOST_WAVE,        GhostWave, "PlasmaWave", 0, 255,  false);
        ADD_EFFECT(EFFECT_MATRIX_SMNOISE,           PatternSMNoise, "Shikon", PatternSMNoise::EffectType::Shikon_t);
        ADD_EFFECT(EFFECT_MATRIX_SMRADIAL_FIRE,     PatternSMRadialFire);
        ADD_EFFECT(EFFECT_MATRIX_SMFLOW_FIELDS,     PatternSMFlowFields);
        ADD_EFFECT(EFFECT_MATRIX_SMBLURRING_COLORS, PatternSMBlurringColors);
        ADD_EFFECT(EFFECT_MATRIX_SMWALKING_MACHINE, PatternSMWalkingMachine);
        ADD_EFFECT(EFFECT_MATRIX_SMHYPNOSIS,        PatternSMHypnosis);
        ADD_EFFECT(EFFECT_MATRIX_SMSTARDEEP,        PatternSMStarDeep);
        ADD_EFFECT(EFFECT_MATRIX_SM2DDPR,           PatternSM2DDPR);
        ADD_EFFECT(EFFECT_MATRIX_SMPICASSO3IN1,     PatternSMPicasso3in1, "Lines", 38);
        ADD_EFFECT(EFFECT_MATRIX_SMPICASSO3IN1,     PatternSMPicasso3in1, "Circles", 73);
        ADD_EFFECT(EFFECT_MATRIX_SMAMBERRAIN,       PatternSMAmberRain);
        ADD_EFFECT(EFFECT_MATRIX_SMSTROBE_DIFFUSION,PatternSMStrobeDiffusion);
        ADD_EFFECT(EFFECT_MATRIX_SMRAINBOW_TUNNEL,  PatternSMRainbowTunnel);
        ADD_EFFECT(EFFECT_MATRIX_SMSPIRO_PULSE,     PatternSMSpiroPulse);
        ADD_EFFECT(EFFECT_MATRIX_SMTWISTER,         PatternSMTwister);

        ADD_EFFECT(EFFECT_MATRIX_SMHOLIDAY_LIGHTS,  PatternSMHolidayLights);

        ADD_EFFECT(EFFECT_MATRIX_ROSE,              PatternRose);
        ADD_EFFECT(EFFECT_MATRIX_PINWHEEL,          PatternPinwheel);
        ADD_EFFECT(EFFECT_MATRIX_SUNBURST,          PatternSunburst);
        ADD_EFFECT(EFFECT_MATRIX_CLOCK,             PatternClock);
        ADD_EFFECT(EFFECT_MATRIX_ALIEN_TEXT,        PatternAlienText);

        ADD_EFFECT(EFFECT_MATRIX_PULSAR,            PatternPulsar);
        ADD_EFFECT(EFFECT_MATRIX_BOUNCE,            PatternBounce);
        ADD_EFFECT(EFFECT_MATRIX_WAVE,              PatternWave);
        ADD_EFFECT(EFFECT_MATRIX_SWIRL,             PatternSwirl);
        ADD_EFFECT(EFFECT_MATRIX_SERENDIPITY,       PatternSerendipity);
        ADD_EFFECT(EFFECT_MATRIX_MANDALA,           PatternMandala);
        ADD_EFFECT(EFFECT_MATRIX_MUNCH,             PatternMunch);
        ADD_EFFECT(EFFECT_MATRIX_MAZE,              PatternMaze);

    #elif UMBRELLA

        ADD_EFFECT(EFFECT_STRIP_FIRE, FireEffect, "Calm Fire", NUM_LEDS, 2, 2, 75, 3, 10, true, false);
        ADD_EFFECT(EFFECT_STRIP_FIRE, FireEffect, "Medium Fire", NUM_LEDS, 1, 5, 100, 3, 4, true, false);
        ADD_EFFECT(EFFECT_STRIP_MUSICAL_PALETTE_FIRE, MusicalPaletteFire, "Musical Red Fire", HeatColors_p, NUM_LEDS, 1, 8, 50, 1, 24, true, false);

        ADD_EFFECT(EFFECT_STRIP_MUSICAL_PALETTE_FIRE, MusicalPaletteFire, "Purple Fire", CRGBPalette16(CRGB::Black, CRGB::Purple, CRGB::MediumPurple, CRGB::LightPink), NUM_LEDS, 2, 3, 150, 3, 10, true, false);
        ADD_EFFECT(EFFECT_STRIP_MUSICAL_PALETTE_FIRE, MusicalPaletteFire, "Purple Fire", CRGBPalette16(CRGB::Black, CRGB::Purple, CRGB::MediumPurple, CRGB::LightPink), NUM_LEDS, 1, 7, 150, 3, 10, true, false);
        ADD_EFFECT(EFFECT_STRIP_MUSICAL_PALETTE_FIRE, MusicalPaletteFire, "Musical Purple Fire", CRGBPalette16(CRGB::Black, CRGB::Purple, CRGB::MediumPurple, CRGB::LightPink), NUM_LEDS, 1, 8, 50, 1, 24, true, false);

        ADD_EFFECT(EFFECT_STRIP_MUSICAL_PALETTE_FIRE, MusicalPaletteFire, "Blue Fire", CRGBPalette16(CRGB::Black, CRGB::DarkBlue, CRGB::Blue, CRGB::LightSkyBlue), NUM_LEDS, 2, 3, 150, 3, 10, true, false);
        ADD_EFFECT(EFFECT_STRIP_MUSICAL_PALETTE_FIRE, MusicalPaletteFire, "Blue Fire", CRGBPalette16(CRGB::Black, CRGB::DarkBlue, CRGB::Blue, CRGB::LightSkyBlue), NUM_LEDS, 1, 7, 150, 3, 10, true, false);
        ADD_EFFECT(EFFECT_STRIP_MUSICAL_PALETTE_FIRE, MusicalPaletteFire, "Musical Blue Fire", CRGBPalette16(CRGB::Black, CRGB::DarkBlue, CRGB::Blue, CRGB::LightSkyBlue), NUM_LEDS, 1, 8, 50, 1, 24, true, false);

        ADD_EFFECT(EFFECT_STRIP_MUSICAL_PALETTE_FIRE, MusicalPaletteFire, "Green Fire", CRGBPalette16(CRGB::Black, CRGB::DarkGreen, CRGB::Green, CRGB::LimeGreen), NUM_LEDS, 2, 3, 150, 3, 10, true, false);
        ADD_EFFECT(EFFECT_STRIP_MUSICAL_PALETTE_FIRE, MusicalPaletteFire, "Green Fire", CRGBPalette16(CRGB::Black, CRGB::DarkGreen, CRGB::Green, CRGB::LimeGreen), NUM_LEDS, 1, 7, 150, 3, 10, true, false);
        ADD_EFFECT(EFFECT_STRIP_MUSICAL_PALETTE_FIRE, MusicalPaletteFire, "Musical Green Fire", CRGBPalette16(CRGB::Black, CRGB::DarkGreen, CRGB::Green, CRGB::LimeGreen), NUM_LEDS, 1, 8, 50, 1, 24, true, false);

        ADD_EFFECT(EFFECT_STRIP_BOUNCING_BALL, BouncingBallEffect);
        ADD_EFFECT(EFFECT_STRIP_DOUBLE_PALETTE, DoublePaletteEffect);

        ADD_EFFECT(EFFECT_STRIP_METEOR, MeteorEffect, 4, 4, 10, 2.0, 2.0);
        ADD_EFFECT(EFFECT_STRIP_METEOR, MeteorEffect, 10, 1, 20, 1.5, 1.5);
        ADD_EFFECT(EFFECT_STRIP_METEOR, MeteorEffect, 25, 1, 40, 1.0, 1.0);
        ADD_EFFECT(EFFECT_STRIP_METEOR, MeteorEffect, 50, 1, 50, 0.5, 0.5);

        ADD_STARRY_NIGHT_EFFECT(QuietStar, "Rainbow Twinkle Stars", RainbowColors_p, STARRYNIGHT_PROBABILITY, 1, LINEARBLEND, 2.0, 0.0, STARRYNIGHT_MUSICFACTOR);       // Rainbow Twinkle
        ADD_STARRY_NIGHT_EFFECT(MusicStar, "RGB Music Blend Stars", RGBColors_p, 0.8, 1, NOBLEND, 15.0, 0.1, 10.0);                                                     // RGB Music Blur - Can You Hear Me Knockin'
        ADD_STARRY_NIGHT_EFFECT(MusicStar, "Rainbow Music Stars", RainbowColors_p, 2.0, 2, LINEARBLEND, 5.0, 0.0, 10.0);                                                // Rainbow Music Star
        ADD_STARRY_NIGHT_EFFECT(BubblyStar,"Little Blooming Rainbow Stars", BlueColors_p, STARRYNIGHT_PROBABILITY, 4, LINEARBLEND, 2.0, 0.0, STARRYNIGHT_MUSICFACTOR); // Blooming Little Rainbow Stars
        ADD_STARRY_NIGHT_EFFECT(QuietStar, "Green Twinkle Stars", GreenColors_p, STARRYNIGHT_PROBABILITY, 1, LINEARBLEND, 2.0, 0.0, STARRYNIGHT_MUSICFACTOR);           // Green Twinkle
        ADD_STARRY_NIGHT_EFFECT(Star, "Blue Sparkle Stars", BlueColors_p, STARRYNIGHT_PROBABILITY, 1, LINEARBLEND, 2.0, 0.0, STARRYNIGHT_MUSICFACTOR);                  // Blue Sparkle
        ADD_STARRY_NIGHT_EFFECT(QuietStar, "Red Twinkle Stars", RedColors_p, 1.0, 1, LINEARBLEND, 2.0);                                                                 // Red Twinkle
        ADD_STARRY_NIGHT_EFFECT(Star, "Lava Stars", LavaColors_p, STARRYNIGHT_PROBABILITY, 1, LINEARBLEND, 2.0, 0.0, STARRYNIGHT_MUSICFACTOR);                          // Lava Stars

        ADD_EFFECT(EFFECT_STRIP_PALETTE, PaletteEffect, RainbowColors_p);
        ADD_EFFECT(EFFECT_STRIP_PALETTE, PaletteEffect, RainbowColors_p, 1.0, 1.0);
        ADD_EFFECT(EFFECT_STRIP_PALETTE, PaletteEffect, RainbowColors_p, .25);

    #elif TTGO

        // Animate a simple rainbow palette by using the palette effect on the built-in rainbow palette
        ADD_EFFECT(EFFECT_MATRIX_SPECTRUM_ANALYZER, SpectrumAnalyzerEffect, "Spectrum Fade", 12, spectrumBasicColors, false, 50, 70, -1.0, 3.0);

    #elif WROVERKIT

        // Animate a simple rainbow palette by using the palette effect on the built-in rainbow palette
        ADD_EFFECT(EFFECT_STRIP_PALETTE, PaletteEffect, rainbowPalette, 256 / 16, .2, 0);

    #elif XMASTREES

        ADD_EFFECT(EFFECT_STRIP_COLOR_BEAT_OVER_RED, ColorBeatOverRed, "ColorBeatOverRed");

        ADD_EFFECT(EFFECT_STRIP_COLOR_CYCLE, ColorCycleEffect, BottomUp, 6);
        ADD_EFFECT(EFFECT_STRIP_COLOR_CYCLE, ColorCycleEffect, BottomUp, 2);

        ADD_EFFECT(EFFECT_STRIP_RAINBOW_FILL, RainbowFillEffect, 48, 0);

        ADD_EFFECT(EFFECT_STRIP_COLOR_CYCLE, ColorCycleEffect, BottomUp, 3);
        ADD_EFFECT(EFFECT_STRIP_COLOR_CYCLE, ColorCycleEffect, BottomUp, 1);

        ADD_STARRY_NIGHT_EFFECT(LongLifeSparkleStar, "Green Sparkle Stars", GreenColors_p, 2.0, 1, LINEARBLEND, 2.0, 0.0, 0.0, CRGB(0, 128, 0)); // Blue Sparkle
        ADD_STARRY_NIGHT_EFFECT(LongLifeSparkleStar, "Red Sparkle Stars", GreenColors_p, 2.0, 1, LINEARBLEND, 2.0, 0.0, 0.0, CRGB::Red);         // Blue Sparkle
        ADD_STARRY_NIGHT_EFFECT(LongLifeSparkleStar, "Blue Sparkle Stars", GreenColors_p, 2.0, 1, LINEARBLEND, 2.0, 0.0, 0.0, CRGB::Blue);       // Blue Sparkle

        ADD_EFFECT(EFFECT_STRIP_PALETTE, PaletteEffect, rainbowPalette, 256 / 16, .2, 0);

    #elif INSULATORS

        ADD_EFFECT(EFFECT_STRIP_RAINBOW_FILL, InsulatorSpectrumEffect, "Spectrum Effect", RainbowColors_p);
        ADD_EFFECT(EFFECT_STRIP_NEW_MOLTEN_GLASS_ON_VIOLET_BKGND, NewMoltenGlassOnVioletBkgnd, "Molten Glass", RainbowColors_p);
        ADD_STARRY_NIGHT_EFFECT(MusicStar, "RGB Music Blend Stars", RGBColors_p, 0.8, 1, NOBLEND, 15.0, 0.1, 10.0);      // RGB Music Blur - Can You Hear Me Knockin'
        ADD_STARRY_NIGHT_EFFECT(MusicStar, "Rainbow Music Stars", RainbowColors_p, 2.0, 2, LINEARBLEND, 5.0, 0.0, 10.0); // Rainbow Music Star
        ADD_EFFECT(EFFECT_STRIP_PALETTE_REEL, PaletteReelEffect, "PaletteReelEffect");
        ADD_EFFECT(EFFECT_STRIP_COLOR_BEAT_OVER_RED, ColorBeatOverRed, "ColorBeatOverRed");
        ADD_EFFECT(EFFECT_STRIP_TAPE_REEL, TapeReelEffect, "TapeReelEffect");

    #elif CUBE

        // Simple rainbow pallette
        ADD_EFFECT(EFFECT_STRIP_PALETTE, PaletteEffect, rainbowPalette, 256 / 16, .2, 0);

        ADD_EFFECT(EFFECT_STRIP_SPARKLY_SPINNING_MUSIC, SparklySpinningMusicEffect, "SparklySpinningMusical", RainbowColors_p);
        ADD_EFFECT(EFFECT_STRIP_COLOR_BEAT_OVER_RED, ColorBeatOverRed, "ColorBeatOnRedBkgnd");
        ADD_EFFECT(EFFECT_STRIP_SIMPLE_INSULATOR_BEAT2, SimpleInsulatorBeatEffect2, "SimpleInsulatorColorBeat");
        ADD_STARRY_NIGHT_EFFECT(MusicStar, "Rainbow Music Stars", RainbowColors_p, 2.0, 2, LINEARBLEND, 5.0, 0.0, 10.0); // Rainbow Music Star

    #elif BELT

        // Yes, I made a sparkly LED belt and wore it to a party.  Batteries toO!
        ADD_EFFECT(EFFECT_TWINKLE, TwinkleEffect, NUM_LEDS / 4, 10);

    #elif MAGICMIRROR

        ADD_EFFECT(EFFECT_STRIP_MOLTEN_GLASS_ON_VIOLET_BKGND, MoltenGlassOnVioletBkgnd, "MoltenGlass", RainbowColors_p);

    #elif SPECTRUM

        ADD_EFFECT(EFFECT_MATRIX_SPECTRUM_ANALYZER, SpectrumAnalyzerEffect, "Spectrum Standard", NUM_BANDS, spectrumAltColors, false, 0, 0, 0.5,  1.5);
        ADD_EFFECT(EFFECT_MATRIX_SPECTRUM_ANALYZER, SpectrumAnalyzerEffect, "Spectrum Standard", 24,        spectrumAltColors, false, 0, 0, 1.25, 1.25);
        ADD_EFFECT(EFFECT_MATRIX_SPECTRUM_ANALYZER, SpectrumAnalyzerEffect, "Spectrum Standard", 24,        spectrumAltColors, false, 0, 0, 0.25, 1.25);

        ADD_EFFECT(EFFECT_MATRIX_SPECTRUM_ANALYZER, SpectrumAnalyzerEffect, "Spectrum Standard", 16,        spectrumAltColors, false, 0, 0, 1.0, 1.0);

        ADD_EFFECT(EFFECT_MATRIX_SPECTRUM_ANALYZER, SpectrumAnalyzerEffect, "Spectrum Standard", 48,        CRGB(0,0,4),              0, 1.25, 1.25);

        ADD_EFFECT(EFFECT_MATRIX_GHOST_WAVE, GhostWave, "GhostWave", 0, 16, false, 15);
        ADD_EFFECT(EFFECT_MATRIX_SPECTRUM_ANALYZER, SpectrumAnalyzerEffect, "Spectrum USA",      16,        USAColors_p,       true,  0);
        ADD_EFFECT(EFFECT_MATRIX_GHOST_WAVE, GhostWave, "GhostWave Rainbow", 8);
        ADD_EFFECT(EFFECT_MATRIX_SPECTRUM_ANALYZER, SpectrumAnalyzerEffect, "Spectrum Fade",     24,        RainbowColors_p,   false, 50, 70, -1.0, 2.0);
        ADD_EFFECT(EFFECT_MATRIX_GHOST_WAVE, GhostWave, "GhostWave Blue", 0);
        ADD_EFFECT(EFFECT_MATRIX_SPECTRUM_ANALYZER, SpectrumAnalyzerEffect, "Spectrum Standard", 24,        RainbowColors_p,   false);
        ADD_EFFECT(EFFECT_MATRIX_GHOST_WAVE, GhostWave, "GhostWave One", 4);

        //make_shared_psram<GhostWave>("GhostWave Rainbow", &rainbowPalette),

    #elif ATOMLIGHT

        #ifndef EFFECT_SET_VERSION
            #define EFFECT_SET_VERSION  2   // Bump version if default set changes in a meaningful way
        #endif

        ADD_EFFECT(EFFECT_STRIP_COLOR_FILL, ColorFillEffect, CRGB::White, 1);

        ADD_EFFECT(EFFECT_STRIP_FIRE_FAN, FireFanEffect, HeatColors_p, NUM_LEDS, 2, 2, 200, 2, 5, Sequential, true, false);

        ADD_EFFECT(EFFECT_STRIP_FIRE_FAN, FireFanEffect, HeatColors_p, NUM_LEDS, 1, 12, 400, 2, NUM_LEDS / 2, Sequential, true, false);
        ADD_EFFECT(EFFECT_STRIP_FIRE_FAN, FireFanEffect, GreenHeatColors_p, NUM_LEDS, 1, 10, 400, 2, NUM_LEDS / 2, Sequential, true, false);
        ADD_EFFECT(EFFECT_STRIP_FIRE_FAN, FireFanEffect, BlueHeatColors_p, NUM_LEDS, 1, 10, 400, 2, NUM_LEDS / 2, Sequential, true, false);
        ADD_EFFECT(EFFECT_STRIP_FIRE_FAN, FireFanEffect, RainbowColors_p, NUM_LEDS, 1, 10, 400, 2, NUM_LEDS / 2, Sequential, true, false);
        ADD_EFFECT(EFFECT_STRIP_FIRE_FAN, FireFanEffect, HeatColors_p, NUM_LEDS, 1, 10, 400, 2, NUM_LEDS / 2, Sequential, true, false, true);

        ADD_EFFECT(EFFECT_STRIP_BOUNCING_BALL, BouncingBallEffect, 3, true, true, 1);

        ADD_EFFECT(EFFECT_STRIP_RAINBOW_FILL, RainbowFillEffect, 60, 0);
        ADD_EFFECT(EFFECT_STRIP_COLOR_CYCLE, ColorCycleEffect, Sequential);
        ADD_EFFECT(EFFECT_STRIP_PALETTE, PaletteEffect, RainbowColors_p, 4, 0.1, 0.0, 1.0, 0.0);

        ADD_EFFECT(EFFECT_STRIP_METEOR, MeteorEffect, 20, 1, 25, .15, .05);
        ADD_EFFECT(EFFECT_STRIP_METEOR, MeteorEffect, 12, 1, 25, .15, .08);
        ADD_EFFECT(EFFECT_STRIP_METEOR, MeteorEffect, 6, 1, 25, .15, .12);
        ADD_EFFECT(EFFECT_STRIP_METEOR, MeteorEffect, 1, 1, 5, .15, .25);
        ADD_EFFECT(EFFECT_STRIP_METEOR, MeteorEffect); // Rainbow palette

    #elif FANSET

        ADD_EFFECT(EFFECT_STRIP_RAINBOW_FILL, RainbowFillEffect, 24, 0);

        ADD_EFFECT(EFFECT_STRIP_COLOR_CYCLE, ColorCycleEffect, BottomUp);
        ADD_EFFECT(EFFECT_STRIP_COLOR_CYCLE, ColorCycleEffect, TopDown);
        ADD_EFFECT(EFFECT_STRIP_COLOR_CYCLE, ColorCycleEffect, LeftRight);
        ADD_EFFECT(EFFECT_STRIP_COLOR_CYCLE, ColorCycleEffect, RightLeft);

        ADD_EFFECT(EFFECT_STRIP_PALETTE_REEL, PaletteReelEffect, "PaletteReelEffect");
        ADD_EFFECT(EFFECT_STRIP_METEOR, MeteorEffect);
        ADD_EFFECT(EFFECT_STRIP_TAPE_REEL, TapeReelEffect, "TapeReelEffect");

        ADD_STARRY_NIGHT_EFFECT(MusicStar, "RGB Music Blend Stars", RGBColors_p, 0.8, 1, NOBLEND, 15.0, 0.1, 10.0);      // RGB Music Blur - Can You Hear Me Knockin'
        ADD_STARRY_NIGHT_EFFECT(MusicStar, "Rainbow Music Stars", RainbowColors_p, 2.0, 2, LINEARBLEND, 5.0, 0.0, 10.0); // Rainbow Music Star

        ADD_EFFECT(EFFECT_STRIP_FAN_BEAT, FanBeatEffect, "FanBeat");

        ADD_STARRY_NIGHT_EFFECT(BubblyStar, "Little Blooming Rainbow Stars", BlueColors_p, 8.0, 4, LINEARBLEND, 2.0, 0.0, 1.0); // Blooming Little Rainbow Stars
        ADD_STARRY_NIGHT_EFFECT(BubblyStar, "Big Blooming Rainbow Stars", RainbowColors_p, 2, 12, LINEARBLEND, 1.0);            // Blooming Rainbow Stars
        ADD_STARRY_NIGHT_EFFECT(BubblyStar, "Neon Bars", RainbowColors_p, 0.5, 64, NOBLEND, 0);                                 // Neon Bars

        ADD_EFFECT(EFFECT_STRIP_FIRE_FAN, FireFanEffect, GreenHeatColors_p, NUM_LEDS, 3, 7, 400, 2, NUM_LEDS / 2, Sequential, false, true);
        ADD_EFFECT(EFFECT_STRIP_FIRE_FAN, FireFanEffect, GreenHeatColors_p, NUM_LEDS, 3, 8, 600, 2, NUM_LEDS / 2, Sequential, false, true);
        ADD_EFFECT(EFFECT_STRIP_FIRE_FAN, FireFanEffect, GreenHeatColors_p, NUM_LEDS, 2, 10, 800, 2, NUM_LEDS / 2, Sequential, false, true);
        ADD_EFFECT(EFFECT_STRIP_FIRE_FAN, FireFanEffect, GreenHeatColors_p, NUM_LEDS, 1, 12, 1000, 2, NUM_LEDS / 2, Sequential, false, true);

        ADD_EFFECT(EFFECT_STRIP_FIRE_FAN, FireFanEffect, BlueHeatColors_p, NUM_LEDS, 3, 7, 400, 2, NUM_LEDS / 2, Sequential, false, true);
        ADD_EFFECT(EFFECT_STRIP_FIRE_FAN, FireFanEffect, BlueHeatColors_p, NUM_LEDS, 3, 8, 600, 2, NUM_LEDS / 2, Sequential, false, true);
        ADD_EFFECT(EFFECT_STRIP_FIRE_FAN, FireFanEffect, BlueHeatColors_p, NUM_LEDS, 2, 10, 800, 2, NUM_LEDS / 2, Sequential, false, true);
        ADD_EFFECT(EFFECT_STRIP_FIRE_FAN, FireFanEffect, BlueHeatColors_p, NUM_LEDS, 1, 12, 1000, 2, NUM_LEDS / 2, Sequential, false, true);

        ADD_EFFECT(EFFECT_STRIP_FIRE_FAN, FireFanEffect, HeatColors_p, NUM_LEDS, 3, 7, 400, 2, NUM_LEDS / 2, Sequential, false, true);
        ADD_EFFECT(EFFECT_STRIP_FIRE_FAN, FireFanEffect, HeatColors_p, NUM_LEDS, 3, 8, 600, 2, NUM_LEDS / 2, Sequential, false, true);
        ADD_EFFECT(EFFECT_STRIP_FIRE_FAN, FireFanEffect, HeatColors_p, NUM_LEDS, 2, 10, 800, 2, NUM_LEDS / 2, Sequential, false, true);
        ADD_EFFECT(EFFECT_STRIP_FIRE_FAN, FireFanEffect, HeatColors_p, NUM_LEDS, 1, 12, 1000, 2, NUM_LEDS / 2, Sequential, false, true);

    #elif HEXAGON

        ADD_EFFECT(EFFECT_HEXAGON_OUTER_RING, OuterHexRingEffect);
        //ADD_EFFECT(EFFECT_STRIP_RAINBOW_FILL, RainbowFillEffect, 24, 4);

    #elif LEDSTRIP

        ADD_EFFECT(EFFECT_STRIP_STATUS, StatusEffect, CRGB::White);

    #else

        ADD_EFFECT(EFFECT_STRIP_RAINBOW_FILL, RainbowFillEffect, 6, 2);                    // Simple effect if not otherwise defined above

    #endif

    // Set the effect set version to the default value of 1 if none was set yet
    #ifndef EFFECT_SET_VERSION
        #define EFFECT_SET_VERSION  1
    #endif

    // If this assert fires, you have not defined any effects in the table above.  If adding a new config, you need to
    // add the list of effects in this table as shown for the various other existing configs.  You MUST have at least
    // one effect even if it's the Status effect.
    assert(!g_ptrEffectFactories->IsEmpty());
}

extern DRAM_ATTR size_t g_EffectsManagerJSONBufferSize;

// Load the effects JSON file and check if it's appropriate to use
std::optional<JsonObjectConst> LoadEffectsJSONFile(std::unique_ptr<AllocatedJsonDocument>& pJsonDoc)
{
    // If the effect set version is defined to 0, we ignore whatever is persisted
    if (EFFECT_SET_VERSION == 0)
        return {};

    if (!LoadJSONFile(EFFECTS_CONFIG_FILE, g_EffectsManagerJSONBufferSize, pJsonDoc))
        return {};

    auto jsonObject = pJsonDoc->as<JsonObjectConst>();

    // Ignore JSON if it was persisted for a different project
    if (jsonObject.containsKey(PTY_PROJECT)
        && jsonObject[PTY_PROJECT].as<String>() != PROJECT_NAME)
    {
        return {};
    }

    // Default to 1 if no effect set version was persisted
    int jsonVersion = jsonObject.containsKey(PTY_EFFECTSETVER) ? jsonObject[PTY_EFFECTSETVER] : 1;

    // Only return the JSON object if the persistent version matches the current one
    if (jsonVersion == EFFECT_SET_VERSION)
        return jsonObject;

    return {};
}

// Load the default effect set. It's defined here because it uses EFFECT_SET_VERSION.
void EffectManager::LoadDefaultEffects()
{
    _effectSetVersion = EFFECT_SET_VERSION;

    for (const auto &numberedFactory : g_ptrEffectFactories->GetDefaultFactories())
        ProduceAndLoadDefaultEffect(numberedFactory);

    SetInterval(DEFAULT_EFFECT_INTERVAL, true);

    construct(true);
}
<|MERGE_RESOLUTION|>--- conflicted
+++ resolved
@@ -1,531 +1,522 @@
-//+--------------------------------------------------------------------------
-//
-// File:        effects.cpp
-//
-// NightDriverStrip - (c) 2023 Plummer's Software LLC.  All Rights Reserved.
-//
-// This file is part of the NightDriver software project.
-//
-//    NightDriver is free software: you can redistribute it and/or modify
-//    it under the terms of the GNU General Public License as published by
-//    the Free Software Foundation, either version 3 of the License, or
-//    (at your option) any later version.
-//
-//    NightDriver is distributed in the hope that it will be useful,
-//    but WITHOUT ANY WARRANTY; without even the implied warranty of
-//    MERCHANTABILITY or FITNESS FOR A PARTICULAR PURPOSE.  See the
-//    GNU General Public License for more details.
-//
-//    You should have received a copy of the GNU General Public License
-//    along with Nightdriver.  It is normally found in copying.txt
-//    If not, see <https://www.gnu.org/licenses/>.
-//
-// Description:
-//
-//    Initializer/loader and support functions/macros for effects
-//
-// History:     Jul-14-2021         Davepl      Split off from main.cpp
-//              Sep-26-2023         Rbergen     Extracted EffectManager stuff
-//---------------------------------------------------------------------------
-
-#include "effectsupport.h"
-
-// Include the effect classes we'll need later
-
-#include "effects/strip/fireeffect.h"          // fire effects
-#include "effects/strip/paletteeffect.h"       // palette effects
-#include "effects/strip/doublepaletteeffect.h" // double palette effect
-#include "effects/strip/meteoreffect.h"        // meteor blend effect
-#include "effects/strip/stareffect.h"          // star effects
-#include "effects/strip/bouncingballeffect.h"  // bouincing ball effectsenable+
-#include "effects/strip/tempeffect.h"
-#include "effects/strip/stareffect.h"
-#include "effects/strip/laserline.h"
-#include "effects/strip/misceffects.h"
-#include "effects/matrix/PatternClock.h"       // No matrix dependencies
-
-#if ENABLE_AUDIO
-    #include "effects/matrix/spectrumeffects.h"    // Musis spectrum effects
-    #include "effects/strip/musiceffect.h"         // Music based effects
-#endif
-
-#if FAN_SIZE
-    #include "effects/strip/faneffects.h" // Fan-based effects
-#endif
-
-//
-// Externals
-//
-
-#if USE_HUB75
-    #include "ledmatrixgfx.h"
-
-    #include "effects/matrix/PatternSMStrobeDiffusion.h"
-    #include "effects/matrix/PatternSM2DDPR.h"
-
-    #include "effects/matrix/PatternSMStarDeep.h"
-    #include "effects/matrix/PatternSMAmberRain.h"
-    #include "effects/matrix/PatternSMBlurringColors.h"
-    #include "effects/matrix/PatternSMFire2021.h"
-    #include "effects/matrix/PatternSMNoise.h"
-    #include "effects/matrix/PatternSMPicasso3in1.h"
-    #include "effects/matrix/PatternSMSpiroPulse.h"
-    #include "effects/matrix/PatternSMTwister.h"
-    #include "effects/matrix/PatternSMMetaBalls.h"
-    #include "effects/matrix/PatternSMHolidayLights.h"
-    #include "effects/matrix/PatternSMGamma.h"
-    #include "effects/matrix/PatternSMFlowFields.h"
-    #include "effects/matrix/PatternSMSupernova.h"
-    #include "effects/matrix/PatternSMWalkingMachine.h"
-    #include "effects/matrix/PatternSMHypnosis.h"
-    #include "effects/matrix/PatternSMRainbowTunnel.h"
-    #include "effects/matrix/PatternSMRadialWave.h"
-    #include "effects/matrix/PatternSMRadialFire.h"
-    #include "effects/matrix/PatternSMSmoke.h"
-    #include "effects/matrix/PatternSerendipity.h"
-    #include "effects/matrix/PatternSwirl.h"
-    #include "effects/matrix/PatternPulse.h"
-    #include "effects/matrix/PatternWave.h"
-    #include "effects/matrix/PatternMaze.h"
-    #include "effects/matrix/PatternLife.h"
-    #include "effects/matrix/PatternSpiro.h"
-    #include "effects/matrix/PatternCube.h"
-    #include "effects/matrix/PatternCircuit.h"
-    #include "effects/matrix/PatternAlienText.h"
-    #include "effects/matrix/PatternRadar.h"
-    #include "effects/matrix/PatternPongClock.h"
-    #include "effects/matrix/PatternBounce.h"
-    #include "effects/matrix/PatternMandala.h"
-    #include "effects/matrix/PatternSpin.h"
-    #include "effects/matrix/PatternMisc.h"
-    #include "effects/matrix/PatternNoiseSmearing.h"
-    #include "effects/matrix/PatternQR.h"
-    #include "effects/matrix/PatternAnimatedGIF.h"
-
-  #if ENABLE_WIFI
-    #include "effects/matrix/PatternSubscribers.h"
-    #include "effects/matrix/PatternWeather.h"
-  #endif
-
-#endif  // USE_HUB75
-
-#ifdef USE_WS281X
-    #include "ledstripgfx.h"
-#endif
-
-// Static initializers for effects that need them
-
-#if USE_HUB75 && ENABLE_WIFI
-    std::vector<SettingSpec, psram_allocator<SettingSpec>> PatternSubscribers::mySettingSpecs = {};
-#endif
-
-// Effect factories for the StarryNightEffect - one per star type
-std::map<int, JSONEffectFactory> g_JsonStarryNightEffectFactories =
-{
-    { EFFECT_STAR,
-        [](const JsonObjectConst& jsonObject)->std::shared_ptr<LEDStripEffect> { return make_shared_psram<StarryNightEffect<Star>>(jsonObject); } },
-    { EFFECT_STAR_BUBBLY,
-        [](const JsonObjectConst& jsonObject)->std::shared_ptr<LEDStripEffect> { return make_shared_psram<StarryNightEffect<BubblyStar>>(jsonObject); } },
-    { EFFECT_STAR_HOT_WHITE,
-        [](const JsonObjectConst& jsonObject)->std::shared_ptr<LEDStripEffect>  { return make_shared_psram<StarryNightEffect<HotWhiteStar>>(jsonObject); } },
-    { EFFECT_STAR_LONG_LIFE_SPARKLE,
-        [](const JsonObjectConst& jsonObject)->std::shared_ptr<LEDStripEffect>  { return make_shared_psram<StarryNightEffect<LongLifeSparkleStar>>(jsonObject); } },
-
-#if ENABLE_AUDIO
-    { EFFECT_STAR_MUSIC,
-        [](const JsonObjectConst& jsonObject)->std::shared_ptr<LEDStripEffect>  { return make_shared_psram<StarryNightEffect<MusicStar>>(jsonObject); } },
-#endif
-
-    { EFFECT_STAR_QUIET,
-        [](const JsonObjectConst& jsonObject)->std::shared_ptr<LEDStripEffect>  { return make_shared_psram<StarryNightEffect<QuietStar>>(jsonObject); } },
-};
-
-// Default and JSON factory functions + decoration for effects
-DRAM_ATTR std::unique_ptr<EffectFactories> g_ptrEffectFactories = nullptr;
-
-// This function sets up the effect factories for the effects for whatever project is being built. The ADD_EFFECT macro variations
-//   are provided and used for convenience.
-void LoadEffectFactories()
-{
-    // Check if the factories have already been loaded
-    if (g_ptrEffectFactories)
-        return;
-
-    g_ptrEffectFactories = make_unique_psram<EffectFactories>();
-
-    // The EFFECT_SET_VERSION macro defines the "effect set version" for a project. This version
-    // is persisted to JSON with the effect objects, and compared to it when the effects JSON file
-    // is deserialized.
-    //
-    // If the persisted version and the one defined below don't match, the effects JSON is ignored
-    // and the default set is loaded. This means that a "reset" of a project's effect set on the
-    // boards running the project can be forced by bumping up the effect set version for that project.
-    // As the user may have customized their effect set config or order, this should be done with
-    // some hesitation - and increasingly so when the web UI starts offering more facilities for
-    // customizing one's effect setup.
-    //
-    // The effect set version defaults to 1, so a project only needs to define it if it's different
-    // than that; refer to MESMERIZER as an example. If the effect set version is defined to 0, the
-    // default set will be loaded at every startup.
-    //
-    // The following line can be uncommented to override the per-project effect set version.
-
-    // #define EFFECT_SET_VERSION   0
-
-    #if __has_include ("custom_effects.h")
-
-      #include "custom_effects.h"
-
-    // Fill effect factories
-    #elif DEMO
-
-        ADD_EFFECT(EFFECT_STRIP_RAINBOW_FILL, RainbowFillEffect, 6, 2);
-
-    #elif LASERLINE
-
-        ADD_EFFECT(EFFECT_STRIP_LASER_LINE, LaserLineEffect, 500, 20);
-
-    #elif CHIEFTAIN
-
-        ADD_EFFECT(EFFECT_STRIP_LANTERN, LanternEffect);
-        ADD_EFFECT(EFFECT_STRIP_PALETTE, PaletteEffect, RainbowColors_p, 2.0f, 0.1, 0.0, 1.0, 0.0, LINEARBLEND, true, 1.0);
-        ADD_EFFECT(EFFECT_STRIP_RAINBOW_FILL, RainbowFillEffect, 10, 32);
-
-    #elif LANTERN
-
-        ADD_EFFECT(EFFECT_STRIP_FIRE, FireEffect, "Calm Fire", NUM_LEDS, 40, 5, 50, 3, 3, true, true);
-        // ADD_EFFECT(EFFECT_STRIP_LANTERN, LanternEffect);
-
-    #elif MESMERIZER
-
-        #ifndef EFFECT_SET_VERSION
-            #define EFFECT_SET_VERSION  3   // Bump version if default set changes in a meaningful way
-        #endif
-
-        ADD_EFFECT(EFFECT_MATRIX_SPECTRUMBAR,       SpectrumBarEffect,      "Audiograph");
-<<<<<<< HEAD
-        ADD_EFFECT(EFFECT_MATRIX_SPECTRUM_ANALYZER, SpectrumAnalyzerEffect, "AudioWave",   MATRIX_WIDTH,  CRGB(0,0,40),        0, 0, 1.25, 1.25);
-        ADD_EFFECT(EFFECT_MATRIX_SPECTRUM_ANALYZER, SpectrumAnalyzerEffect, "Spectrum",    NUM_BANDS,     spectrumBasicColors, 100, 0, 0.75, 0.75);
-        ADD_EFFECT(EFFECT_MATRIX_SPECTRUM_ANALYZER, SpectrumAnalyzerEffect, "USA",         NUM_BANDS,     USAColors_p,           0, 0, 0.75, 0.75);
-        ADD_EFFECT(EFFECT_MATRIX_SPECTRUM_ANALYZER, SpectrumAnalyzerEffect, "Spectrum 2",  32,            spectrumBasicColors, 100, 0, 0.75, 0.75);
-        ADD_EFFECT(EFFECT_MATRIX_SPECTRUM_ANALYZER, SpectrumAnalyzerEffect, "Spectrum++",  NUM_BANDS,     spectrumBasicColors, 0, 40, -1.0, 2.0);
-        ADD_EFFECT(EFFECT_MATRIX_SMFIRE2021,        PatternSMFire2021);
-        ADD_EFFECT(EFFECT_MATRIX_GHOST_WAVE,        GhostWave,              "GhostWave",   0, 30, false,  10);
-=======
-        ADD_EFFECT(EFFECT_MATRIX_SPECTRUM_ANALYZER, SpectrumAnalyzerEffect, "AudioWave",  MATRIX_WIDTH,  CRGB(0,0,40),               0, 1.25, 1.25);
-        ADD_EFFECT(EFFECT_MATRIX_SPECTRUM_ANALYZER, SpectrumAnalyzerEffect, "Spectrum",   NUM_BANDS,     spectrumBasicColors, false, 100, 0, 0.75, 0.75);
-        ADD_EFFECT(EFFECT_MATRIX_SPECTRUM_ANALYZER, SpectrumAnalyzerEffect, "USA",        NUM_BANDS,     USAColors_p,         true,  0, 0, 0.75, 0.75);
-        ADD_EFFECT(EFFECT_MATRIX_SPECTRUM_ANALYZER, SpectrumAnalyzerEffect, "Spectrum 2", 32,            spectrumBasicColors, false, 100, 0, 0.75, 0.75);
-        ADD_EFFECT(EFFECT_MATRIX_SPECTRUM_ANALYZER, SpectrumAnalyzerEffect, "Spectrum++", NUM_BANDS,     spectrumBasicColors, false, 0, 40, -1.0, 2.0);
-        ADD_EFFECT(EFFECT_MATRIX_GHOST_WAVE,        GhostWave,               "GhostWave", 0, 30, false,  10);
->>>>>>> bc51da05
-        ADD_EFFECT(EFFECT_MATRIX_SMGAMMA,           PatternSMGamma);
-        ADD_EFFECT(EFFECT_MATRIX_ANIMATEDGIF,       PatternAnimatedGIF,     "Bananadance", GIFIdentifier::Banana,        true,               CRGB::DarkBlue);
-        ADD_EFFECT(EFFECT_MATRIX_ANIMATEDGIF,       PatternAnimatedGIF,     "Pacman",      GIFIdentifier::Pacman);
-        ADD_EFFECT(EFFECT_MATRIX_ANIMATEDGIF,       PatternAnimatedGIF,     "Three Rings", GIFIdentifier::ThreeRings);
-        ADD_EFFECT(EFFECT_MATRIX_ANIMATEDGIF,       PatternAnimatedGIF,     "Atomic",      GIFIdentifier::Atomic);
-        ADD_EFFECT(EFFECT_MATRIX_SMMETA_BALLS,      PatternSMMetaBalls);
-        ADD_EFFECT(EFFECT_MATRIX_SMSUPERNOVA,       PatternSMSupernova);
-        ADD_EFFECT(EFFECT_MATRIX_ANIMATEDGIF,       PatternAnimatedGIF,     "Colorball",   GIFIdentifier::ColorSphere);
-        ADD_EFFECT(EFFECT_MATRIX_CUBE,              PatternCube);
-        ADD_EFFECT(EFFECT_MATRIX_LIFE,              PatternLife);
-        ADD_EFFECT(EFFECT_MATRIX_CIRCUIT,           PatternCircuit);
-
-        ADD_EFFECT(EFFECT_MATRIX_WAVEFORM,          WaveformEffect, "WaveIn", 8);
-        ADD_EFFECT(EFFECT_MATRIX_GHOST_WAVE,        GhostWave, "WaveOut", 0, 0, true, 0);
-
-        ADD_STARRY_NIGHT_EFFECT(MusicStar, "Stars", RainbowColors_p, 1.0, 1, LINEARBLEND, 2.0, 0.5, 10.0); // Rainbow Music Star
-
-        ADD_EFFECT(EFFECT_MATRIX_PONG_CLOCK,        PatternPongClock);
-
-      #if ENABLE_WIFI
-        ADD_EFFECT(EFFECT_MATRIX_SUBSCRIBERS,       PatternSubscribers);
-        ADD_EFFECT(EFFECT_MATRIX_WEATHER,           PatternWeather);
-      #endif
-
-        ADD_EFFECT(EFFECT_MATRIX_SMSMOKE,           PatternSMSmoke);
-        ADD_EFFECT(EFFECT_MATRIX_SMRADIAL_WAVE,     PatternSMRadialWave);
-        ADD_EFFECT(EFFECT_MATRIX_GHOST_WAVE,        GhostWave, "PlasmaWave", 0, 255,  false);
-        ADD_EFFECT(EFFECT_MATRIX_SMNOISE,           PatternSMNoise, "Shikon", PatternSMNoise::EffectType::Shikon_t);
-        ADD_EFFECT(EFFECT_MATRIX_SMRADIAL_FIRE,     PatternSMRadialFire);
-        ADD_EFFECT(EFFECT_MATRIX_SMFLOW_FIELDS,     PatternSMFlowFields);
-        ADD_EFFECT(EFFECT_MATRIX_SMBLURRING_COLORS, PatternSMBlurringColors);
-        ADD_EFFECT(EFFECT_MATRIX_SMWALKING_MACHINE, PatternSMWalkingMachine);
-        ADD_EFFECT(EFFECT_MATRIX_SMHYPNOSIS,        PatternSMHypnosis);
-        ADD_EFFECT(EFFECT_MATRIX_SMSTARDEEP,        PatternSMStarDeep);
-        ADD_EFFECT(EFFECT_MATRIX_SM2DDPR,           PatternSM2DDPR);
-        ADD_EFFECT(EFFECT_MATRIX_SMPICASSO3IN1,     PatternSMPicasso3in1, "Lines", 38);
-        ADD_EFFECT(EFFECT_MATRIX_SMPICASSO3IN1,     PatternSMPicasso3in1, "Circles", 73);
-        ADD_EFFECT(EFFECT_MATRIX_SMAMBERRAIN,       PatternSMAmberRain);
-        ADD_EFFECT(EFFECT_MATRIX_SMSTROBE_DIFFUSION,PatternSMStrobeDiffusion);
-        ADD_EFFECT(EFFECT_MATRIX_SMRAINBOW_TUNNEL,  PatternSMRainbowTunnel);
-        ADD_EFFECT(EFFECT_MATRIX_SMSPIRO_PULSE,     PatternSMSpiroPulse);
-        ADD_EFFECT(EFFECT_MATRIX_SMTWISTER,         PatternSMTwister);
-
-        ADD_EFFECT(EFFECT_MATRIX_SMHOLIDAY_LIGHTS,  PatternSMHolidayLights);
-
-        ADD_EFFECT(EFFECT_MATRIX_ROSE,              PatternRose);
-        ADD_EFFECT(EFFECT_MATRIX_PINWHEEL,          PatternPinwheel);
-        ADD_EFFECT(EFFECT_MATRIX_SUNBURST,          PatternSunburst);
-        ADD_EFFECT(EFFECT_MATRIX_CLOCK,             PatternClock);
-        ADD_EFFECT(EFFECT_MATRIX_ALIEN_TEXT,        PatternAlienText);
-
-        ADD_EFFECT(EFFECT_MATRIX_PULSAR,            PatternPulsar);
-        ADD_EFFECT(EFFECT_MATRIX_BOUNCE,            PatternBounce);
-        ADD_EFFECT(EFFECT_MATRIX_WAVE,              PatternWave);
-        ADD_EFFECT(EFFECT_MATRIX_SWIRL,             PatternSwirl);
-        ADD_EFFECT(EFFECT_MATRIX_SERENDIPITY,       PatternSerendipity);
-        ADD_EFFECT(EFFECT_MATRIX_MANDALA,           PatternMandala);
-        ADD_EFFECT(EFFECT_MATRIX_MUNCH,             PatternMunch);
-        ADD_EFFECT(EFFECT_MATRIX_MAZE,              PatternMaze);
-
-    #elif UMBRELLA
-
-        ADD_EFFECT(EFFECT_STRIP_FIRE, FireEffect, "Calm Fire", NUM_LEDS, 2, 2, 75, 3, 10, true, false);
-        ADD_EFFECT(EFFECT_STRIP_FIRE, FireEffect, "Medium Fire", NUM_LEDS, 1, 5, 100, 3, 4, true, false);
-        ADD_EFFECT(EFFECT_STRIP_MUSICAL_PALETTE_FIRE, MusicalPaletteFire, "Musical Red Fire", HeatColors_p, NUM_LEDS, 1, 8, 50, 1, 24, true, false);
-
-        ADD_EFFECT(EFFECT_STRIP_MUSICAL_PALETTE_FIRE, MusicalPaletteFire, "Purple Fire", CRGBPalette16(CRGB::Black, CRGB::Purple, CRGB::MediumPurple, CRGB::LightPink), NUM_LEDS, 2, 3, 150, 3, 10, true, false);
-        ADD_EFFECT(EFFECT_STRIP_MUSICAL_PALETTE_FIRE, MusicalPaletteFire, "Purple Fire", CRGBPalette16(CRGB::Black, CRGB::Purple, CRGB::MediumPurple, CRGB::LightPink), NUM_LEDS, 1, 7, 150, 3, 10, true, false);
-        ADD_EFFECT(EFFECT_STRIP_MUSICAL_PALETTE_FIRE, MusicalPaletteFire, "Musical Purple Fire", CRGBPalette16(CRGB::Black, CRGB::Purple, CRGB::MediumPurple, CRGB::LightPink), NUM_LEDS, 1, 8, 50, 1, 24, true, false);
-
-        ADD_EFFECT(EFFECT_STRIP_MUSICAL_PALETTE_FIRE, MusicalPaletteFire, "Blue Fire", CRGBPalette16(CRGB::Black, CRGB::DarkBlue, CRGB::Blue, CRGB::LightSkyBlue), NUM_LEDS, 2, 3, 150, 3, 10, true, false);
-        ADD_EFFECT(EFFECT_STRIP_MUSICAL_PALETTE_FIRE, MusicalPaletteFire, "Blue Fire", CRGBPalette16(CRGB::Black, CRGB::DarkBlue, CRGB::Blue, CRGB::LightSkyBlue), NUM_LEDS, 1, 7, 150, 3, 10, true, false);
-        ADD_EFFECT(EFFECT_STRIP_MUSICAL_PALETTE_FIRE, MusicalPaletteFire, "Musical Blue Fire", CRGBPalette16(CRGB::Black, CRGB::DarkBlue, CRGB::Blue, CRGB::LightSkyBlue), NUM_LEDS, 1, 8, 50, 1, 24, true, false);
-
-        ADD_EFFECT(EFFECT_STRIP_MUSICAL_PALETTE_FIRE, MusicalPaletteFire, "Green Fire", CRGBPalette16(CRGB::Black, CRGB::DarkGreen, CRGB::Green, CRGB::LimeGreen), NUM_LEDS, 2, 3, 150, 3, 10, true, false);
-        ADD_EFFECT(EFFECT_STRIP_MUSICAL_PALETTE_FIRE, MusicalPaletteFire, "Green Fire", CRGBPalette16(CRGB::Black, CRGB::DarkGreen, CRGB::Green, CRGB::LimeGreen), NUM_LEDS, 1, 7, 150, 3, 10, true, false);
-        ADD_EFFECT(EFFECT_STRIP_MUSICAL_PALETTE_FIRE, MusicalPaletteFire, "Musical Green Fire", CRGBPalette16(CRGB::Black, CRGB::DarkGreen, CRGB::Green, CRGB::LimeGreen), NUM_LEDS, 1, 8, 50, 1, 24, true, false);
-
-        ADD_EFFECT(EFFECT_STRIP_BOUNCING_BALL, BouncingBallEffect);
-        ADD_EFFECT(EFFECT_STRIP_DOUBLE_PALETTE, DoublePaletteEffect);
-
-        ADD_EFFECT(EFFECT_STRIP_METEOR, MeteorEffect, 4, 4, 10, 2.0, 2.0);
-        ADD_EFFECT(EFFECT_STRIP_METEOR, MeteorEffect, 10, 1, 20, 1.5, 1.5);
-        ADD_EFFECT(EFFECT_STRIP_METEOR, MeteorEffect, 25, 1, 40, 1.0, 1.0);
-        ADD_EFFECT(EFFECT_STRIP_METEOR, MeteorEffect, 50, 1, 50, 0.5, 0.5);
-
-        ADD_STARRY_NIGHT_EFFECT(QuietStar, "Rainbow Twinkle Stars", RainbowColors_p, STARRYNIGHT_PROBABILITY, 1, LINEARBLEND, 2.0, 0.0, STARRYNIGHT_MUSICFACTOR);       // Rainbow Twinkle
-        ADD_STARRY_NIGHT_EFFECT(MusicStar, "RGB Music Blend Stars", RGBColors_p, 0.8, 1, NOBLEND, 15.0, 0.1, 10.0);                                                     // RGB Music Blur - Can You Hear Me Knockin'
-        ADD_STARRY_NIGHT_EFFECT(MusicStar, "Rainbow Music Stars", RainbowColors_p, 2.0, 2, LINEARBLEND, 5.0, 0.0, 10.0);                                                // Rainbow Music Star
-        ADD_STARRY_NIGHT_EFFECT(BubblyStar,"Little Blooming Rainbow Stars", BlueColors_p, STARRYNIGHT_PROBABILITY, 4, LINEARBLEND, 2.0, 0.0, STARRYNIGHT_MUSICFACTOR); // Blooming Little Rainbow Stars
-        ADD_STARRY_NIGHT_EFFECT(QuietStar, "Green Twinkle Stars", GreenColors_p, STARRYNIGHT_PROBABILITY, 1, LINEARBLEND, 2.0, 0.0, STARRYNIGHT_MUSICFACTOR);           // Green Twinkle
-        ADD_STARRY_NIGHT_EFFECT(Star, "Blue Sparkle Stars", BlueColors_p, STARRYNIGHT_PROBABILITY, 1, LINEARBLEND, 2.0, 0.0, STARRYNIGHT_MUSICFACTOR);                  // Blue Sparkle
-        ADD_STARRY_NIGHT_EFFECT(QuietStar, "Red Twinkle Stars", RedColors_p, 1.0, 1, LINEARBLEND, 2.0);                                                                 // Red Twinkle
-        ADD_STARRY_NIGHT_EFFECT(Star, "Lava Stars", LavaColors_p, STARRYNIGHT_PROBABILITY, 1, LINEARBLEND, 2.0, 0.0, STARRYNIGHT_MUSICFACTOR);                          // Lava Stars
-
-        ADD_EFFECT(EFFECT_STRIP_PALETTE, PaletteEffect, RainbowColors_p);
-        ADD_EFFECT(EFFECT_STRIP_PALETTE, PaletteEffect, RainbowColors_p, 1.0, 1.0);
-        ADD_EFFECT(EFFECT_STRIP_PALETTE, PaletteEffect, RainbowColors_p, .25);
-
-    #elif TTGO
-
-        // Animate a simple rainbow palette by using the palette effect on the built-in rainbow palette
-        ADD_EFFECT(EFFECT_MATRIX_SPECTRUM_ANALYZER, SpectrumAnalyzerEffect, "Spectrum Fade", 12, spectrumBasicColors, false, 50, 70, -1.0, 3.0);
-
-    #elif WROVERKIT
-
-        // Animate a simple rainbow palette by using the palette effect on the built-in rainbow palette
-        ADD_EFFECT(EFFECT_STRIP_PALETTE, PaletteEffect, rainbowPalette, 256 / 16, .2, 0);
-
-    #elif XMASTREES
-
-        ADD_EFFECT(EFFECT_STRIP_COLOR_BEAT_OVER_RED, ColorBeatOverRed, "ColorBeatOverRed");
-
-        ADD_EFFECT(EFFECT_STRIP_COLOR_CYCLE, ColorCycleEffect, BottomUp, 6);
-        ADD_EFFECT(EFFECT_STRIP_COLOR_CYCLE, ColorCycleEffect, BottomUp, 2);
-
-        ADD_EFFECT(EFFECT_STRIP_RAINBOW_FILL, RainbowFillEffect, 48, 0);
-
-        ADD_EFFECT(EFFECT_STRIP_COLOR_CYCLE, ColorCycleEffect, BottomUp, 3);
-        ADD_EFFECT(EFFECT_STRIP_COLOR_CYCLE, ColorCycleEffect, BottomUp, 1);
-
-        ADD_STARRY_NIGHT_EFFECT(LongLifeSparkleStar, "Green Sparkle Stars", GreenColors_p, 2.0, 1, LINEARBLEND, 2.0, 0.0, 0.0, CRGB(0, 128, 0)); // Blue Sparkle
-        ADD_STARRY_NIGHT_EFFECT(LongLifeSparkleStar, "Red Sparkle Stars", GreenColors_p, 2.0, 1, LINEARBLEND, 2.0, 0.0, 0.0, CRGB::Red);         // Blue Sparkle
-        ADD_STARRY_NIGHT_EFFECT(LongLifeSparkleStar, "Blue Sparkle Stars", GreenColors_p, 2.0, 1, LINEARBLEND, 2.0, 0.0, 0.0, CRGB::Blue);       // Blue Sparkle
-
-        ADD_EFFECT(EFFECT_STRIP_PALETTE, PaletteEffect, rainbowPalette, 256 / 16, .2, 0);
-
-    #elif INSULATORS
-
-        ADD_EFFECT(EFFECT_STRIP_RAINBOW_FILL, InsulatorSpectrumEffect, "Spectrum Effect", RainbowColors_p);
-        ADD_EFFECT(EFFECT_STRIP_NEW_MOLTEN_GLASS_ON_VIOLET_BKGND, NewMoltenGlassOnVioletBkgnd, "Molten Glass", RainbowColors_p);
-        ADD_STARRY_NIGHT_EFFECT(MusicStar, "RGB Music Blend Stars", RGBColors_p, 0.8, 1, NOBLEND, 15.0, 0.1, 10.0);      // RGB Music Blur - Can You Hear Me Knockin'
-        ADD_STARRY_NIGHT_EFFECT(MusicStar, "Rainbow Music Stars", RainbowColors_p, 2.0, 2, LINEARBLEND, 5.0, 0.0, 10.0); // Rainbow Music Star
-        ADD_EFFECT(EFFECT_STRIP_PALETTE_REEL, PaletteReelEffect, "PaletteReelEffect");
-        ADD_EFFECT(EFFECT_STRIP_COLOR_BEAT_OVER_RED, ColorBeatOverRed, "ColorBeatOverRed");
-        ADD_EFFECT(EFFECT_STRIP_TAPE_REEL, TapeReelEffect, "TapeReelEffect");
-
-    #elif CUBE
-
-        // Simple rainbow pallette
-        ADD_EFFECT(EFFECT_STRIP_PALETTE, PaletteEffect, rainbowPalette, 256 / 16, .2, 0);
-
-        ADD_EFFECT(EFFECT_STRIP_SPARKLY_SPINNING_MUSIC, SparklySpinningMusicEffect, "SparklySpinningMusical", RainbowColors_p);
-        ADD_EFFECT(EFFECT_STRIP_COLOR_BEAT_OVER_RED, ColorBeatOverRed, "ColorBeatOnRedBkgnd");
-        ADD_EFFECT(EFFECT_STRIP_SIMPLE_INSULATOR_BEAT2, SimpleInsulatorBeatEffect2, "SimpleInsulatorColorBeat");
-        ADD_STARRY_NIGHT_EFFECT(MusicStar, "Rainbow Music Stars", RainbowColors_p, 2.0, 2, LINEARBLEND, 5.0, 0.0, 10.0); // Rainbow Music Star
-
-    #elif BELT
-
-        // Yes, I made a sparkly LED belt and wore it to a party.  Batteries toO!
-        ADD_EFFECT(EFFECT_TWINKLE, TwinkleEffect, NUM_LEDS / 4, 10);
-
-    #elif MAGICMIRROR
-
-        ADD_EFFECT(EFFECT_STRIP_MOLTEN_GLASS_ON_VIOLET_BKGND, MoltenGlassOnVioletBkgnd, "MoltenGlass", RainbowColors_p);
-
-    #elif SPECTRUM
-
-        ADD_EFFECT(EFFECT_MATRIX_SPECTRUM_ANALYZER, SpectrumAnalyzerEffect, "Spectrum Standard", NUM_BANDS, spectrumAltColors, false, 0, 0, 0.5,  1.5);
-        ADD_EFFECT(EFFECT_MATRIX_SPECTRUM_ANALYZER, SpectrumAnalyzerEffect, "Spectrum Standard", 24,        spectrumAltColors, false, 0, 0, 1.25, 1.25);
-        ADD_EFFECT(EFFECT_MATRIX_SPECTRUM_ANALYZER, SpectrumAnalyzerEffect, "Spectrum Standard", 24,        spectrumAltColors, false, 0, 0, 0.25, 1.25);
-
-        ADD_EFFECT(EFFECT_MATRIX_SPECTRUM_ANALYZER, SpectrumAnalyzerEffect, "Spectrum Standard", 16,        spectrumAltColors, false, 0, 0, 1.0, 1.0);
-
-        ADD_EFFECT(EFFECT_MATRIX_SPECTRUM_ANALYZER, SpectrumAnalyzerEffect, "Spectrum Standard", 48,        CRGB(0,0,4),              0, 1.25, 1.25);
-
-        ADD_EFFECT(EFFECT_MATRIX_GHOST_WAVE, GhostWave, "GhostWave", 0, 16, false, 15);
-        ADD_EFFECT(EFFECT_MATRIX_SPECTRUM_ANALYZER, SpectrumAnalyzerEffect, "Spectrum USA",      16,        USAColors_p,       true,  0);
-        ADD_EFFECT(EFFECT_MATRIX_GHOST_WAVE, GhostWave, "GhostWave Rainbow", 8);
-        ADD_EFFECT(EFFECT_MATRIX_SPECTRUM_ANALYZER, SpectrumAnalyzerEffect, "Spectrum Fade",     24,        RainbowColors_p,   false, 50, 70, -1.0, 2.0);
-        ADD_EFFECT(EFFECT_MATRIX_GHOST_WAVE, GhostWave, "GhostWave Blue", 0);
-        ADD_EFFECT(EFFECT_MATRIX_SPECTRUM_ANALYZER, SpectrumAnalyzerEffect, "Spectrum Standard", 24,        RainbowColors_p,   false);
-        ADD_EFFECT(EFFECT_MATRIX_GHOST_WAVE, GhostWave, "GhostWave One", 4);
-
-        //make_shared_psram<GhostWave>("GhostWave Rainbow", &rainbowPalette),
-
-    #elif ATOMLIGHT
-
-        #ifndef EFFECT_SET_VERSION
-            #define EFFECT_SET_VERSION  2   // Bump version if default set changes in a meaningful way
-        #endif
-
-        ADD_EFFECT(EFFECT_STRIP_COLOR_FILL, ColorFillEffect, CRGB::White, 1);
-
-        ADD_EFFECT(EFFECT_STRIP_FIRE_FAN, FireFanEffect, HeatColors_p, NUM_LEDS, 2, 2, 200, 2, 5, Sequential, true, false);
-
-        ADD_EFFECT(EFFECT_STRIP_FIRE_FAN, FireFanEffect, HeatColors_p, NUM_LEDS, 1, 12, 400, 2, NUM_LEDS / 2, Sequential, true, false);
-        ADD_EFFECT(EFFECT_STRIP_FIRE_FAN, FireFanEffect, GreenHeatColors_p, NUM_LEDS, 1, 10, 400, 2, NUM_LEDS / 2, Sequential, true, false);
-        ADD_EFFECT(EFFECT_STRIP_FIRE_FAN, FireFanEffect, BlueHeatColors_p, NUM_LEDS, 1, 10, 400, 2, NUM_LEDS / 2, Sequential, true, false);
-        ADD_EFFECT(EFFECT_STRIP_FIRE_FAN, FireFanEffect, RainbowColors_p, NUM_LEDS, 1, 10, 400, 2, NUM_LEDS / 2, Sequential, true, false);
-        ADD_EFFECT(EFFECT_STRIP_FIRE_FAN, FireFanEffect, HeatColors_p, NUM_LEDS, 1, 10, 400, 2, NUM_LEDS / 2, Sequential, true, false, true);
-
-        ADD_EFFECT(EFFECT_STRIP_BOUNCING_BALL, BouncingBallEffect, 3, true, true, 1);
-
-        ADD_EFFECT(EFFECT_STRIP_RAINBOW_FILL, RainbowFillEffect, 60, 0);
-        ADD_EFFECT(EFFECT_STRIP_COLOR_CYCLE, ColorCycleEffect, Sequential);
-        ADD_EFFECT(EFFECT_STRIP_PALETTE, PaletteEffect, RainbowColors_p, 4, 0.1, 0.0, 1.0, 0.0);
-
-        ADD_EFFECT(EFFECT_STRIP_METEOR, MeteorEffect, 20, 1, 25, .15, .05);
-        ADD_EFFECT(EFFECT_STRIP_METEOR, MeteorEffect, 12, 1, 25, .15, .08);
-        ADD_EFFECT(EFFECT_STRIP_METEOR, MeteorEffect, 6, 1, 25, .15, .12);
-        ADD_EFFECT(EFFECT_STRIP_METEOR, MeteorEffect, 1, 1, 5, .15, .25);
-        ADD_EFFECT(EFFECT_STRIP_METEOR, MeteorEffect); // Rainbow palette
-
-    #elif FANSET
-
-        ADD_EFFECT(EFFECT_STRIP_RAINBOW_FILL, RainbowFillEffect, 24, 0);
-
-        ADD_EFFECT(EFFECT_STRIP_COLOR_CYCLE, ColorCycleEffect, BottomUp);
-        ADD_EFFECT(EFFECT_STRIP_COLOR_CYCLE, ColorCycleEffect, TopDown);
-        ADD_EFFECT(EFFECT_STRIP_COLOR_CYCLE, ColorCycleEffect, LeftRight);
-        ADD_EFFECT(EFFECT_STRIP_COLOR_CYCLE, ColorCycleEffect, RightLeft);
-
-        ADD_EFFECT(EFFECT_STRIP_PALETTE_REEL, PaletteReelEffect, "PaletteReelEffect");
-        ADD_EFFECT(EFFECT_STRIP_METEOR, MeteorEffect);
-        ADD_EFFECT(EFFECT_STRIP_TAPE_REEL, TapeReelEffect, "TapeReelEffect");
-
-        ADD_STARRY_NIGHT_EFFECT(MusicStar, "RGB Music Blend Stars", RGBColors_p, 0.8, 1, NOBLEND, 15.0, 0.1, 10.0);      // RGB Music Blur - Can You Hear Me Knockin'
-        ADD_STARRY_NIGHT_EFFECT(MusicStar, "Rainbow Music Stars", RainbowColors_p, 2.0, 2, LINEARBLEND, 5.0, 0.0, 10.0); // Rainbow Music Star
-
-        ADD_EFFECT(EFFECT_STRIP_FAN_BEAT, FanBeatEffect, "FanBeat");
-
-        ADD_STARRY_NIGHT_EFFECT(BubblyStar, "Little Blooming Rainbow Stars", BlueColors_p, 8.0, 4, LINEARBLEND, 2.0, 0.0, 1.0); // Blooming Little Rainbow Stars
-        ADD_STARRY_NIGHT_EFFECT(BubblyStar, "Big Blooming Rainbow Stars", RainbowColors_p, 2, 12, LINEARBLEND, 1.0);            // Blooming Rainbow Stars
-        ADD_STARRY_NIGHT_EFFECT(BubblyStar, "Neon Bars", RainbowColors_p, 0.5, 64, NOBLEND, 0);                                 // Neon Bars
-
-        ADD_EFFECT(EFFECT_STRIP_FIRE_FAN, FireFanEffect, GreenHeatColors_p, NUM_LEDS, 3, 7, 400, 2, NUM_LEDS / 2, Sequential, false, true);
-        ADD_EFFECT(EFFECT_STRIP_FIRE_FAN, FireFanEffect, GreenHeatColors_p, NUM_LEDS, 3, 8, 600, 2, NUM_LEDS / 2, Sequential, false, true);
-        ADD_EFFECT(EFFECT_STRIP_FIRE_FAN, FireFanEffect, GreenHeatColors_p, NUM_LEDS, 2, 10, 800, 2, NUM_LEDS / 2, Sequential, false, true);
-        ADD_EFFECT(EFFECT_STRIP_FIRE_FAN, FireFanEffect, GreenHeatColors_p, NUM_LEDS, 1, 12, 1000, 2, NUM_LEDS / 2, Sequential, false, true);
-
-        ADD_EFFECT(EFFECT_STRIP_FIRE_FAN, FireFanEffect, BlueHeatColors_p, NUM_LEDS, 3, 7, 400, 2, NUM_LEDS / 2, Sequential, false, true);
-        ADD_EFFECT(EFFECT_STRIP_FIRE_FAN, FireFanEffect, BlueHeatColors_p, NUM_LEDS, 3, 8, 600, 2, NUM_LEDS / 2, Sequential, false, true);
-        ADD_EFFECT(EFFECT_STRIP_FIRE_FAN, FireFanEffect, BlueHeatColors_p, NUM_LEDS, 2, 10, 800, 2, NUM_LEDS / 2, Sequential, false, true);
-        ADD_EFFECT(EFFECT_STRIP_FIRE_FAN, FireFanEffect, BlueHeatColors_p, NUM_LEDS, 1, 12, 1000, 2, NUM_LEDS / 2, Sequential, false, true);
-
-        ADD_EFFECT(EFFECT_STRIP_FIRE_FAN, FireFanEffect, HeatColors_p, NUM_LEDS, 3, 7, 400, 2, NUM_LEDS / 2, Sequential, false, true);
-        ADD_EFFECT(EFFECT_STRIP_FIRE_FAN, FireFanEffect, HeatColors_p, NUM_LEDS, 3, 8, 600, 2, NUM_LEDS / 2, Sequential, false, true);
-        ADD_EFFECT(EFFECT_STRIP_FIRE_FAN, FireFanEffect, HeatColors_p, NUM_LEDS, 2, 10, 800, 2, NUM_LEDS / 2, Sequential, false, true);
-        ADD_EFFECT(EFFECT_STRIP_FIRE_FAN, FireFanEffect, HeatColors_p, NUM_LEDS, 1, 12, 1000, 2, NUM_LEDS / 2, Sequential, false, true);
-
-    #elif HEXAGON
-
-        ADD_EFFECT(EFFECT_HEXAGON_OUTER_RING, OuterHexRingEffect);
-        //ADD_EFFECT(EFFECT_STRIP_RAINBOW_FILL, RainbowFillEffect, 24, 4);
-
-    #elif LEDSTRIP
-
-        ADD_EFFECT(EFFECT_STRIP_STATUS, StatusEffect, CRGB::White);
-
-    #else
-
-        ADD_EFFECT(EFFECT_STRIP_RAINBOW_FILL, RainbowFillEffect, 6, 2);                    // Simple effect if not otherwise defined above
-
-    #endif
-
-    // Set the effect set version to the default value of 1 if none was set yet
-    #ifndef EFFECT_SET_VERSION
-        #define EFFECT_SET_VERSION  1
-    #endif
-
-    // If this assert fires, you have not defined any effects in the table above.  If adding a new config, you need to
-    // add the list of effects in this table as shown for the various other existing configs.  You MUST have at least
-    // one effect even if it's the Status effect.
-    assert(!g_ptrEffectFactories->IsEmpty());
-}
-
-extern DRAM_ATTR size_t g_EffectsManagerJSONBufferSize;
-
-// Load the effects JSON file and check if it's appropriate to use
-std::optional<JsonObjectConst> LoadEffectsJSONFile(std::unique_ptr<AllocatedJsonDocument>& pJsonDoc)
-{
-    // If the effect set version is defined to 0, we ignore whatever is persisted
-    if (EFFECT_SET_VERSION == 0)
-        return {};
-
-    if (!LoadJSONFile(EFFECTS_CONFIG_FILE, g_EffectsManagerJSONBufferSize, pJsonDoc))
-        return {};
-
-    auto jsonObject = pJsonDoc->as<JsonObjectConst>();
-
-    // Ignore JSON if it was persisted for a different project
-    if (jsonObject.containsKey(PTY_PROJECT)
-        && jsonObject[PTY_PROJECT].as<String>() != PROJECT_NAME)
-    {
-        return {};
-    }
-
-    // Default to 1 if no effect set version was persisted
-    int jsonVersion = jsonObject.containsKey(PTY_EFFECTSETVER) ? jsonObject[PTY_EFFECTSETVER] : 1;
-
-    // Only return the JSON object if the persistent version matches the current one
-    if (jsonVersion == EFFECT_SET_VERSION)
-        return jsonObject;
-
-    return {};
-}
-
-// Load the default effect set. It's defined here because it uses EFFECT_SET_VERSION.
-void EffectManager::LoadDefaultEffects()
-{
-    _effectSetVersion = EFFECT_SET_VERSION;
-
-    for (const auto &numberedFactory : g_ptrEffectFactories->GetDefaultFactories())
-        ProduceAndLoadDefaultEffect(numberedFactory);
-
-    SetInterval(DEFAULT_EFFECT_INTERVAL, true);
-
-    construct(true);
-}
+//+--------------------------------------------------------------------------
+//
+// File:        effects.cpp
+//
+// NightDriverStrip - (c) 2023 Plummer's Software LLC.  All Rights Reserved.
+//
+// This file is part of the NightDriver software project.
+//
+//    NightDriver is free software: you can redistribute it and/or modify
+//    it under the terms of the GNU General Public License as published by
+//    the Free Software Foundation, either version 3 of the License, or
+//    (at your option) any later version.
+//
+//    NightDriver is distributed in the hope that it will be useful,
+//    but WITHOUT ANY WARRANTY; without even the implied warranty of
+//    MERCHANTABILITY or FITNESS FOR A PARTICULAR PURPOSE.  See the
+//    GNU General Public License for more details.
+//
+//    You should have received a copy of the GNU General Public License
+//    along with Nightdriver.  It is normally found in copying.txt
+//    If not, see <https://www.gnu.org/licenses/>.
+//
+// Description:
+//
+//    Initializer/loader and support functions/macros for effects
+//
+// History:     Jul-14-2021         Davepl      Split off from main.cpp
+//              Sep-26-2023         Rbergen     Extracted EffectManager stuff
+//---------------------------------------------------------------------------
+
+#include "effectsupport.h"
+
+// Include the effect classes we'll need later
+
+#include "effects/strip/fireeffect.h"          // fire effects
+#include "effects/strip/paletteeffect.h"       // palette effects
+#include "effects/strip/doublepaletteeffect.h" // double palette effect
+#include "effects/strip/meteoreffect.h"        // meteor blend effect
+#include "effects/strip/stareffect.h"          // star effects
+#include "effects/strip/bouncingballeffect.h"  // bouincing ball effectsenable+
+#include "effects/strip/tempeffect.h"
+#include "effects/strip/stareffect.h"
+#include "effects/strip/laserline.h"
+#include "effects/strip/misceffects.h"
+#include "effects/matrix/PatternClock.h"       // No matrix dependencies
+
+#if ENABLE_AUDIO
+    #include "effects/matrix/spectrumeffects.h"    // Musis spectrum effects
+    #include "effects/strip/musiceffect.h"         // Music based effects
+#endif
+
+#if FAN_SIZE
+    #include "effects/strip/faneffects.h" // Fan-based effects
+#endif
+
+//
+// Externals
+//
+
+#if USE_HUB75
+    #include "ledmatrixgfx.h"
+
+    #include "effects/matrix/PatternSMStrobeDiffusion.h"
+    #include "effects/matrix/PatternSM2DDPR.h"
+
+    #include "effects/matrix/PatternSMStarDeep.h"
+    #include "effects/matrix/PatternSMAmberRain.h"
+    #include "effects/matrix/PatternSMBlurringColors.h"
+    #include "effects/matrix/PatternSMFire2021.h"
+    #include "effects/matrix/PatternSMNoise.h"
+    #include "effects/matrix/PatternSMPicasso3in1.h"
+    #include "effects/matrix/PatternSMSpiroPulse.h"
+    #include "effects/matrix/PatternSMTwister.h"
+    #include "effects/matrix/PatternSMMetaBalls.h"
+    #include "effects/matrix/PatternSMHolidayLights.h"
+    #include "effects/matrix/PatternSMGamma.h"
+    #include "effects/matrix/PatternSMFlowFields.h"
+    #include "effects/matrix/PatternSMSupernova.h"
+    #include "effects/matrix/PatternSMWalkingMachine.h"
+    #include "effects/matrix/PatternSMHypnosis.h"
+    #include "effects/matrix/PatternSMRainbowTunnel.h"
+    #include "effects/matrix/PatternSMRadialWave.h"
+    #include "effects/matrix/PatternSMRadialFire.h"
+    #include "effects/matrix/PatternSMSmoke.h"
+    #include "effects/matrix/PatternSerendipity.h"
+    #include "effects/matrix/PatternSwirl.h"
+    #include "effects/matrix/PatternPulse.h"
+    #include "effects/matrix/PatternWave.h"
+    #include "effects/matrix/PatternMaze.h"
+    #include "effects/matrix/PatternLife.h"
+    #include "effects/matrix/PatternSpiro.h"
+    #include "effects/matrix/PatternCube.h"
+    #include "effects/matrix/PatternCircuit.h"
+    #include "effects/matrix/PatternAlienText.h"
+    #include "effects/matrix/PatternRadar.h"
+    #include "effects/matrix/PatternPongClock.h"
+    #include "effects/matrix/PatternBounce.h"
+    #include "effects/matrix/PatternMandala.h"
+    #include "effects/matrix/PatternSpin.h"
+    #include "effects/matrix/PatternMisc.h"
+    #include "effects/matrix/PatternNoiseSmearing.h"
+    #include "effects/matrix/PatternQR.h"
+    #include "effects/matrix/PatternAnimatedGIF.h"
+
+  #if ENABLE_WIFI
+    #include "effects/matrix/PatternSubscribers.h"
+    #include "effects/matrix/PatternWeather.h"
+  #endif
+
+#endif  // USE_HUB75
+
+#ifdef USE_WS281X
+    #include "ledstripgfx.h"
+#endif
+
+// Static initializers for effects that need them
+
+#if USE_HUB75 && ENABLE_WIFI
+    std::vector<SettingSpec, psram_allocator<SettingSpec>> PatternSubscribers::mySettingSpecs = {};
+#endif
+
+// Effect factories for the StarryNightEffect - one per star type
+std::map<int, JSONEffectFactory> g_JsonStarryNightEffectFactories =
+{
+    { EFFECT_STAR,
+        [](const JsonObjectConst& jsonObject)->std::shared_ptr<LEDStripEffect> { return make_shared_psram<StarryNightEffect<Star>>(jsonObject); } },
+    { EFFECT_STAR_BUBBLY,
+        [](const JsonObjectConst& jsonObject)->std::shared_ptr<LEDStripEffect> { return make_shared_psram<StarryNightEffect<BubblyStar>>(jsonObject); } },
+    { EFFECT_STAR_HOT_WHITE,
+        [](const JsonObjectConst& jsonObject)->std::shared_ptr<LEDStripEffect>  { return make_shared_psram<StarryNightEffect<HotWhiteStar>>(jsonObject); } },
+    { EFFECT_STAR_LONG_LIFE_SPARKLE,
+        [](const JsonObjectConst& jsonObject)->std::shared_ptr<LEDStripEffect>  { return make_shared_psram<StarryNightEffect<LongLifeSparkleStar>>(jsonObject); } },
+
+#if ENABLE_AUDIO
+    { EFFECT_STAR_MUSIC,
+        [](const JsonObjectConst& jsonObject)->std::shared_ptr<LEDStripEffect>  { return make_shared_psram<StarryNightEffect<MusicStar>>(jsonObject); } },
+#endif
+
+    { EFFECT_STAR_QUIET,
+        [](const JsonObjectConst& jsonObject)->std::shared_ptr<LEDStripEffect>  { return make_shared_psram<StarryNightEffect<QuietStar>>(jsonObject); } },
+};
+
+// Default and JSON factory functions + decoration for effects
+DRAM_ATTR std::unique_ptr<EffectFactories> g_ptrEffectFactories = nullptr;
+
+// This function sets up the effect factories for the effects for whatever project is being built. The ADD_EFFECT macro variations
+//   are provided and used for convenience.
+void LoadEffectFactories()
+{
+    // Check if the factories have already been loaded
+    if (g_ptrEffectFactories)
+        return;
+
+    g_ptrEffectFactories = make_unique_psram<EffectFactories>();
+
+    // The EFFECT_SET_VERSION macro defines the "effect set version" for a project. This version
+    // is persisted to JSON with the effect objects, and compared to it when the effects JSON file
+    // is deserialized.
+    //
+    // If the persisted version and the one defined below don't match, the effects JSON is ignored
+    // and the default set is loaded. This means that a "reset" of a project's effect set on the
+    // boards running the project can be forced by bumping up the effect set version for that project.
+    // As the user may have customized their effect set config or order, this should be done with
+    // some hesitation - and increasingly so when the web UI starts offering more facilities for
+    // customizing one's effect setup.
+    //
+    // The effect set version defaults to 1, so a project only needs to define it if it's different
+    // than that; refer to MESMERIZER as an example. If the effect set version is defined to 0, the
+    // default set will be loaded at every startup.
+    //
+    // The following line can be uncommented to override the per-project effect set version.
+
+    // #define EFFECT_SET_VERSION   0
+
+    #if __has_include ("custom_effects.h")
+
+      #include "custom_effects.h"
+
+    // Fill effect factories
+    #elif DEMO
+
+        ADD_EFFECT(EFFECT_STRIP_RAINBOW_FILL, RainbowFillEffect, 6, 2);
+
+    #elif LASERLINE
+
+        ADD_EFFECT(EFFECT_STRIP_LASER_LINE, LaserLineEffect, 500, 20);
+
+    #elif CHIEFTAIN
+
+        ADD_EFFECT(EFFECT_STRIP_LANTERN, LanternEffect);
+        ADD_EFFECT(EFFECT_STRIP_PALETTE, PaletteEffect, RainbowColors_p, 2.0f, 0.1, 0.0, 1.0, 0.0, LINEARBLEND, true, 1.0);
+        ADD_EFFECT(EFFECT_STRIP_RAINBOW_FILL, RainbowFillEffect, 10, 32);
+
+    #elif LANTERN
+
+        ADD_EFFECT(EFFECT_STRIP_FIRE, FireEffect, "Calm Fire", NUM_LEDS, 40, 5, 50, 3, 3, true, true);
+        // ADD_EFFECT(EFFECT_STRIP_LANTERN, LanternEffect);
+
+    #elif MESMERIZER
+
+        #ifndef EFFECT_SET_VERSION
+            #define EFFECT_SET_VERSION  3   // Bump version if default set changes in a meaningful way
+        #endif
+
+        ADD_EFFECT(EFFECT_MATRIX_SPECTRUMBAR,       SpectrumBarEffect,      "Audiograph");
+        ADD_EFFECT(EFFECT_MATRIX_SPECTRUM_ANALYZER, SpectrumAnalyzerEffect, "AudioWave",  MATRIX_WIDTH,  CRGB(0,0,40),               0, 1.25, 1.25);
+        ADD_EFFECT(EFFECT_MATRIX_SPECTRUM_ANALYZER, SpectrumAnalyzerEffect, "Spectrum",   NUM_BANDS,     spectrumBasicColors, false, 100, 0, 0.75, 0.75);
+        ADD_EFFECT(EFFECT_MATRIX_SPECTRUM_ANALYZER, SpectrumAnalyzerEffect, "USA",        NUM_BANDS,     USAColors_p,         true,  0, 0, 0.75, 0.75);
+        ADD_EFFECT(EFFECT_MATRIX_SPECTRUM_ANALYZER, SpectrumAnalyzerEffect, "Spectrum 2", 32,            spectrumBasicColors, false, 100, 0, 0.75, 0.75);
+        ADD_EFFECT(EFFECT_MATRIX_SPECTRUM_ANALYZER, SpectrumAnalyzerEffect, "Spectrum++", NUM_BANDS,     spectrumBasicColors, false, 0, 40, -1.0, 2.0);
+        ADD_EFFECT(EFFECT_MATRIX_SMFIRE2021,        PatternSMFire2021);
+        ADD_EFFECT(EFFECT_MATRIX_GHOST_WAVE,        GhostWave,               "GhostWave", 0, 30, false,  10);
+        ADD_EFFECT(EFFECT_MATRIX_SMGAMMA,           PatternSMGamma);
+        ADD_EFFECT(EFFECT_MATRIX_ANIMATEDGIF,       PatternAnimatedGIF,     "Bananadance", GIFIdentifier::Banana,        true,               CRGB::DarkBlue);
+        ADD_EFFECT(EFFECT_MATRIX_ANIMATEDGIF,       PatternAnimatedGIF,     "Pacman",      GIFIdentifier::Pacman);
+        ADD_EFFECT(EFFECT_MATRIX_ANIMATEDGIF,       PatternAnimatedGIF,     "Three Rings", GIFIdentifier::ThreeRings);
+        ADD_EFFECT(EFFECT_MATRIX_ANIMATEDGIF,       PatternAnimatedGIF,     "Atomic",      GIFIdentifier::Atomic);
+        ADD_EFFECT(EFFECT_MATRIX_SMMETA_BALLS,      PatternSMMetaBalls);
+        ADD_EFFECT(EFFECT_MATRIX_SMSUPERNOVA,       PatternSMSupernova);
+        ADD_EFFECT(EFFECT_MATRIX_ANIMATEDGIF,       PatternAnimatedGIF,     "Colorball",   GIFIdentifier::ColorSphere);
+        ADD_EFFECT(EFFECT_MATRIX_CUBE,              PatternCube);
+        ADD_EFFECT(EFFECT_MATRIX_LIFE,              PatternLife);
+        ADD_EFFECT(EFFECT_MATRIX_CIRCUIT,           PatternCircuit);
+
+        ADD_EFFECT(EFFECT_MATRIX_WAVEFORM,          WaveformEffect, "WaveIn", 8);
+        ADD_EFFECT(EFFECT_MATRIX_GHOST_WAVE,        GhostWave, "WaveOut", 0, 0, true, 0);
+
+        ADD_STARRY_NIGHT_EFFECT(MusicStar, "Stars", RainbowColors_p, 1.0, 1, LINEARBLEND, 2.0, 0.5, 10.0); // Rainbow Music Star
+
+        ADD_EFFECT(EFFECT_MATRIX_PONG_CLOCK,        PatternPongClock);
+
+      #if ENABLE_WIFI
+        ADD_EFFECT(EFFECT_MATRIX_SUBSCRIBERS,       PatternSubscribers);
+        ADD_EFFECT(EFFECT_MATRIX_WEATHER,           PatternWeather);
+      #endif
+
+        ADD_EFFECT(EFFECT_MATRIX_SMSMOKE,           PatternSMSmoke);
+        ADD_EFFECT(EFFECT_MATRIX_SMRADIAL_WAVE,     PatternSMRadialWave);
+        ADD_EFFECT(EFFECT_MATRIX_GHOST_WAVE,        GhostWave, "PlasmaWave", 0, 255,  false);
+        ADD_EFFECT(EFFECT_MATRIX_SMNOISE,           PatternSMNoise, "Shikon", PatternSMNoise::EffectType::Shikon_t);
+        ADD_EFFECT(EFFECT_MATRIX_SMRADIAL_FIRE,     PatternSMRadialFire);
+        ADD_EFFECT(EFFECT_MATRIX_SMFLOW_FIELDS,     PatternSMFlowFields);
+        ADD_EFFECT(EFFECT_MATRIX_SMBLURRING_COLORS, PatternSMBlurringColors);
+        ADD_EFFECT(EFFECT_MATRIX_SMWALKING_MACHINE, PatternSMWalkingMachine);
+        ADD_EFFECT(EFFECT_MATRIX_SMHYPNOSIS,        PatternSMHypnosis);
+        ADD_EFFECT(EFFECT_MATRIX_SMSTARDEEP,        PatternSMStarDeep);
+        ADD_EFFECT(EFFECT_MATRIX_SM2DDPR,           PatternSM2DDPR);
+        ADD_EFFECT(EFFECT_MATRIX_SMPICASSO3IN1,     PatternSMPicasso3in1, "Lines", 38);
+        ADD_EFFECT(EFFECT_MATRIX_SMPICASSO3IN1,     PatternSMPicasso3in1, "Circles", 73);
+        ADD_EFFECT(EFFECT_MATRIX_SMAMBERRAIN,       PatternSMAmberRain);
+        ADD_EFFECT(EFFECT_MATRIX_SMSTROBE_DIFFUSION,PatternSMStrobeDiffusion);
+        ADD_EFFECT(EFFECT_MATRIX_SMRAINBOW_TUNNEL,  PatternSMRainbowTunnel);
+        ADD_EFFECT(EFFECT_MATRIX_SMSPIRO_PULSE,     PatternSMSpiroPulse);
+        ADD_EFFECT(EFFECT_MATRIX_SMTWISTER,         PatternSMTwister);
+
+        ADD_EFFECT(EFFECT_MATRIX_SMHOLIDAY_LIGHTS,  PatternSMHolidayLights);
+
+        ADD_EFFECT(EFFECT_MATRIX_ROSE,              PatternRose);
+        ADD_EFFECT(EFFECT_MATRIX_PINWHEEL,          PatternPinwheel);
+        ADD_EFFECT(EFFECT_MATRIX_SUNBURST,          PatternSunburst);
+        ADD_EFFECT(EFFECT_MATRIX_CLOCK,             PatternClock);
+        ADD_EFFECT(EFFECT_MATRIX_ALIEN_TEXT,        PatternAlienText);
+
+        ADD_EFFECT(EFFECT_MATRIX_PULSAR,            PatternPulsar);
+        ADD_EFFECT(EFFECT_MATRIX_BOUNCE,            PatternBounce);
+        ADD_EFFECT(EFFECT_MATRIX_WAVE,              PatternWave);
+        ADD_EFFECT(EFFECT_MATRIX_SWIRL,             PatternSwirl);
+        ADD_EFFECT(EFFECT_MATRIX_SERENDIPITY,       PatternSerendipity);
+        ADD_EFFECT(EFFECT_MATRIX_MANDALA,           PatternMandala);
+        ADD_EFFECT(EFFECT_MATRIX_MUNCH,             PatternMunch);
+        ADD_EFFECT(EFFECT_MATRIX_MAZE,              PatternMaze);
+
+    #elif UMBRELLA
+
+        ADD_EFFECT(EFFECT_STRIP_FIRE, FireEffect, "Calm Fire", NUM_LEDS, 2, 2, 75, 3, 10, true, false);
+        ADD_EFFECT(EFFECT_STRIP_FIRE, FireEffect, "Medium Fire", NUM_LEDS, 1, 5, 100, 3, 4, true, false);
+        ADD_EFFECT(EFFECT_STRIP_MUSICAL_PALETTE_FIRE, MusicalPaletteFire, "Musical Red Fire", HeatColors_p, NUM_LEDS, 1, 8, 50, 1, 24, true, false);
+
+        ADD_EFFECT(EFFECT_STRIP_MUSICAL_PALETTE_FIRE, MusicalPaletteFire, "Purple Fire", CRGBPalette16(CRGB::Black, CRGB::Purple, CRGB::MediumPurple, CRGB::LightPink), NUM_LEDS, 2, 3, 150, 3, 10, true, false);
+        ADD_EFFECT(EFFECT_STRIP_MUSICAL_PALETTE_FIRE, MusicalPaletteFire, "Purple Fire", CRGBPalette16(CRGB::Black, CRGB::Purple, CRGB::MediumPurple, CRGB::LightPink), NUM_LEDS, 1, 7, 150, 3, 10, true, false);
+        ADD_EFFECT(EFFECT_STRIP_MUSICAL_PALETTE_FIRE, MusicalPaletteFire, "Musical Purple Fire", CRGBPalette16(CRGB::Black, CRGB::Purple, CRGB::MediumPurple, CRGB::LightPink), NUM_LEDS, 1, 8, 50, 1, 24, true, false);
+
+        ADD_EFFECT(EFFECT_STRIP_MUSICAL_PALETTE_FIRE, MusicalPaletteFire, "Blue Fire", CRGBPalette16(CRGB::Black, CRGB::DarkBlue, CRGB::Blue, CRGB::LightSkyBlue), NUM_LEDS, 2, 3, 150, 3, 10, true, false);
+        ADD_EFFECT(EFFECT_STRIP_MUSICAL_PALETTE_FIRE, MusicalPaletteFire, "Blue Fire", CRGBPalette16(CRGB::Black, CRGB::DarkBlue, CRGB::Blue, CRGB::LightSkyBlue), NUM_LEDS, 1, 7, 150, 3, 10, true, false);
+        ADD_EFFECT(EFFECT_STRIP_MUSICAL_PALETTE_FIRE, MusicalPaletteFire, "Musical Blue Fire", CRGBPalette16(CRGB::Black, CRGB::DarkBlue, CRGB::Blue, CRGB::LightSkyBlue), NUM_LEDS, 1, 8, 50, 1, 24, true, false);
+
+        ADD_EFFECT(EFFECT_STRIP_MUSICAL_PALETTE_FIRE, MusicalPaletteFire, "Green Fire", CRGBPalette16(CRGB::Black, CRGB::DarkGreen, CRGB::Green, CRGB::LimeGreen), NUM_LEDS, 2, 3, 150, 3, 10, true, false);
+        ADD_EFFECT(EFFECT_STRIP_MUSICAL_PALETTE_FIRE, MusicalPaletteFire, "Green Fire", CRGBPalette16(CRGB::Black, CRGB::DarkGreen, CRGB::Green, CRGB::LimeGreen), NUM_LEDS, 1, 7, 150, 3, 10, true, false);
+        ADD_EFFECT(EFFECT_STRIP_MUSICAL_PALETTE_FIRE, MusicalPaletteFire, "Musical Green Fire", CRGBPalette16(CRGB::Black, CRGB::DarkGreen, CRGB::Green, CRGB::LimeGreen), NUM_LEDS, 1, 8, 50, 1, 24, true, false);
+
+        ADD_EFFECT(EFFECT_STRIP_BOUNCING_BALL, BouncingBallEffect);
+        ADD_EFFECT(EFFECT_STRIP_DOUBLE_PALETTE, DoublePaletteEffect);
+
+        ADD_EFFECT(EFFECT_STRIP_METEOR, MeteorEffect, 4, 4, 10, 2.0, 2.0);
+        ADD_EFFECT(EFFECT_STRIP_METEOR, MeteorEffect, 10, 1, 20, 1.5, 1.5);
+        ADD_EFFECT(EFFECT_STRIP_METEOR, MeteorEffect, 25, 1, 40, 1.0, 1.0);
+        ADD_EFFECT(EFFECT_STRIP_METEOR, MeteorEffect, 50, 1, 50, 0.5, 0.5);
+
+        ADD_STARRY_NIGHT_EFFECT(QuietStar, "Rainbow Twinkle Stars", RainbowColors_p, STARRYNIGHT_PROBABILITY, 1, LINEARBLEND, 2.0, 0.0, STARRYNIGHT_MUSICFACTOR);       // Rainbow Twinkle
+        ADD_STARRY_NIGHT_EFFECT(MusicStar, "RGB Music Blend Stars", RGBColors_p, 0.8, 1, NOBLEND, 15.0, 0.1, 10.0);                                                     // RGB Music Blur - Can You Hear Me Knockin'
+        ADD_STARRY_NIGHT_EFFECT(MusicStar, "Rainbow Music Stars", RainbowColors_p, 2.0, 2, LINEARBLEND, 5.0, 0.0, 10.0);                                                // Rainbow Music Star
+        ADD_STARRY_NIGHT_EFFECT(BubblyStar,"Little Blooming Rainbow Stars", BlueColors_p, STARRYNIGHT_PROBABILITY, 4, LINEARBLEND, 2.0, 0.0, STARRYNIGHT_MUSICFACTOR); // Blooming Little Rainbow Stars
+        ADD_STARRY_NIGHT_EFFECT(QuietStar, "Green Twinkle Stars", GreenColors_p, STARRYNIGHT_PROBABILITY, 1, LINEARBLEND, 2.0, 0.0, STARRYNIGHT_MUSICFACTOR);           // Green Twinkle
+        ADD_STARRY_NIGHT_EFFECT(Star, "Blue Sparkle Stars", BlueColors_p, STARRYNIGHT_PROBABILITY, 1, LINEARBLEND, 2.0, 0.0, STARRYNIGHT_MUSICFACTOR);                  // Blue Sparkle
+        ADD_STARRY_NIGHT_EFFECT(QuietStar, "Red Twinkle Stars", RedColors_p, 1.0, 1, LINEARBLEND, 2.0);                                                                 // Red Twinkle
+        ADD_STARRY_NIGHT_EFFECT(Star, "Lava Stars", LavaColors_p, STARRYNIGHT_PROBABILITY, 1, LINEARBLEND, 2.0, 0.0, STARRYNIGHT_MUSICFACTOR);                          // Lava Stars
+
+        ADD_EFFECT(EFFECT_STRIP_PALETTE, PaletteEffect, RainbowColors_p);
+        ADD_EFFECT(EFFECT_STRIP_PALETTE, PaletteEffect, RainbowColors_p, 1.0, 1.0);
+        ADD_EFFECT(EFFECT_STRIP_PALETTE, PaletteEffect, RainbowColors_p, .25);
+
+    #elif TTGO
+
+        // Animate a simple rainbow palette by using the palette effect on the built-in rainbow palette
+        ADD_EFFECT(EFFECT_MATRIX_SPECTRUM_ANALYZER, SpectrumAnalyzerEffect, "Spectrum Fade", 12, spectrumBasicColors, false, 50, 70, -1.0, 3.0);
+
+    #elif WROVERKIT
+
+        // Animate a simple rainbow palette by using the palette effect on the built-in rainbow palette
+        ADD_EFFECT(EFFECT_STRIP_PALETTE, PaletteEffect, rainbowPalette, 256 / 16, .2, 0);
+
+    #elif XMASTREES
+
+        ADD_EFFECT(EFFECT_STRIP_COLOR_BEAT_OVER_RED, ColorBeatOverRed, "ColorBeatOverRed");
+
+        ADD_EFFECT(EFFECT_STRIP_COLOR_CYCLE, ColorCycleEffect, BottomUp, 6);
+        ADD_EFFECT(EFFECT_STRIP_COLOR_CYCLE, ColorCycleEffect, BottomUp, 2);
+
+        ADD_EFFECT(EFFECT_STRIP_RAINBOW_FILL, RainbowFillEffect, 48, 0);
+
+        ADD_EFFECT(EFFECT_STRIP_COLOR_CYCLE, ColorCycleEffect, BottomUp, 3);
+        ADD_EFFECT(EFFECT_STRIP_COLOR_CYCLE, ColorCycleEffect, BottomUp, 1);
+
+        ADD_STARRY_NIGHT_EFFECT(LongLifeSparkleStar, "Green Sparkle Stars", GreenColors_p, 2.0, 1, LINEARBLEND, 2.0, 0.0, 0.0, CRGB(0, 128, 0)); // Blue Sparkle
+        ADD_STARRY_NIGHT_EFFECT(LongLifeSparkleStar, "Red Sparkle Stars", GreenColors_p, 2.0, 1, LINEARBLEND, 2.0, 0.0, 0.0, CRGB::Red);         // Blue Sparkle
+        ADD_STARRY_NIGHT_EFFECT(LongLifeSparkleStar, "Blue Sparkle Stars", GreenColors_p, 2.0, 1, LINEARBLEND, 2.0, 0.0, 0.0, CRGB::Blue);       // Blue Sparkle
+
+        ADD_EFFECT(EFFECT_STRIP_PALETTE, PaletteEffect, rainbowPalette, 256 / 16, .2, 0);
+
+    #elif INSULATORS
+
+        ADD_EFFECT(EFFECT_STRIP_RAINBOW_FILL, InsulatorSpectrumEffect, "Spectrum Effect", RainbowColors_p);
+        ADD_EFFECT(EFFECT_STRIP_NEW_MOLTEN_GLASS_ON_VIOLET_BKGND, NewMoltenGlassOnVioletBkgnd, "Molten Glass", RainbowColors_p);
+        ADD_STARRY_NIGHT_EFFECT(MusicStar, "RGB Music Blend Stars", RGBColors_p, 0.8, 1, NOBLEND, 15.0, 0.1, 10.0);      // RGB Music Blur - Can You Hear Me Knockin'
+        ADD_STARRY_NIGHT_EFFECT(MusicStar, "Rainbow Music Stars", RainbowColors_p, 2.0, 2, LINEARBLEND, 5.0, 0.0, 10.0); // Rainbow Music Star
+        ADD_EFFECT(EFFECT_STRIP_PALETTE_REEL, PaletteReelEffect, "PaletteReelEffect");
+        ADD_EFFECT(EFFECT_STRIP_COLOR_BEAT_OVER_RED, ColorBeatOverRed, "ColorBeatOverRed");
+        ADD_EFFECT(EFFECT_STRIP_TAPE_REEL, TapeReelEffect, "TapeReelEffect");
+
+    #elif CUBE
+
+        // Simple rainbow pallette
+        ADD_EFFECT(EFFECT_STRIP_PALETTE, PaletteEffect, rainbowPalette, 256 / 16, .2, 0);
+
+        ADD_EFFECT(EFFECT_STRIP_SPARKLY_SPINNING_MUSIC, SparklySpinningMusicEffect, "SparklySpinningMusical", RainbowColors_p);
+        ADD_EFFECT(EFFECT_STRIP_COLOR_BEAT_OVER_RED, ColorBeatOverRed, "ColorBeatOnRedBkgnd");
+        ADD_EFFECT(EFFECT_STRIP_SIMPLE_INSULATOR_BEAT2, SimpleInsulatorBeatEffect2, "SimpleInsulatorColorBeat");
+        ADD_STARRY_NIGHT_EFFECT(MusicStar, "Rainbow Music Stars", RainbowColors_p, 2.0, 2, LINEARBLEND, 5.0, 0.0, 10.0); // Rainbow Music Star
+
+    #elif BELT
+
+        // Yes, I made a sparkly LED belt and wore it to a party.  Batteries toO!
+        ADD_EFFECT(EFFECT_TWINKLE, TwinkleEffect, NUM_LEDS / 4, 10);
+
+    #elif MAGICMIRROR
+
+        ADD_EFFECT(EFFECT_STRIP_MOLTEN_GLASS_ON_VIOLET_BKGND, MoltenGlassOnVioletBkgnd, "MoltenGlass", RainbowColors_p);
+
+    #elif SPECTRUM
+
+        ADD_EFFECT(EFFECT_MATRIX_SPECTRUM_ANALYZER, SpectrumAnalyzerEffect, "Spectrum Standard", NUM_BANDS, spectrumAltColors, false, 0, 0, 0.5,  1.5);
+        ADD_EFFECT(EFFECT_MATRIX_SPECTRUM_ANALYZER, SpectrumAnalyzerEffect, "Spectrum Standard", 24,        spectrumAltColors, false, 0, 0, 1.25, 1.25);
+        ADD_EFFECT(EFFECT_MATRIX_SPECTRUM_ANALYZER, SpectrumAnalyzerEffect, "Spectrum Standard", 24,        spectrumAltColors, false, 0, 0, 0.25, 1.25);
+
+        ADD_EFFECT(EFFECT_MATRIX_SPECTRUM_ANALYZER, SpectrumAnalyzerEffect, "Spectrum Standard", 16,        spectrumAltColors, false, 0, 0, 1.0, 1.0);
+
+        ADD_EFFECT(EFFECT_MATRIX_SPECTRUM_ANALYZER, SpectrumAnalyzerEffect, "Spectrum Standard", 48,        CRGB(0,0,4),              0, 1.25, 1.25);
+
+        ADD_EFFECT(EFFECT_MATRIX_GHOST_WAVE, GhostWave, "GhostWave", 0, 16, false, 15);
+        ADD_EFFECT(EFFECT_MATRIX_SPECTRUM_ANALYZER, SpectrumAnalyzerEffect, "Spectrum USA",      16,        USAColors_p,       true,  0);
+        ADD_EFFECT(EFFECT_MATRIX_GHOST_WAVE, GhostWave, "GhostWave Rainbow", 8);
+        ADD_EFFECT(EFFECT_MATRIX_SPECTRUM_ANALYZER, SpectrumAnalyzerEffect, "Spectrum Fade",     24,        RainbowColors_p,   false, 50, 70, -1.0, 2.0);
+        ADD_EFFECT(EFFECT_MATRIX_GHOST_WAVE, GhostWave, "GhostWave Blue", 0);
+        ADD_EFFECT(EFFECT_MATRIX_SPECTRUM_ANALYZER, SpectrumAnalyzerEffect, "Spectrum Standard", 24,        RainbowColors_p,   false);
+        ADD_EFFECT(EFFECT_MATRIX_GHOST_WAVE, GhostWave, "GhostWave One", 4);
+
+        //make_shared_psram<GhostWave>("GhostWave Rainbow", &rainbowPalette),
+
+    #elif ATOMLIGHT
+
+        #ifndef EFFECT_SET_VERSION
+            #define EFFECT_SET_VERSION  2   // Bump version if default set changes in a meaningful way
+        #endif
+
+        ADD_EFFECT(EFFECT_STRIP_COLOR_FILL, ColorFillEffect, CRGB::White, 1);
+
+        ADD_EFFECT(EFFECT_STRIP_FIRE_FAN, FireFanEffect, HeatColors_p, NUM_LEDS, 2, 2, 200, 2, 5, Sequential, true, false);
+
+        ADD_EFFECT(EFFECT_STRIP_FIRE_FAN, FireFanEffect, HeatColors_p, NUM_LEDS, 1, 12, 400, 2, NUM_LEDS / 2, Sequential, true, false);
+        ADD_EFFECT(EFFECT_STRIP_FIRE_FAN, FireFanEffect, GreenHeatColors_p, NUM_LEDS, 1, 10, 400, 2, NUM_LEDS / 2, Sequential, true, false);
+        ADD_EFFECT(EFFECT_STRIP_FIRE_FAN, FireFanEffect, BlueHeatColors_p, NUM_LEDS, 1, 10, 400, 2, NUM_LEDS / 2, Sequential, true, false);
+        ADD_EFFECT(EFFECT_STRIP_FIRE_FAN, FireFanEffect, RainbowColors_p, NUM_LEDS, 1, 10, 400, 2, NUM_LEDS / 2, Sequential, true, false);
+        ADD_EFFECT(EFFECT_STRIP_FIRE_FAN, FireFanEffect, HeatColors_p, NUM_LEDS, 1, 10, 400, 2, NUM_LEDS / 2, Sequential, true, false, true);
+
+        ADD_EFFECT(EFFECT_STRIP_BOUNCING_BALL, BouncingBallEffect, 3, true, true, 1);
+
+        ADD_EFFECT(EFFECT_STRIP_RAINBOW_FILL, RainbowFillEffect, 60, 0);
+        ADD_EFFECT(EFFECT_STRIP_COLOR_CYCLE, ColorCycleEffect, Sequential);
+        ADD_EFFECT(EFFECT_STRIP_PALETTE, PaletteEffect, RainbowColors_p, 4, 0.1, 0.0, 1.0, 0.0);
+
+        ADD_EFFECT(EFFECT_STRIP_METEOR, MeteorEffect, 20, 1, 25, .15, .05);
+        ADD_EFFECT(EFFECT_STRIP_METEOR, MeteorEffect, 12, 1, 25, .15, .08);
+        ADD_EFFECT(EFFECT_STRIP_METEOR, MeteorEffect, 6, 1, 25, .15, .12);
+        ADD_EFFECT(EFFECT_STRIP_METEOR, MeteorEffect, 1, 1, 5, .15, .25);
+        ADD_EFFECT(EFFECT_STRIP_METEOR, MeteorEffect); // Rainbow palette
+
+    #elif FANSET
+
+        ADD_EFFECT(EFFECT_STRIP_RAINBOW_FILL, RainbowFillEffect, 24, 0);
+
+        ADD_EFFECT(EFFECT_STRIP_COLOR_CYCLE, ColorCycleEffect, BottomUp);
+        ADD_EFFECT(EFFECT_STRIP_COLOR_CYCLE, ColorCycleEffect, TopDown);
+        ADD_EFFECT(EFFECT_STRIP_COLOR_CYCLE, ColorCycleEffect, LeftRight);
+        ADD_EFFECT(EFFECT_STRIP_COLOR_CYCLE, ColorCycleEffect, RightLeft);
+
+        ADD_EFFECT(EFFECT_STRIP_PALETTE_REEL, PaletteReelEffect, "PaletteReelEffect");
+        ADD_EFFECT(EFFECT_STRIP_METEOR, MeteorEffect);
+        ADD_EFFECT(EFFECT_STRIP_TAPE_REEL, TapeReelEffect, "TapeReelEffect");
+
+        ADD_STARRY_NIGHT_EFFECT(MusicStar, "RGB Music Blend Stars", RGBColors_p, 0.8, 1, NOBLEND, 15.0, 0.1, 10.0);      // RGB Music Blur - Can You Hear Me Knockin'
+        ADD_STARRY_NIGHT_EFFECT(MusicStar, "Rainbow Music Stars", RainbowColors_p, 2.0, 2, LINEARBLEND, 5.0, 0.0, 10.0); // Rainbow Music Star
+
+        ADD_EFFECT(EFFECT_STRIP_FAN_BEAT, FanBeatEffect, "FanBeat");
+
+        ADD_STARRY_NIGHT_EFFECT(BubblyStar, "Little Blooming Rainbow Stars", BlueColors_p, 8.0, 4, LINEARBLEND, 2.0, 0.0, 1.0); // Blooming Little Rainbow Stars
+        ADD_STARRY_NIGHT_EFFECT(BubblyStar, "Big Blooming Rainbow Stars", RainbowColors_p, 2, 12, LINEARBLEND, 1.0);            // Blooming Rainbow Stars
+        ADD_STARRY_NIGHT_EFFECT(BubblyStar, "Neon Bars", RainbowColors_p, 0.5, 64, NOBLEND, 0);                                 // Neon Bars
+
+        ADD_EFFECT(EFFECT_STRIP_FIRE_FAN, FireFanEffect, GreenHeatColors_p, NUM_LEDS, 3, 7, 400, 2, NUM_LEDS / 2, Sequential, false, true);
+        ADD_EFFECT(EFFECT_STRIP_FIRE_FAN, FireFanEffect, GreenHeatColors_p, NUM_LEDS, 3, 8, 600, 2, NUM_LEDS / 2, Sequential, false, true);
+        ADD_EFFECT(EFFECT_STRIP_FIRE_FAN, FireFanEffect, GreenHeatColors_p, NUM_LEDS, 2, 10, 800, 2, NUM_LEDS / 2, Sequential, false, true);
+        ADD_EFFECT(EFFECT_STRIP_FIRE_FAN, FireFanEffect, GreenHeatColors_p, NUM_LEDS, 1, 12, 1000, 2, NUM_LEDS / 2, Sequential, false, true);
+
+        ADD_EFFECT(EFFECT_STRIP_FIRE_FAN, FireFanEffect, BlueHeatColors_p, NUM_LEDS, 3, 7, 400, 2, NUM_LEDS / 2, Sequential, false, true);
+        ADD_EFFECT(EFFECT_STRIP_FIRE_FAN, FireFanEffect, BlueHeatColors_p, NUM_LEDS, 3, 8, 600, 2, NUM_LEDS / 2, Sequential, false, true);
+        ADD_EFFECT(EFFECT_STRIP_FIRE_FAN, FireFanEffect, BlueHeatColors_p, NUM_LEDS, 2, 10, 800, 2, NUM_LEDS / 2, Sequential, false, true);
+        ADD_EFFECT(EFFECT_STRIP_FIRE_FAN, FireFanEffect, BlueHeatColors_p, NUM_LEDS, 1, 12, 1000, 2, NUM_LEDS / 2, Sequential, false, true);
+
+        ADD_EFFECT(EFFECT_STRIP_FIRE_FAN, FireFanEffect, HeatColors_p, NUM_LEDS, 3, 7, 400, 2, NUM_LEDS / 2, Sequential, false, true);
+        ADD_EFFECT(EFFECT_STRIP_FIRE_FAN, FireFanEffect, HeatColors_p, NUM_LEDS, 3, 8, 600, 2, NUM_LEDS / 2, Sequential, false, true);
+        ADD_EFFECT(EFFECT_STRIP_FIRE_FAN, FireFanEffect, HeatColors_p, NUM_LEDS, 2, 10, 800, 2, NUM_LEDS / 2, Sequential, false, true);
+        ADD_EFFECT(EFFECT_STRIP_FIRE_FAN, FireFanEffect, HeatColors_p, NUM_LEDS, 1, 12, 1000, 2, NUM_LEDS / 2, Sequential, false, true);
+
+    #elif HEXAGON
+
+        ADD_EFFECT(EFFECT_HEXAGON_OUTER_RING, OuterHexRingEffect);
+        //ADD_EFFECT(EFFECT_STRIP_RAINBOW_FILL, RainbowFillEffect, 24, 4);
+
+    #elif LEDSTRIP
+
+        ADD_EFFECT(EFFECT_STRIP_STATUS, StatusEffect, CRGB::White);
+
+    #else
+
+        ADD_EFFECT(EFFECT_STRIP_RAINBOW_FILL, RainbowFillEffect, 6, 2);                    // Simple effect if not otherwise defined above
+
+    #endif
+
+    // Set the effect set version to the default value of 1 if none was set yet
+    #ifndef EFFECT_SET_VERSION
+        #define EFFECT_SET_VERSION  1
+    #endif
+
+    // If this assert fires, you have not defined any effects in the table above.  If adding a new config, you need to
+    // add the list of effects in this table as shown for the various other existing configs.  You MUST have at least
+    // one effect even if it's the Status effect.
+    assert(!g_ptrEffectFactories->IsEmpty());
+}
+
+extern DRAM_ATTR size_t g_EffectsManagerJSONBufferSize;
+
+// Load the effects JSON file and check if it's appropriate to use
+std::optional<JsonObjectConst> LoadEffectsJSONFile(std::unique_ptr<AllocatedJsonDocument>& pJsonDoc)
+{
+    // If the effect set version is defined to 0, we ignore whatever is persisted
+    if (EFFECT_SET_VERSION == 0)
+        return {};
+
+    if (!LoadJSONFile(EFFECTS_CONFIG_FILE, g_EffectsManagerJSONBufferSize, pJsonDoc))
+        return {};
+
+    auto jsonObject = pJsonDoc->as<JsonObjectConst>();
+
+    // Ignore JSON if it was persisted for a different project
+    if (jsonObject.containsKey(PTY_PROJECT)
+        && jsonObject[PTY_PROJECT].as<String>() != PROJECT_NAME)
+    {
+        return {};
+    }
+
+    // Default to 1 if no effect set version was persisted
+    int jsonVersion = jsonObject.containsKey(PTY_EFFECTSETVER) ? jsonObject[PTY_EFFECTSETVER] : 1;
+
+    // Only return the JSON object if the persistent version matches the current one
+    if (jsonVersion == EFFECT_SET_VERSION)
+        return jsonObject;
+
+    return {};
+}
+
+// Load the default effect set. It's defined here because it uses EFFECT_SET_VERSION.
+void EffectManager::LoadDefaultEffects()
+{
+    _effectSetVersion = EFFECT_SET_VERSION;
+
+    for (const auto &numberedFactory : g_ptrEffectFactories->GetDefaultFactories())
+        ProduceAndLoadDefaultEffect(numberedFactory);
+
+    SetInterval(DEFAULT_EFFECT_INTERVAL, true);
+
+    construct(true);
+}