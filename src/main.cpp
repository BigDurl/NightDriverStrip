//+--------------------------------------------------------------------------
//
// File:        main.cpp  
//
// NightDriverStrip - (c) 2018 Plummer's Software LLC.  All Rights Reserved.  
//
// This file is part of the NightDriver software project.
//
//    NightDriver is free software: you can redistribute it and/or modify
//    it under the terms of the GNU General Public License as published by
//    the Free Software Foundation, either version 3 of the License, or
//    (at your option) any later version.
//   
//    NightDriver is distributed in the hope that it will be useful,
//    but WITHOUT ANY WARRANTY; without even the implied warranty of
//    MERCHANTABILITY or FITNESS FOR A PARTICULAR PURPOSE.  See the
//    GNU General Public License for more details.
//   
//    You should have received a copy of the GNU General Public License
//    along with Nightdriver.  It is normally found in copying.txt
//    If not, see <https://www.gnu.org/licenses/>.
//
// Description:
//
//    Main setup and loop file for the LED Wifi Project, and main.cpp is
//    the ugliest file because of the conditional compilation, and the
//    external dependencies.
//
//    NightDriver is an LED display project composed of a client app
//    that runs on the ESP32 and an optional server that can run on 
//    a variety of platforms (anywhere .Net CORE works, like the Pi).
//    The app controls WS2812B style LEDs.  The number of LEDs in a
//    row is unbounded but realistically limited to about 1000 which
//    still allows for about 24 frames per second of updates.  There
//    can be 8 such channels connected to 8 different pins.
//    By default NightDriver draws client effects, and there many
//    built in, from marquees to fire.  But it can also receive color
//    data from a server.  So it firsts checks to see if there is 
//    data coming in, and if so, draws that.  If not it falls back
//    to internal drawing.  The server sends a simple packet with
//    an LED count, timestamp, and then the color data for the LEDs.
//    The ESP32 app has buffer of about 30 frames when 1000 LEDs are
//    in use.  The server generates frames 1/2 second in the future and
//    sets the timestamps accordinging.  The client app waits until
//    the next packet in its buffer is due for drawing and then draws
//    it and discards it.  A circular queue is used.
//
//    Both client and server require reliable access to an SNTP server
//    to keep their clocks in sync.  The client sets its time every
//    few hours to combat clock drifts on the ESP32.  Since all the 
//    clients (and the server) have the same clock, they can sync
//    shows across multiple clients.  Imagine a setup where a dozen
//    LED matrixes are arranged to form a small "jumbotron".  This
//    works because the screens would all be in time sync.
//
//    The app listens to the microphone and does an FFT and spectral
//    analysis on a separate thread about 25 times per second.  This
//    gives effects access to the audio data, and there are a number
//    of sound-reactive and beat-driven effects built in.
//
//    In addition to simple trips, the app handles matrixes as well.
//    It also handles groups of rings.  In one incarnation, 10 RGB 
//    LED PC fans are connected in a LianLi case plus the 32 or so
//    on the front of the case.  The fans are grouped into NUM_FANS
//    fans.  It also suports concentrically nested rings of varying
//    size, which I use for a Christmas-tree project where each tree
//    is made up of a "stack" of rings - 32 leds, 18, 10, 4, 1.  
//    It's up to individual effects to take advantage of them but
//    the drawing code provides APIs for "draw to LED x of RING q on
//    FAZN number z" and so on for convenience.
//
//    Support for features such as sound, web, wifi, etc can be
//    selectively disabled via #include settings.  There's an optional
//    web server built in that serves a sample jqueryUI based UI
//    directly from the chip.  You could add a settings page for
//    example.  It has the basics of a REST API we well.
//
//    A telnet server is also built in for easy debugging access.
//
//    An Over-the-air WiFi flash update function is built in, and the
//    lights will turn purple during a flash update.
//
//    MAIN.CPP --------------------------------------------------------
//
//    When the ESP32 chip boots it starts here, in the setup() function.
//    Setup sets pin directions, starts wifi, initalized the LEDs, etc.
//    Then loop() is called repeatedly until the end of time.  The loop
//    code (optionally) receives color data over Wifi.  If it hasn't had
//    any for a bit of time, it falls back to rotating through a table
//    of internal effects.
//    
//    A number of worker threads are created which:  
//
//      1) Draw the TFT and display stats like framerate and IP addr
//      2) Sync the clock periodically
//      3) Run a full web server
//      4) Run a debug monitor accessible via serial and over telnet
//      5) Listen to room audio, create a spectrum, look for beat
//      6) Re-connect to WiFi as needed and other networking tasks
//      7) Run the debug monitor over telnet
//      8) Receive color data on a socket
//
// Most of these features can be individually enabled and disabled via
// conditional includes.
//
// License:
//
// NightDriver is an open source embedded application governed by the terms 
// of the General Public License (GPL). This requires that anyone modifying 
// the NightDriver code (for anything other than personal use) or building 
// applications based on NightDriver code must also make their derived 
// product available under the same open source GPL terms. By purchasing 
// a license for NightDriver, you would not then be bound by the GPL and 
// you would gain an extended feature set and various levels of support.  
// Think commas, not zeros, when discussing product volumes and license 
// pricing.  
//
// Without restricting the author protections found in the GPL, Plummer's 
// Software LLC, its programmers, representatives and agents, etc.,
// specifically disclaim any liability related to safety or suitability 
// for any purpose whatsoever.  Hypothetical example so we all know what
// I mean:  If the code that limits LED power consumption has a horribly
// negligent bug that burns down your village, you have my sympathy but
// not my liability. It's not that I don't care, there's just no world
// where I'd casually release code that I was responsible for in that 
// manner without suitable engineering and testing, none of which this
// code has had.  Not sure?  Turn and flee.  By proceeding, you agree.
//
// License Purchases
//
// NightDriver is an open source embedded application governed by the 
// terms of the General Public License (GPL).  If you follow that license 
// it's yours at the amazing price of 'completely free'.
//
// If, on the other hand, you are building a commercial application for 
// internal use or resale:
//
// Anyone building applications based on NightDriver code, or modifying 
// the NightDriver code, must also make their derived product available 
// under the same open source GPL terms. Commercial licenses may be 
// purchased from Plummer's Software LLC if you do not wish to be bound 
// by the GPL terms. These licenses are valid for a specified term.
// 
// Contact Plummer's Software LLC for volume pricing and support questions.
//
// History:     Jul-12-2018         Davepl      Created
//
//              [See globals.h for project history]
//
//---------------------------------------------------------------------------

#include "globals.h"                            // CONFIG and global headers
#include "soundanalyzer.h"                      // for audio sound processing
#include "effectmanager.h"                      // For g_EffectManagerf

// If the Atomi TM1814 lights are being used, we include the NeoPixelBus code
// to drive them, but otherwise we do not use or include NeoPixelBus

#include <ArduinoOTA.h>                         // For updating the flash over WiFi
#include <ESPmDNS.h>
#include "ntptimeclient.h"                      // setting the system clock from ntp
#include "socketserver.h"                       // our socket server for incoming
#include "network.h"                            // For WiFi credentials
#include "ledbuffer.h"
#include "Bounce2.h"                            // For Bounce button class
#if ENABLE_WEBSERVER
    #include "spiffswebserver.h"                // handle web server requests
#endif

#include "colordata.h"                          // color palettes
#include "drawing.h"                            // drawing code
#include "taskmgr.h"                            // for cpu usage, etc

#if ENABLE_REMOTE
    #include "remotecontrol.h" // Allows us to use a IR remote with it
#endif

void IRAM_ATTR ScreenUpdateLoopEntry(void *);
extern volatile double g_FreeDrawTime;
extern uint32_t g_Watts;
extern double g_Brite;

//
// Task Handles to our running threads
//

NightDriverTaskManager g_TaskManager;

//
// Global Variables
//

#ifdef SPECTRUM
DRAM_ATTR uint8_t giInfoPage = NUM_INFO_PAGES - 1;  // Default to last page
#else
DRAM_ATTR uint8_t giInfoPage = 0;                   // Default to first page
#endif

DRAM_ATTR WiFiUDP g_Udp;                            // UDP object used for NNTP, etc
DRAM_ATTR uint32_t g_FPS = 0;                       // Our global framerate
DRAM_ATTR bool g_bUpdateStarted = false;            // Has an OTA update started?
DRAM_ATTR AppTime g_AppTime;                        // Keeps track of frame times
DRAM_ATTR bool NTPTimeClient::_bClockSet = false;   // Has our clock been set by SNTP?

#ifdef USEMATRIX
    #include "ledmatrixgfx.h"
    #include <YouTubeSight.h>                       // For fetching YouTube sub count
    #include "effects/matrix/PatternSubscribers.h"  // For subscriber count effect
#endif

#ifdef USESTRIP
    #include "ledstripgfx.h"
#endif

extern DRAM_ATTR std::unique_ptr<EffectManager<GFXBase>> g_pEffectManager;       // The one and only global effect manager

DRAM_ATTR std::shared_ptr<GFXBase> g_pDevices[NUM_CHANNELS];
DRAM_ATTR std::mutex NTPTimeClient::_clockMutex;                                      // Clock guard mutex for SNTP client
DRAM_ATTR RemoteDebug Debug;                                                     // Instance of our telnet debug server

// If an insulator or tree or fan has multiple rings, this table defines how those rings are laid out such
// that they add up to FAN_SIZE pixels total per ring.
// 
// Imagine a setup of 5 christmas trees, where each tree was made up of 4 concentric rings of descreasing
// size, like 16, 12, 8, 4.  You would have NUM_FANS of 5 and MAX_RINGS of 4 and your ring table would be 16, 12, 8 4.

DRAM_ATTR const int gRingSizeTable[MAX_RINGS] = 
{ 
    RING_SIZE_0, 
    RING_SIZE_1, 
    RING_SIZE_2, 
    RING_SIZE_3, 
    RING_SIZE_4 
};

//
// External Variables
//

extern DRAM_ATTR LEDStripEffect * AllEffects[];      // Main table of internal events in effects.cpp
extern DRAM_ATTR std::unique_ptr<LEDBufferManager> g_apBufferManager[NUM_CHANNELS];

//
// Optional Components
//

#if ENABLE_WIFI && ENABLE_WEBSERVER
    DRAM_ATTR CSPIFFSWebServer g_WebServer;
#endif

#if ENABLE_WIFI && INCOMING_WIFI_ENABLED
    DRAM_ATTR SocketServer g_SocketServer(49152, NUM_LEDS);  // $C000 is free RAM on the C64, fwiw!
#endif

#if ENABLE_REMOTE
    DRAM_ATTR RemoteControl g_RemoteControl;
#endif

// DebugLoopTaskEntry
//
// Entry point for the Debug task, pumps the Debug handler

#if ENABLE_WIFI
void IRAM_ATTR DebugLoopTaskEntry(void *)
{    
    debugI(">> DebugLoopTaskEntry\n");

   // Initialize RemoteDebug

    debugV("Starting RemoteDebug server...\n");

    Debug.setResetCmdEnabled(true);                         // Enable the reset command
    Debug.showProfiler(false);                              // Profiler (Good to measure times, to optimize codes)
    Debug.showColors(false);                                // Colors
    Debug.setCallBackProjectCmds(&processRemoteDebugCmd);   // Func called to handle any debug externsions we add

    while (!WiFi.isConnected())                             // Wait for wifi, no point otherwise
        delay(100);

    Debug.begin(cszHostname, RemoteDebug::INFO);            // Initialize the WiFi debug server

    for (;;)                                                // Call Debug.handle() 20 times a second
    {
        EVERY_N_MILLIS(50)
        {
            Debug.handle();
        }
        
        delay(10);        
    }    
}
#endif
<<<<<<< HEAD

=======
>>>>>>> 324d4da8
// NetworkHandlingLoopEntry
//
// Pumps the various network loops and sets the time periodically, as well as reconnecting
// to WiFi if the connection drops.  Also pumps the OTA (Over the air updates) loop.

// Data for Dave's Garage as an example,

#if USEMATRIX
    const char PatternSubscribers::szChannelID[] = "UCNzszbnvQeFzObW0ghk0Ckw";
    const char PatternSubscribers::szChannelName1[] = "Daves Garage";

    #define SUB_CHECK_INTERVAL 60000
    #define SUB_CHECK_ERROR_INTERVAL 10000
    #define CHANNEL_GUID "9558daa1-eae8-482f-8066-17fa787bc0e4" 

    WiFiClient http;
    YouTubeSight sight(CHANNEL_GUID, http);
#endif

void IRAM_ATTR NetworkHandlingLoopEntry(void *)
{    
    debugI(">> NetworkHandlingLoopEntry\n");

#if ENABLE_WIFI
    if(!MDNS.begin("esp32")) {
        Serial.println("Error starting mDNS");
    }
#endif

    for (;;)
    {
        /* Every few seconds we check WiFi, and reconnect if we've lost the connection.  If we are unable to restart
           it for any reason, we reboot the chip in cases where its required, which we assume from WAIT_FOR_WIFI */

        #if ENABLE_WIFI
            EVERY_N_SECONDS(2)
            {
                if (WiFi.isConnected() == false && ConnectToWiFi(10) == false)
                {
                    debugE("Cannot Connect to Wifi!");
                    #if WAIT_FOR_WIFI
                        debugE("Rebooting in 5 seconds due to no Wifi available.");
                        delay(5000);
                        throw new std::runtime_error("Rebooting due to no Wifi available.");
                    #endif
                }
            }
            EVERY_N_SECONDS(60)
            {
                // Get Subscriber Count

                if (WiFi.isConnected())
                {
                    #if USEMATRIX
                    static uint64_t     _NextRunTime = millis();
                    if (millis() > _NextRunTime)
                    {
                        debugV("Fetching YouTube Data...");

                        sight._debug = false;
                        if (sight.getData())
                        {
                            debugV("Got YouTube Data...");
                            long result = atol(sight.channelStats.subscribers_count.c_str());
                            PatternSubscribers::cSubscribers = result;
                            _NextRunTime = millis() + SUB_CHECK_INTERVAL;
                            PatternSubscribers::cViews = atol(sight.channelStats.views.c_str());
                        }
                        else
                        {
                            debugW("YouTubeSight Subscriber API failed\n");
                            _NextRunTime = millis() + SUB_CHECK_ERROR_INTERVAL;
                        }
                    }
                    #endif
                }                
            }
        #endif


        #if ENABLE_WIFI && ENABLE_NTP
            EVERY_N_MILLIS(TIME_CHECK_INTERVAL_MS)
            {
                if (WiFi.isConnected())
                {
                    debugV("Refreshing Time from Server...");
                    digitalWrite(BUILTIN_LED_PIN, 1);
                    NTPTimeClient::UpdateClockFromWeb(&g_Udp);
                    digitalWrite(BUILTIN_LED_PIN, 0);
                }
            }
        #endif     

        delay(10);
    }
}

// SocketServerTaskEntry
//
// Repeatedly calls the code to open up a socket and receive new connections

#if ENABLE_WIFI && INCOMING_WIFI_ENABLED
    void IRAM_ATTR SocketServerTaskEntry(void *)
    {
        for (;;)
        {
            if (WiFi.isConnected())
            {
                g_SocketServer.ProcessIncomingConnectionsLoop();
                debugW("Socket connection closed.  Retrying...\n");
            }
            delay(500);
        }
    }
#endif


// CheckHeap
//
// Quick and dirty debug test to make sure the heap has not been corrupted

inline void CheckHeap()
{
    if (false == heap_caps_check_integrity_all(true))
    {
        throw std::runtime_error("Heap FAILED checks!");
    }
}

// PrintOutputHeader
//
// Displays an info header with info about the system

void PrintOutputHeader()
{
    debugI("NightDriverStrip\n");
    debugI("-------------------------------------------------------------------------------------");
    debugI("M5STICKC: %d, USE_M5DISPLAY: %d, USE_OLED: %d, USE_TFTSPI: %d, USE_LCD: %d", M5STICKC, USE_M5DISPLAY, USE_OLED, USE_TFTSPI, USE_LCD);

    #if USE_PSRAM
        debugI("ESP32 PSRAM Init: %s", psramInit() ? "OK" : "FAIL");
    #endif

    debugI("Version %u: Wifi SSID: %s - ESP32 Free Memory: %u, PSRAM:%u, PSRAM Free: %u", 
            FLASH_VERSION, cszSSID, ESP.getFreeHeap(), ESP.getPsramSize(), ESP.getFreePsram());
    debugI("ESP32 Clock Freq : %d MHz", ESP.getCpuFreqMHz());
}

// TerminateHandler
//
// Set as the handler for unhandled exceptions, prints some debug info and reboots the chip!

void TerminateHandler()
{
    debugI("-------------------------------------------------------------------------------------");
    debugI("- NightDriverStrip Guru Meditation                              Unhandled Exception -");
    debugI("-------------------------------------------------------------------------------------");
    PrintOutputHeader();

    std::exception_ptr exptr = std::current_exception();
    try {
        std::rethrow_exception(exptr);
    }
    catch (std::exception &ex) {
        debugI("Terminated due to exception: %s", ex.what());
    }

    abort();
}

#ifdef TOGGLE_BUTTON_1
Bounce2::Button Button1;
#endif

#ifdef TOGGLE_BUTTON_2
Bounce2::Button Button2;
#endif

// setup
//
// Invoked once at boot, does initial chip setup and application initial init, then spins off worker tasks and returns
// control to the system so it can invoke the main loop() function.
// 
// Threads (tasks) created here can include:
//
// DebugLoopTaskEntry           - Run a little debug console accessible via telnet and serial
// ScreenUpdateLoopEntry        - Displays stats on the attached OLED/TFT screen about drawing, network, etc
// DrawLoopTaskEntry            - Handles drawing from local or wifi data
// RemoteLoop                   - Handles the remote control loop
// NetworkHandlingLoopEntry     - Connects to WiFi, handles reconnects, OTA updates, web server
// SocketServerTaskEntry        - Creates the socket and listens for incoming wifi color data
// AudioSamplerTaskEntry        - Listens to room audio, creates spectrum analysis, beat detection, etc.

void setup()
{
    // Initialize Serial output
    Serial.begin(115200);      

    g_TaskManager.begin();

    esp_log_level_set("*", ESP_LOG_WARN);        // set all components to ERROR level  

    // Set the unhandled exception handler to be our own special exit function                 
    std::set_terminate(TerminateHandler);

    // Re-route debug output to the serial port
    Debug.setSerialEnabled(true);

    // Display a simple statup header on the serial port
    PrintOutputHeader();
    debugI("Startup!");

    // Start Debug

    #if ENABLE_WIFI
        debugI("Starting DebugLoopTaskEntry");
<<<<<<< HEAD
        xTaskCreatePinnedToCore(DebugLoopTaskEntry, "Debug Loop", STACK_SIZE, nullptr, DEBUG_PRIORITY, &g_taskDebug, DEBUG_CORE);
=======
        g_TaskManager.StartDebugThread();
>>>>>>> 324d4da8
        CheckHeap();
    #endif

    delay(100);

    // If we have a remote control enabled, set the direction on its input pin accordingly

    #if ENABLE_REMOTE
        pinMode(IR_REMOTE_PIN, INPUT);             
    #endif

    #if ENABLE_AUDIO
        pinMode(INPUT_PIN, INPUT);
        #if TTGO                                    
            pinMode(37, OUTPUT);            // This pin layout allows for mounting a MAX4466 to the backside
            digitalWrite(37, LOW);          //   of a TTGO with the OUT pin on 36, GND on 37, and Vcc on 38
            pinMode(38, OUTPUT);
            digitalWrite(38, HIGH);
        #endif
    #endif

    #ifdef TOGGLE_BUTTON_1
        Button1.attach(TOGGLE_BUTTON_1, INPUT_PULLUP);
        Button1.interval(1);
        Button1.setPressedState(LOW);
    #endif

    #ifdef TOGGLE_BUTTON_2
        Button2.attach(TOGGLE_BUTTON_2, INPUT_PULLUP);
        Button2.interval(1);
        Button2.setPressedState(LOW);
    #endif

    // Init the U8G2 compatible SSD1306, 128X64 OLED display on the Heltec board

#if USE_OLED
    debugI("Intializizing OLED display");
    g_pDisplay->begin();
    debugI("Initializing OLED display");
#endif

#if USE_TFTSPI
    debugI("Initializing TFTSPI");
    extern TFT_eSPI * g_pDisplay;

    pinMode(TFT_BL, OUTPUT);
    digitalWrite(TFT_BL, 128);

    g_pDisplay->init();
    g_pDisplay->setRotation(3);
    g_pDisplay->fillScreen(TFT_GREEN);
#endif

#if M5STICKC || M5STICKCPLUS
    #if USE_M5DISPLAY
        debugI("Intializizing TFT display\n");
        extern M5Display * g_pDisplay;
        M5.begin();
        g_pDisplay = &M5.Lcd;
        g_pDisplay->setRotation(1);
        g_pDisplay->setTextDatum(C_BASELINE);
        g_pDisplay->printf("NightDriver: " FLASH_VERSION_NAME);
    #else
        debugI("Initializing M5 withOUT display");
        M5.begin(false);
    #endif
#endif

#if USE_LCD
    extern Adafruit_ILI9341 * g_pDisplay;
    debugI("Initializing LCD display\n");

    // Without these two magic lines, you get no picture, which is pretty annoying...
    
    #ifndef TFT_BL
      #define TFT_BL 5 // LED back-light
    #endif
    pinMode(TFT_BL, OUTPUT); //initialize BL

    // We need-want hardware SPI, but the default constructor that lets us specify the pins we need
    // forces software SPI, so we need to use the constructor that explicitly lets us use hardware SPI.

    SPIClass * hspi = new SPIClass(HSPI);
    hspi->begin(TFT_SCK, TFT_MISO, TFT_MOSI, -1);
    g_pDisplay = new Adafruit_ILI9341(hspi, TFT_DC, TFT_CS, TFT_RST);
    g_pDisplay->begin();
    g_pDisplay->fillScreen(BLUE16);
    g_pDisplay->setRotation(1);

    uint8_t x = g_pDisplay->readcommand8(ILI9341_RDMODE);
    debugI("Display Power Mode: %x", x); 
    x = g_pDisplay->readcommand8(ILI9341_RDMADCTL);
    debugI("MADCTL Mode: %x", x); 
    x = g_pDisplay->readcommand8(ILI9341_RDPIXFMT);
    debugI("Pixel Format: %x", x); 
    x = g_pDisplay->readcommand8(ILI9341_RDIMGFMT);
    debugI("Image Format: %x", x); 
    x = g_pDisplay->readcommand8(ILI9341_RDSELFDIAG);
    debugI("Self Diagnostic: %x", x); 

#endif

#if ENABLE_WEBSERVER                                                    
    debugI("Starting SPIFFS...");
    if (!SPIFFS.begin(true))
    {
        debugI("ERROR: SPIFFS Mount Failed");
    }
    else
    {
        debugI("SPIFFS OK!");
    }
#endif

    // Initialize the strand controllers depending on how many channels we have

    #ifdef USESTRIP
        for (int i = 0; i < NUM_CHANNELS; i++)
            g_pDevices[i] = std::make_unique<LEDStripGFX>(MATRIX_WIDTH, MATRIX_HEIGHT);
    #endif

    #if USEMATRIX
        for (int i = 0; i < NUM_CHANNELS; i++)
        {
            g_pDevices[i] = std::make_unique<LEDMatrixGFX>(MATRIX_WIDTH, MATRIX_HEIGHT);
            g_pDevices[i]->loadPalette(0);
        }
    #endif

    #if USE_PSRAM
        uint32_t memtouse = ESP.getFreePsram() - RESERVE_MEMORY;
    #else
        uint32_t memtouse = ESP.getFreeHeap() - RESERVE_MEMORY;
    #endif

    uint32_t memtoalloc = (NUM_CHANNELS * ((sizeof(LEDBuffer) + NUM_LEDS * sizeof(CRGB))));
    uint32_t cBuffers = memtouse / memtoalloc;

    if (cBuffers < MIN_BUFFERS)
    {
        debugI("Not enough memory, could only allocate %d buffers and need %d\n", cBuffers, MIN_BUFFERS);
        throw std::runtime_error("Could not allocate all buffers");
    }
    if (cBuffers > MAX_BUFFERS)
    {
        debugI("Could allocate %d buffers but limiting it to %d\n", cBuffers, MAX_BUFFERS);
        cBuffers = MAX_BUFFERS;
    }

    debugW("Reserving %d LED buffers for a total of %d bytes...", cBuffers, memtoalloc * cBuffers);

    for (int iChannel = 0; iChannel < NUM_CHANNELS; iChannel++)
        g_apBufferManager[iChannel] = std::make_unique<LEDBufferManager>(cBuffers, g_pDevices[iChannel]);

    // Initialize all of the built in effects

    debugI("Adding LEDs to FastLED...");
    CheckHeap();

    // Due to the nature of how FastLED compiles, the LED_PINx must be passed as a literal, not a variable (template stuff)

    #if USEMATRIX
        LEDMatrixGFX::StartMatrix();
    #endif

        // Onboard PWM LED 

    #if ONBOARD_LED_R
        ledcAttachPin(ONBOARD_LED_R,  1);   // assign RGB led pins to PWM channels
        ledcAttachPin(ONBOARD_LED_G,  2);
        ledcAttachPin(ONBOARD_LED_B,  3);
        ledcSetup(1, 12000, 8);             // 12 kHz PWM, 8-bit resolution
        ledcSetup(2, 12000, 8);
        ledcSetup(3, 12000, 8);
    #endif

    #if USESTRIP

        #if NUM_CHANNELS == 1
            debugI("Adding %d LEDs to FastLED.", g_pDevices[0]->GetLEDCount());
            
            FastLED.addLeds<WS2812B, LED_PIN0, COLOR_ORDER>(((LEDStripGFX *)g_pDevices[0].get())->leds, 3*144);
            FastLED[0].setLeds(((LEDStripGFX *)g_pDevices[0].get())->leds, g_pDevices[0]->GetLEDCount());   
            FastLED.setMaxRefreshRate(0, false);  // turn OFF the refresh rate constraint
            pinMode(LED_PIN0, OUTPUT);
        #endif

        #if NUM_CHANNELS >= 2
            FastLED.addLeds<WS2812B, LED_PIN0, COLOR_ORDER>(((LEDStripGFX *)g_pDevices[0].get())->leds, ((LEDStripGFX *)g_pDevices[0].get())->GetLEDCount());
            pinMode(LED_PIN0, OUTPUT);

            FastLED.addLeds<WS2812B, LED_PIN1, COLOR_ORDER>(g_pDevices[1]->leds, g_pDevices[1]->GetLEDCount());
            pinMode(LED_PIN1, OUTPUT);
        #endif

        #if NUM_CHANNELS >= 3
            FastLED.addLeds<WS2812B, LED_PIN2, COLOR_ORDER>(g_pDevices[2]->leds, g_pDevices[2]->GetLEDCount());
            pinMode(LED_PIN2, OUTPUT);
        #endif

        #if NUM_CHANNELS >= 4
            FastLED.addLeds<WS2812B, LED_PIN3, COLOR_ORDER>(g_pDevices[3]->leds, g_pDevices[3]->GetLEDCount());
            pinMode(LED_PIN3, OUTPUT);
        #endif

        #if NUM_CHANNELS >= 5
            FastLED.addLeds<WS2812B, LED_PIN4, COLOR_ORDER>(g_pDevices[4]->leds, g_pDevices[4]->GetLEDCount());
            pinMode(LED_PIN4, OUTPUT);
        #endif

        #if NUM_CHANNELS >= 6
            FastLED.addLeds<WS2812B, LED_PIN5, COLOR_ORDER>(g_pDevices[5]->leds, g_pDevices[5]->GetLEDCount());
            pinMode(LED_PIN5, OUTPUT);
        #endif

        #if NUM_CHANNELS >= 7
            FastLED.addLeds<WS2812B, LED_PIN6, COLOR_ORDER>(g_pDevices[6]->leds, g_pDevices[6]->GetLEDCount());
            pinMode(LED_PIN6, OUTPUT);
        #endif

        #if NUM_CHANNELS >= 8
            FastLED.addLeds<WS2812B, LED_PIN7, COLOR_ORDER>(g_pDevices[7]->leds, g_pDevices[7]->GetLEDCount());
            pinMode(LED_PIN7, OUTPUT);
        #endif
           
        #ifdef POWER_LIMIT_MW
            set_max_power_in_milliwatts(POWER_LIMIT_MW);                // Set brightness limit
            #ifdef LED_BUILTIN
                set_max_power_indicator_LED(LED_BUILTIN);
            #endif
        #endif

            g_Brightness = 255;
            
        #if ATOMLIGHT
            pinMode(4, INPUT);
            pinMode(12, INPUT);
            pinMode(13, INPUT);
            pinMode(14, INPUT);
            pinMode(15, INPUT);
        #endif
    #endif


    pinMode(BUILTIN_LED_PIN, OUTPUT);

    // Microphone stuff
    #if ENABLE_AUDIO    
        pinMode(INPUT_PIN, INPUT);
    #endif

    debugI("Initializing effects manager...");
    InitEffectsManager();

#if USE_SCREEN
    g_TaskManager.StartScreenThread();
#endif

    debugI("Launching Drawing:");
    debugE("Heap before launch: %s", heap_caps_check_integrity_all(true) ? "PASS" : "FAIL");
    g_TaskManager.StartDrawThread();
    CheckHeap();

#if ENABLE_WIFI && WAIT_FOR_WIFI
    debugI("Calling ConnectToWifi()\n");
    if (false == ConnectToWiFi(99))
    {
        debugI("Unable to connect to WiFi, but must have it, so rebooting...\n");
        throw std::runtime_error("Unable to connect to WiFi, but must have it, so rebooting");
    }
    Debug.setSerialEnabled(true);
#endif

    // Init the zlib compression

    debugV("Initializing compression...");
    uzlib_init();
    CheckHeap();

#if ENABLE_REMOTE
    // Start Remote Control
    g_TaskManager.StartRemoteThread();
    CheckHeap();
#endif

    g_TaskManager.StartNetworkThread();
    CheckHeap();

#if ENABLE_WIFI && INCOMING_WIFI_ENABLED
<<<<<<< HEAD
    xTaskCreatePinnedToCore(SocketServerTaskEntry, "Socket Server Loop", STACK_SIZE, nullptr, SOCKET_PRIORITY, &g_taskSocket, SOCKET_CORE);
=======
    g_TaskManager.StartSocketThread();
>>>>>>> 324d4da8
#endif

#if ENABLE_AUDIO
    // The audio sampler task might as well be on a different core from the LED stuff
    g_TaskManager.StartAudioThread();
    CheckHeap();
#endif

#if ENABLE_AUDIOSERIAL
    // The audio sampler task might as well be on a different core from the LED stuff
    
    CheckHeap();
#endif

    debugI("Setup complete - ESP32 Free Memory: %d\n", ESP.getFreeHeap());
    CheckHeap();
}

// loop - main execution loop
//
// This is where an Arduino app spends most of its life but since we spin off tasks for much of our work, all that remains here is
// to maintain the WiFi connection and process any data that comes in over the WiFi

void loop()
{
    while(true)
    {
        #if ENABLE_OTA
            EVERY_N_MILLIS(10)
            {
                try
                {
                    if (WiFi.isConnected())
                        ArduinoOTA.handle();
                }
                catch(const std::exception& e)
                {
                    debugW("Exception in OTA code caught");
                }
                
            }
        #endif

        EVERY_N_SECONDS(5)
        {
            #if ENABLE_AUDIO && ENABLE_WIFI
                debugI("Wifi: %s, IP: %s, Mem: %u, LargestBlk: %u, PSRAM Free: %u/%u, Buffer: %d/%d, LED FPS: %d, LED Watt: %d, LED Brite: %0.0lf%%, Audio FPS: %d, Serial FPS: %d, PeakVU: %0.2lf, MinVU: %0.2lf, VURatio: %0.2lf, CPU: %02.0f%%, %02.0f%%, FreeDraw: %lf",
                        WLtoString(WiFi.status()), WiFi.localIP().toString().c_str(), // Wifi
                        ESP.getFreeHeap(),ESP.getMaxAllocHeap(), ESP.getFreePsram(), ESP.getPsramSize(), // Mem
                        g_FPS, g_Watts, g_Brite, // LED
<<<<<<< HEAD
                        g_AudioFPS, g_serialFPS, gPeakVU, gMinVU, gVURatio, // Audio
=======
                        g_Analyzer._AudioFPS, g_Analyzer._serialFPS, g_Analyzer._PeakVU, g_Analyzer._MinVU, g_Analyzer._VURatio, // Audio
>>>>>>> 324d4da8
                        g_TaskManager.GetCPUUsagePercent(0), g_TaskManager.GetCPUUsagePercent(1), 
                        g_FreeDrawTime);
            #elif ENABLE_AUDIO // Implied !ENABLE_WIFI from 1st condition
                debugI("Mem: %u, LargestBlk: %u, PSRAM Free: %u/%u, Buffer: %d/%d, LED FPS: %d, LED Watt: %d, LED Brite: %0.0lf%%, Audio FPS: %d, Serial FPS: %d, PeakVU: %0.2lf, MinVU: %0.2lf, VURatio: %0.2lf, CPU: %02.0f%%, %02.0f%%, FreeDraw: %lf",
                    ESP.getFreeHeap(), ESP.getMaxAllocHeap(), ESP.getFreePsram(), ESP.getPsramSize(), // Mem
                    g_apBufferManager[0]->Depth(), g_apBufferManager[0]->BufferCount(), // Buffer
                    g_FPS, g_Watts, g_Brite, // LED
<<<<<<< HEAD
                    g_AudioFPS, g_serialFPS, gPeakVU, gMinVU, gVURatio, // Audio
=======
                    g_Analyzer._AudioFPS, g_Analyzer._serialFPS, g_Analyzer._PeakVU, g_Analyzer._MinVU, g_Analyzer._VURatio, // Audio
>>>>>>> 324d4da8
                    g_TaskManager.GetCPUUsagePercent(0), g_TaskManager.GetCPUUsagePercent(1), 
                    g_FreeDrawTime);
            #elif ENABLE_WIFI // Implied !ENABLE_AUDIO from 1st condition
                debugI("Wifi: %s, IP: %s, Mem: %u, LargestBlk: %u, PSRAM Free: %u/%u, Buffer: %d/%d, LED FPS: %d, LED Watt: %d, LED Brite: %0.0lf%%, CPU: %02.0f%%, %02.0f%%, FreeDraw: %lf",
                   WLtoString(WiFi.status()), WiFi.localIP().toString().c_str(), // Wifi
                   ESP.getFreeHeap(), ESP.getMaxAllocHeap(), ESP.getFreePsram(), ESP.getPsramSize(), // Mem
                   g_apBufferManager[0]->Depth(), g_apBufferManager[0]->BufferCount(), // Buffer
                   g_FPS, g_Watts, g_Brite, // LED
                   g_TaskManager.GetCPUUsagePercent(0), g_TaskManager.GetCPUUsagePercent(1),  // CPU
                   g_FreeDrawTime); // FreeDraw
            #else
                debugI("Mem: %u, LargestBlk: %u, PSRAM Free: %u/%u, Buffer: %d/%d, LED FPS: %d, LED Watt: %d, LED Brite: %0.0lf%%, CPU: %02.0f%%, %02.0f%%, FreeDraw: %lf",
                   ESP.getFreeHeap(), // Mem
                   ESP.getMaxAllocHeap(), // LargestBlk
                   ESP.getFreePsram(), ESP.getPsramSize(), // PSRAM
                   g_apBufferManager[0]->Depth(), g_apBufferManager[0]->BufferCount(), // Buffer
                   g_FPS, g_Watts, g_Brite, // LED
                   g_TaskManager.GetCPUUsagePercent(0), g_TaskManager.GetCPUUsagePercent(1),  // CPU
                   g_FreeDrawTime); // FreeDraw
            #endif
        }

        delay(10);        
    }
}
<|MERGE_RESOLUTION|>--- conflicted
+++ resolved
@@ -1,903 +1,884 @@
-//+--------------------------------------------------------------------------
-//
-// File:        main.cpp  
-//
-// NightDriverStrip - (c) 2018 Plummer's Software LLC.  All Rights Reserved.  
-//
-// This file is part of the NightDriver software project.
-//
-//    NightDriver is free software: you can redistribute it and/or modify
-//    it under the terms of the GNU General Public License as published by
-//    the Free Software Foundation, either version 3 of the License, or
-//    (at your option) any later version.
-//   
-//    NightDriver is distributed in the hope that it will be useful,
-//    but WITHOUT ANY WARRANTY; without even the implied warranty of
-//    MERCHANTABILITY or FITNESS FOR A PARTICULAR PURPOSE.  See the
-//    GNU General Public License for more details.
-//   
-//    You should have received a copy of the GNU General Public License
-//    along with Nightdriver.  It is normally found in copying.txt
-//    If not, see <https://www.gnu.org/licenses/>.
-//
-// Description:
-//
-//    Main setup and loop file for the LED Wifi Project, and main.cpp is
-//    the ugliest file because of the conditional compilation, and the
-//    external dependencies.
-//
-//    NightDriver is an LED display project composed of a client app
-//    that runs on the ESP32 and an optional server that can run on 
-//    a variety of platforms (anywhere .Net CORE works, like the Pi).
-//    The app controls WS2812B style LEDs.  The number of LEDs in a
-//    row is unbounded but realistically limited to about 1000 which
-//    still allows for about 24 frames per second of updates.  There
-//    can be 8 such channels connected to 8 different pins.
-//    By default NightDriver draws client effects, and there many
-//    built in, from marquees to fire.  But it can also receive color
-//    data from a server.  So it firsts checks to see if there is 
-//    data coming in, and if so, draws that.  If not it falls back
-//    to internal drawing.  The server sends a simple packet with
-//    an LED count, timestamp, and then the color data for the LEDs.
-//    The ESP32 app has buffer of about 30 frames when 1000 LEDs are
-//    in use.  The server generates frames 1/2 second in the future and
-//    sets the timestamps accordinging.  The client app waits until
-//    the next packet in its buffer is due for drawing and then draws
-//    it and discards it.  A circular queue is used.
-//
-//    Both client and server require reliable access to an SNTP server
-//    to keep their clocks in sync.  The client sets its time every
-//    few hours to combat clock drifts on the ESP32.  Since all the 
-//    clients (and the server) have the same clock, they can sync
-//    shows across multiple clients.  Imagine a setup where a dozen
-//    LED matrixes are arranged to form a small "jumbotron".  This
-//    works because the screens would all be in time sync.
-//
-//    The app listens to the microphone and does an FFT and spectral
-//    analysis on a separate thread about 25 times per second.  This
-//    gives effects access to the audio data, and there are a number
-//    of sound-reactive and beat-driven effects built in.
-//
-//    In addition to simple trips, the app handles matrixes as well.
-//    It also handles groups of rings.  In one incarnation, 10 RGB 
-//    LED PC fans are connected in a LianLi case plus the 32 or so
-//    on the front of the case.  The fans are grouped into NUM_FANS
-//    fans.  It also suports concentrically nested rings of varying
-//    size, which I use for a Christmas-tree project where each tree
-//    is made up of a "stack" of rings - 32 leds, 18, 10, 4, 1.  
-//    It's up to individual effects to take advantage of them but
-//    the drawing code provides APIs for "draw to LED x of RING q on
-//    FAZN number z" and so on for convenience.
-//
-//    Support for features such as sound, web, wifi, etc can be
-//    selectively disabled via #include settings.  There's an optional
-//    web server built in that serves a sample jqueryUI based UI
-//    directly from the chip.  You could add a settings page for
-//    example.  It has the basics of a REST API we well.
-//
-//    A telnet server is also built in for easy debugging access.
-//
-//    An Over-the-air WiFi flash update function is built in, and the
-//    lights will turn purple during a flash update.
-//
-//    MAIN.CPP --------------------------------------------------------
-//
-//    When the ESP32 chip boots it starts here, in the setup() function.
-//    Setup sets pin directions, starts wifi, initalized the LEDs, etc.
-//    Then loop() is called repeatedly until the end of time.  The loop
-//    code (optionally) receives color data over Wifi.  If it hasn't had
-//    any for a bit of time, it falls back to rotating through a table
-//    of internal effects.
-//    
-//    A number of worker threads are created which:  
-//
-//      1) Draw the TFT and display stats like framerate and IP addr
-//      2) Sync the clock periodically
-//      3) Run a full web server
-//      4) Run a debug monitor accessible via serial and over telnet
-//      5) Listen to room audio, create a spectrum, look for beat
-//      6) Re-connect to WiFi as needed and other networking tasks
-//      7) Run the debug monitor over telnet
-//      8) Receive color data on a socket
-//
-// Most of these features can be individually enabled and disabled via
-// conditional includes.
-//
-// License:
-//
-// NightDriver is an open source embedded application governed by the terms 
-// of the General Public License (GPL). This requires that anyone modifying 
-// the NightDriver code (for anything other than personal use) or building 
-// applications based on NightDriver code must also make their derived 
-// product available under the same open source GPL terms. By purchasing 
-// a license for NightDriver, you would not then be bound by the GPL and 
-// you would gain an extended feature set and various levels of support.  
-// Think commas, not zeros, when discussing product volumes and license 
-// pricing.  
-//
-// Without restricting the author protections found in the GPL, Plummer's 
-// Software LLC, its programmers, representatives and agents, etc.,
-// specifically disclaim any liability related to safety or suitability 
-// for any purpose whatsoever.  Hypothetical example so we all know what
-// I mean:  If the code that limits LED power consumption has a horribly
-// negligent bug that burns down your village, you have my sympathy but
-// not my liability. It's not that I don't care, there's just no world
-// where I'd casually release code that I was responsible for in that 
-// manner without suitable engineering and testing, none of which this
-// code has had.  Not sure?  Turn and flee.  By proceeding, you agree.
-//
-// License Purchases
-//
-// NightDriver is an open source embedded application governed by the 
-// terms of the General Public License (GPL).  If you follow that license 
-// it's yours at the amazing price of 'completely free'.
-//
-// If, on the other hand, you are building a commercial application for 
-// internal use or resale:
-//
-// Anyone building applications based on NightDriver code, or modifying 
-// the NightDriver code, must also make their derived product available 
-// under the same open source GPL terms. Commercial licenses may be 
-// purchased from Plummer's Software LLC if you do not wish to be bound 
-// by the GPL terms. These licenses are valid for a specified term.
-// 
-// Contact Plummer's Software LLC for volume pricing and support questions.
-//
-// History:     Jul-12-2018         Davepl      Created
-//
-//              [See globals.h for project history]
-//
-//---------------------------------------------------------------------------
-
-#include "globals.h"                            // CONFIG and global headers
-#include "soundanalyzer.h"                      // for audio sound processing
-#include "effectmanager.h"                      // For g_EffectManagerf
-
-// If the Atomi TM1814 lights are being used, we include the NeoPixelBus code
-// to drive them, but otherwise we do not use or include NeoPixelBus
-
-#include <ArduinoOTA.h>                         // For updating the flash over WiFi
-#include <ESPmDNS.h>
-#include "ntptimeclient.h"                      // setting the system clock from ntp
-#include "socketserver.h"                       // our socket server for incoming
-#include "network.h"                            // For WiFi credentials
-#include "ledbuffer.h"
-#include "Bounce2.h"                            // For Bounce button class
-#if ENABLE_WEBSERVER
-    #include "spiffswebserver.h"                // handle web server requests
-#endif
-
-#include "colordata.h"                          // color palettes
-#include "drawing.h"                            // drawing code
-#include "taskmgr.h"                            // for cpu usage, etc
-
-#if ENABLE_REMOTE
-    #include "remotecontrol.h" // Allows us to use a IR remote with it
-#endif
-
-void IRAM_ATTR ScreenUpdateLoopEntry(void *);
-extern volatile double g_FreeDrawTime;
-extern uint32_t g_Watts;
-extern double g_Brite;
-
-//
-// Task Handles to our running threads
-//
-
-NightDriverTaskManager g_TaskManager;
-
-//
-// Global Variables
-//
-
-#ifdef SPECTRUM
-DRAM_ATTR uint8_t giInfoPage = NUM_INFO_PAGES - 1;  // Default to last page
-#else
-DRAM_ATTR uint8_t giInfoPage = 0;                   // Default to first page
-#endif
-
-DRAM_ATTR WiFiUDP g_Udp;                            // UDP object used for NNTP, etc
-DRAM_ATTR uint32_t g_FPS = 0;                       // Our global framerate
-DRAM_ATTR bool g_bUpdateStarted = false;            // Has an OTA update started?
-DRAM_ATTR AppTime g_AppTime;                        // Keeps track of frame times
-DRAM_ATTR bool NTPTimeClient::_bClockSet = false;   // Has our clock been set by SNTP?
-
-#ifdef USEMATRIX
-    #include "ledmatrixgfx.h"
-    #include <YouTubeSight.h>                       // For fetching YouTube sub count
-    #include "effects/matrix/PatternSubscribers.h"  // For subscriber count effect
-#endif
-
-#ifdef USESTRIP
-    #include "ledstripgfx.h"
-#endif
-
-extern DRAM_ATTR std::unique_ptr<EffectManager<GFXBase>> g_pEffectManager;       // The one and only global effect manager
-
-DRAM_ATTR std::shared_ptr<GFXBase> g_pDevices[NUM_CHANNELS];
-DRAM_ATTR std::mutex NTPTimeClient::_clockMutex;                                      // Clock guard mutex for SNTP client
-DRAM_ATTR RemoteDebug Debug;                                                     // Instance of our telnet debug server
-
-// If an insulator or tree or fan has multiple rings, this table defines how those rings are laid out such
-// that they add up to FAN_SIZE pixels total per ring.
-// 
-// Imagine a setup of 5 christmas trees, where each tree was made up of 4 concentric rings of descreasing
-// size, like 16, 12, 8, 4.  You would have NUM_FANS of 5 and MAX_RINGS of 4 and your ring table would be 16, 12, 8 4.
-
-DRAM_ATTR const int gRingSizeTable[MAX_RINGS] = 
-{ 
-    RING_SIZE_0, 
-    RING_SIZE_1, 
-    RING_SIZE_2, 
-    RING_SIZE_3, 
-    RING_SIZE_4 
-};
-
-//
-// External Variables
-//
-
-extern DRAM_ATTR LEDStripEffect * AllEffects[];      // Main table of internal events in effects.cpp
-extern DRAM_ATTR std::unique_ptr<LEDBufferManager> g_apBufferManager[NUM_CHANNELS];
-
-//
-// Optional Components
-//
-
-#if ENABLE_WIFI && ENABLE_WEBSERVER
-    DRAM_ATTR CSPIFFSWebServer g_WebServer;
-#endif
-
-#if ENABLE_WIFI && INCOMING_WIFI_ENABLED
-    DRAM_ATTR SocketServer g_SocketServer(49152, NUM_LEDS);  // $C000 is free RAM on the C64, fwiw!
-#endif
-
-#if ENABLE_REMOTE
-    DRAM_ATTR RemoteControl g_RemoteControl;
-#endif
-
-// DebugLoopTaskEntry
-//
-// Entry point for the Debug task, pumps the Debug handler
-
-#if ENABLE_WIFI
-void IRAM_ATTR DebugLoopTaskEntry(void *)
-{    
-    debugI(">> DebugLoopTaskEntry\n");
-
-   // Initialize RemoteDebug
-
-    debugV("Starting RemoteDebug server...\n");
-
-    Debug.setResetCmdEnabled(true);                         // Enable the reset command
-    Debug.showProfiler(false);                              // Profiler (Good to measure times, to optimize codes)
-    Debug.showColors(false);                                // Colors
-    Debug.setCallBackProjectCmds(&processRemoteDebugCmd);   // Func called to handle any debug externsions we add
-
-    while (!WiFi.isConnected())                             // Wait for wifi, no point otherwise
-        delay(100);
-
-    Debug.begin(cszHostname, RemoteDebug::INFO);            // Initialize the WiFi debug server
-
-    for (;;)                                                // Call Debug.handle() 20 times a second
-    {
-        EVERY_N_MILLIS(50)
-        {
-            Debug.handle();
-        }
-        
-        delay(10);        
-    }    
-}
-#endif
-<<<<<<< HEAD
-
-=======
->>>>>>> 324d4da8
-// NetworkHandlingLoopEntry
-//
-// Pumps the various network loops and sets the time periodically, as well as reconnecting
-// to WiFi if the connection drops.  Also pumps the OTA (Over the air updates) loop.
-
-// Data for Dave's Garage as an example,
-
-#if USEMATRIX
-    const char PatternSubscribers::szChannelID[] = "UCNzszbnvQeFzObW0ghk0Ckw";
-    const char PatternSubscribers::szChannelName1[] = "Daves Garage";
-
-    #define SUB_CHECK_INTERVAL 60000
-    #define SUB_CHECK_ERROR_INTERVAL 10000
-    #define CHANNEL_GUID "9558daa1-eae8-482f-8066-17fa787bc0e4" 
-
-    WiFiClient http;
-    YouTubeSight sight(CHANNEL_GUID, http);
-#endif
-
-void IRAM_ATTR NetworkHandlingLoopEntry(void *)
-{    
-    debugI(">> NetworkHandlingLoopEntry\n");
-
-#if ENABLE_WIFI
-    if(!MDNS.begin("esp32")) {
-        Serial.println("Error starting mDNS");
-    }
-#endif
-
-    for (;;)
-    {
-        /* Every few seconds we check WiFi, and reconnect if we've lost the connection.  If we are unable to restart
-           it for any reason, we reboot the chip in cases where its required, which we assume from WAIT_FOR_WIFI */
-
-        #if ENABLE_WIFI
-            EVERY_N_SECONDS(2)
-            {
-                if (WiFi.isConnected() == false && ConnectToWiFi(10) == false)
-                {
-                    debugE("Cannot Connect to Wifi!");
-                    #if WAIT_FOR_WIFI
-                        debugE("Rebooting in 5 seconds due to no Wifi available.");
-                        delay(5000);
-                        throw new std::runtime_error("Rebooting due to no Wifi available.");
-                    #endif
-                }
-            }
-            EVERY_N_SECONDS(60)
-            {
-                // Get Subscriber Count
-
-                if (WiFi.isConnected())
-                {
-                    #if USEMATRIX
-                    static uint64_t     _NextRunTime = millis();
-                    if (millis() > _NextRunTime)
-                    {
-                        debugV("Fetching YouTube Data...");
-
-                        sight._debug = false;
-                        if (sight.getData())
-                        {
-                            debugV("Got YouTube Data...");
-                            long result = atol(sight.channelStats.subscribers_count.c_str());
-                            PatternSubscribers::cSubscribers = result;
-                            _NextRunTime = millis() + SUB_CHECK_INTERVAL;
-                            PatternSubscribers::cViews = atol(sight.channelStats.views.c_str());
-                        }
-                        else
-                        {
-                            debugW("YouTubeSight Subscriber API failed\n");
-                            _NextRunTime = millis() + SUB_CHECK_ERROR_INTERVAL;
-                        }
-                    }
-                    #endif
-                }                
-            }
-        #endif
-
-
-        #if ENABLE_WIFI && ENABLE_NTP
-            EVERY_N_MILLIS(TIME_CHECK_INTERVAL_MS)
-            {
-                if (WiFi.isConnected())
-                {
-                    debugV("Refreshing Time from Server...");
-                    digitalWrite(BUILTIN_LED_PIN, 1);
-                    NTPTimeClient::UpdateClockFromWeb(&g_Udp);
-                    digitalWrite(BUILTIN_LED_PIN, 0);
-                }
-            }
-        #endif     
-
-        delay(10);
-    }
-}
-
-// SocketServerTaskEntry
-//
-// Repeatedly calls the code to open up a socket and receive new connections
-
-#if ENABLE_WIFI && INCOMING_WIFI_ENABLED
-    void IRAM_ATTR SocketServerTaskEntry(void *)
-    {
-        for (;;)
-        {
-            if (WiFi.isConnected())
-            {
-                g_SocketServer.ProcessIncomingConnectionsLoop();
-                debugW("Socket connection closed.  Retrying...\n");
-            }
-            delay(500);
-        }
-    }
-#endif
-
-
-// CheckHeap
-//
-// Quick and dirty debug test to make sure the heap has not been corrupted
-
-inline void CheckHeap()
-{
-    if (false == heap_caps_check_integrity_all(true))
-    {
-        throw std::runtime_error("Heap FAILED checks!");
-    }
-}
-
-// PrintOutputHeader
-//
-// Displays an info header with info about the system
-
-void PrintOutputHeader()
-{
-    debugI("NightDriverStrip\n");
-    debugI("-------------------------------------------------------------------------------------");
-    debugI("M5STICKC: %d, USE_M5DISPLAY: %d, USE_OLED: %d, USE_TFTSPI: %d, USE_LCD: %d", M5STICKC, USE_M5DISPLAY, USE_OLED, USE_TFTSPI, USE_LCD);
-
-    #if USE_PSRAM
-        debugI("ESP32 PSRAM Init: %s", psramInit() ? "OK" : "FAIL");
-    #endif
-
-    debugI("Version %u: Wifi SSID: %s - ESP32 Free Memory: %u, PSRAM:%u, PSRAM Free: %u", 
-            FLASH_VERSION, cszSSID, ESP.getFreeHeap(), ESP.getPsramSize(), ESP.getFreePsram());
-    debugI("ESP32 Clock Freq : %d MHz", ESP.getCpuFreqMHz());
-}
-
-// TerminateHandler
-//
-// Set as the handler for unhandled exceptions, prints some debug info and reboots the chip!
-
-void TerminateHandler()
-{
-    debugI("-------------------------------------------------------------------------------------");
-    debugI("- NightDriverStrip Guru Meditation                              Unhandled Exception -");
-    debugI("-------------------------------------------------------------------------------------");
-    PrintOutputHeader();
-
-    std::exception_ptr exptr = std::current_exception();
-    try {
-        std::rethrow_exception(exptr);
-    }
-    catch (std::exception &ex) {
-        debugI("Terminated due to exception: %s", ex.what());
-    }
-
-    abort();
-}
-
-#ifdef TOGGLE_BUTTON_1
-Bounce2::Button Button1;
-#endif
-
-#ifdef TOGGLE_BUTTON_2
-Bounce2::Button Button2;
-#endif
-
-// setup
-//
-// Invoked once at boot, does initial chip setup and application initial init, then spins off worker tasks and returns
-// control to the system so it can invoke the main loop() function.
-// 
-// Threads (tasks) created here can include:
-//
-// DebugLoopTaskEntry           - Run a little debug console accessible via telnet and serial
-// ScreenUpdateLoopEntry        - Displays stats on the attached OLED/TFT screen about drawing, network, etc
-// DrawLoopTaskEntry            - Handles drawing from local or wifi data
-// RemoteLoop                   - Handles the remote control loop
-// NetworkHandlingLoopEntry     - Connects to WiFi, handles reconnects, OTA updates, web server
-// SocketServerTaskEntry        - Creates the socket and listens for incoming wifi color data
-// AudioSamplerTaskEntry        - Listens to room audio, creates spectrum analysis, beat detection, etc.
-
-void setup()
-{
-    // Initialize Serial output
-    Serial.begin(115200);      
-
-    g_TaskManager.begin();
-
-    esp_log_level_set("*", ESP_LOG_WARN);        // set all components to ERROR level  
-
-    // Set the unhandled exception handler to be our own special exit function                 
-    std::set_terminate(TerminateHandler);
-
-    // Re-route debug output to the serial port
-    Debug.setSerialEnabled(true);
-
-    // Display a simple statup header on the serial port
-    PrintOutputHeader();
-    debugI("Startup!");
-
-    // Start Debug
-
-    #if ENABLE_WIFI
-        debugI("Starting DebugLoopTaskEntry");
-<<<<<<< HEAD
-        xTaskCreatePinnedToCore(DebugLoopTaskEntry, "Debug Loop", STACK_SIZE, nullptr, DEBUG_PRIORITY, &g_taskDebug, DEBUG_CORE);
-=======
-        g_TaskManager.StartDebugThread();
->>>>>>> 324d4da8
-        CheckHeap();
-    #endif
-
-    delay(100);
-
-    // If we have a remote control enabled, set the direction on its input pin accordingly
-
-    #if ENABLE_REMOTE
-        pinMode(IR_REMOTE_PIN, INPUT);             
-    #endif
-
-    #if ENABLE_AUDIO
-        pinMode(INPUT_PIN, INPUT);
-        #if TTGO                                    
-            pinMode(37, OUTPUT);            // This pin layout allows for mounting a MAX4466 to the backside
-            digitalWrite(37, LOW);          //   of a TTGO with the OUT pin on 36, GND on 37, and Vcc on 38
-            pinMode(38, OUTPUT);
-            digitalWrite(38, HIGH);
-        #endif
-    #endif
-
-    #ifdef TOGGLE_BUTTON_1
-        Button1.attach(TOGGLE_BUTTON_1, INPUT_PULLUP);
-        Button1.interval(1);
-        Button1.setPressedState(LOW);
-    #endif
-
-    #ifdef TOGGLE_BUTTON_2
-        Button2.attach(TOGGLE_BUTTON_2, INPUT_PULLUP);
-        Button2.interval(1);
-        Button2.setPressedState(LOW);
-    #endif
-
-    // Init the U8G2 compatible SSD1306, 128X64 OLED display on the Heltec board
-
-#if USE_OLED
-    debugI("Intializizing OLED display");
-    g_pDisplay->begin();
-    debugI("Initializing OLED display");
-#endif
-
-#if USE_TFTSPI
-    debugI("Initializing TFTSPI");
-    extern TFT_eSPI * g_pDisplay;
-
-    pinMode(TFT_BL, OUTPUT);
-    digitalWrite(TFT_BL, 128);
-
-    g_pDisplay->init();
-    g_pDisplay->setRotation(3);
-    g_pDisplay->fillScreen(TFT_GREEN);
-#endif
-
-#if M5STICKC || M5STICKCPLUS
-    #if USE_M5DISPLAY
-        debugI("Intializizing TFT display\n");
-        extern M5Display * g_pDisplay;
-        M5.begin();
-        g_pDisplay = &M5.Lcd;
-        g_pDisplay->setRotation(1);
-        g_pDisplay->setTextDatum(C_BASELINE);
-        g_pDisplay->printf("NightDriver: " FLASH_VERSION_NAME);
-    #else
-        debugI("Initializing M5 withOUT display");
-        M5.begin(false);
-    #endif
-#endif
-
-#if USE_LCD
-    extern Adafruit_ILI9341 * g_pDisplay;
-    debugI("Initializing LCD display\n");
-
-    // Without these two magic lines, you get no picture, which is pretty annoying...
-    
-    #ifndef TFT_BL
-      #define TFT_BL 5 // LED back-light
-    #endif
-    pinMode(TFT_BL, OUTPUT); //initialize BL
-
-    // We need-want hardware SPI, but the default constructor that lets us specify the pins we need
-    // forces software SPI, so we need to use the constructor that explicitly lets us use hardware SPI.
-
-    SPIClass * hspi = new SPIClass(HSPI);
-    hspi->begin(TFT_SCK, TFT_MISO, TFT_MOSI, -1);
-    g_pDisplay = new Adafruit_ILI9341(hspi, TFT_DC, TFT_CS, TFT_RST);
-    g_pDisplay->begin();
-    g_pDisplay->fillScreen(BLUE16);
-    g_pDisplay->setRotation(1);
-
-    uint8_t x = g_pDisplay->readcommand8(ILI9341_RDMODE);
-    debugI("Display Power Mode: %x", x); 
-    x = g_pDisplay->readcommand8(ILI9341_RDMADCTL);
-    debugI("MADCTL Mode: %x", x); 
-    x = g_pDisplay->readcommand8(ILI9341_RDPIXFMT);
-    debugI("Pixel Format: %x", x); 
-    x = g_pDisplay->readcommand8(ILI9341_RDIMGFMT);
-    debugI("Image Format: %x", x); 
-    x = g_pDisplay->readcommand8(ILI9341_RDSELFDIAG);
-    debugI("Self Diagnostic: %x", x); 
-
-#endif
-
-#if ENABLE_WEBSERVER                                                    
-    debugI("Starting SPIFFS...");
-    if (!SPIFFS.begin(true))
-    {
-        debugI("ERROR: SPIFFS Mount Failed");
-    }
-    else
-    {
-        debugI("SPIFFS OK!");
-    }
-#endif
-
-    // Initialize the strand controllers depending on how many channels we have
-
-    #ifdef USESTRIP
-        for (int i = 0; i < NUM_CHANNELS; i++)
-            g_pDevices[i] = std::make_unique<LEDStripGFX>(MATRIX_WIDTH, MATRIX_HEIGHT);
-    #endif
-
-    #if USEMATRIX
-        for (int i = 0; i < NUM_CHANNELS; i++)
-        {
-            g_pDevices[i] = std::make_unique<LEDMatrixGFX>(MATRIX_WIDTH, MATRIX_HEIGHT);
-            g_pDevices[i]->loadPalette(0);
-        }
-    #endif
-
-    #if USE_PSRAM
-        uint32_t memtouse = ESP.getFreePsram() - RESERVE_MEMORY;
-    #else
-        uint32_t memtouse = ESP.getFreeHeap() - RESERVE_MEMORY;
-    #endif
-
-    uint32_t memtoalloc = (NUM_CHANNELS * ((sizeof(LEDBuffer) + NUM_LEDS * sizeof(CRGB))));
-    uint32_t cBuffers = memtouse / memtoalloc;
-
-    if (cBuffers < MIN_BUFFERS)
-    {
-        debugI("Not enough memory, could only allocate %d buffers and need %d\n", cBuffers, MIN_BUFFERS);
-        throw std::runtime_error("Could not allocate all buffers");
-    }
-    if (cBuffers > MAX_BUFFERS)
-    {
-        debugI("Could allocate %d buffers but limiting it to %d\n", cBuffers, MAX_BUFFERS);
-        cBuffers = MAX_BUFFERS;
-    }
-
-    debugW("Reserving %d LED buffers for a total of %d bytes...", cBuffers, memtoalloc * cBuffers);
-
-    for (int iChannel = 0; iChannel < NUM_CHANNELS; iChannel++)
-        g_apBufferManager[iChannel] = std::make_unique<LEDBufferManager>(cBuffers, g_pDevices[iChannel]);
-
-    // Initialize all of the built in effects
-
-    debugI("Adding LEDs to FastLED...");
-    CheckHeap();
-
-    // Due to the nature of how FastLED compiles, the LED_PINx must be passed as a literal, not a variable (template stuff)
-
-    #if USEMATRIX
-        LEDMatrixGFX::StartMatrix();
-    #endif
-
-        // Onboard PWM LED 
-
-    #if ONBOARD_LED_R
-        ledcAttachPin(ONBOARD_LED_R,  1);   // assign RGB led pins to PWM channels
-        ledcAttachPin(ONBOARD_LED_G,  2);
-        ledcAttachPin(ONBOARD_LED_B,  3);
-        ledcSetup(1, 12000, 8);             // 12 kHz PWM, 8-bit resolution
-        ledcSetup(2, 12000, 8);
-        ledcSetup(3, 12000, 8);
-    #endif
-
-    #if USESTRIP
-
-        #if NUM_CHANNELS == 1
-            debugI("Adding %d LEDs to FastLED.", g_pDevices[0]->GetLEDCount());
-            
-            FastLED.addLeds<WS2812B, LED_PIN0, COLOR_ORDER>(((LEDStripGFX *)g_pDevices[0].get())->leds, 3*144);
-            FastLED[0].setLeds(((LEDStripGFX *)g_pDevices[0].get())->leds, g_pDevices[0]->GetLEDCount());   
-            FastLED.setMaxRefreshRate(0, false);  // turn OFF the refresh rate constraint
-            pinMode(LED_PIN0, OUTPUT);
-        #endif
-
-        #if NUM_CHANNELS >= 2
-            FastLED.addLeds<WS2812B, LED_PIN0, COLOR_ORDER>(((LEDStripGFX *)g_pDevices[0].get())->leds, ((LEDStripGFX *)g_pDevices[0].get())->GetLEDCount());
-            pinMode(LED_PIN0, OUTPUT);
-
-            FastLED.addLeds<WS2812B, LED_PIN1, COLOR_ORDER>(g_pDevices[1]->leds, g_pDevices[1]->GetLEDCount());
-            pinMode(LED_PIN1, OUTPUT);
-        #endif
-
-        #if NUM_CHANNELS >= 3
-            FastLED.addLeds<WS2812B, LED_PIN2, COLOR_ORDER>(g_pDevices[2]->leds, g_pDevices[2]->GetLEDCount());
-            pinMode(LED_PIN2, OUTPUT);
-        #endif
-
-        #if NUM_CHANNELS >= 4
-            FastLED.addLeds<WS2812B, LED_PIN3, COLOR_ORDER>(g_pDevices[3]->leds, g_pDevices[3]->GetLEDCount());
-            pinMode(LED_PIN3, OUTPUT);
-        #endif
-
-        #if NUM_CHANNELS >= 5
-            FastLED.addLeds<WS2812B, LED_PIN4, COLOR_ORDER>(g_pDevices[4]->leds, g_pDevices[4]->GetLEDCount());
-            pinMode(LED_PIN4, OUTPUT);
-        #endif
-
-        #if NUM_CHANNELS >= 6
-            FastLED.addLeds<WS2812B, LED_PIN5, COLOR_ORDER>(g_pDevices[5]->leds, g_pDevices[5]->GetLEDCount());
-            pinMode(LED_PIN5, OUTPUT);
-        #endif
-
-        #if NUM_CHANNELS >= 7
-            FastLED.addLeds<WS2812B, LED_PIN6, COLOR_ORDER>(g_pDevices[6]->leds, g_pDevices[6]->GetLEDCount());
-            pinMode(LED_PIN6, OUTPUT);
-        #endif
-
-        #if NUM_CHANNELS >= 8
-            FastLED.addLeds<WS2812B, LED_PIN7, COLOR_ORDER>(g_pDevices[7]->leds, g_pDevices[7]->GetLEDCount());
-            pinMode(LED_PIN7, OUTPUT);
-        #endif
-           
-        #ifdef POWER_LIMIT_MW
-            set_max_power_in_milliwatts(POWER_LIMIT_MW);                // Set brightness limit
-            #ifdef LED_BUILTIN
-                set_max_power_indicator_LED(LED_BUILTIN);
-            #endif
-        #endif
-
-            g_Brightness = 255;
-            
-        #if ATOMLIGHT
-            pinMode(4, INPUT);
-            pinMode(12, INPUT);
-            pinMode(13, INPUT);
-            pinMode(14, INPUT);
-            pinMode(15, INPUT);
-        #endif
-    #endif
-
-
-    pinMode(BUILTIN_LED_PIN, OUTPUT);
-
-    // Microphone stuff
-    #if ENABLE_AUDIO    
-        pinMode(INPUT_PIN, INPUT);
-    #endif
-
-    debugI("Initializing effects manager...");
-    InitEffectsManager();
-
-#if USE_SCREEN
-    g_TaskManager.StartScreenThread();
-#endif
-
-    debugI("Launching Drawing:");
-    debugE("Heap before launch: %s", heap_caps_check_integrity_all(true) ? "PASS" : "FAIL");
-    g_TaskManager.StartDrawThread();
-    CheckHeap();
-
-#if ENABLE_WIFI && WAIT_FOR_WIFI
-    debugI("Calling ConnectToWifi()\n");
-    if (false == ConnectToWiFi(99))
-    {
-        debugI("Unable to connect to WiFi, but must have it, so rebooting...\n");
-        throw std::runtime_error("Unable to connect to WiFi, but must have it, so rebooting");
-    }
-    Debug.setSerialEnabled(true);
-#endif
-
-    // Init the zlib compression
-
-    debugV("Initializing compression...");
-    uzlib_init();
-    CheckHeap();
-
-#if ENABLE_REMOTE
-    // Start Remote Control
-    g_TaskManager.StartRemoteThread();
-    CheckHeap();
-#endif
-
-    g_TaskManager.StartNetworkThread();
-    CheckHeap();
-
-#if ENABLE_WIFI && INCOMING_WIFI_ENABLED
-<<<<<<< HEAD
-    xTaskCreatePinnedToCore(SocketServerTaskEntry, "Socket Server Loop", STACK_SIZE, nullptr, SOCKET_PRIORITY, &g_taskSocket, SOCKET_CORE);
-=======
-    g_TaskManager.StartSocketThread();
->>>>>>> 324d4da8
-#endif
-
-#if ENABLE_AUDIO
-    // The audio sampler task might as well be on a different core from the LED stuff
-    g_TaskManager.StartAudioThread();
-    CheckHeap();
-#endif
-
-#if ENABLE_AUDIOSERIAL
-    // The audio sampler task might as well be on a different core from the LED stuff
-    
-    CheckHeap();
-#endif
-
-    debugI("Setup complete - ESP32 Free Memory: %d\n", ESP.getFreeHeap());
-    CheckHeap();
-}
-
-// loop - main execution loop
-//
-// This is where an Arduino app spends most of its life but since we spin off tasks for much of our work, all that remains here is
-// to maintain the WiFi connection and process any data that comes in over the WiFi
-
-void loop()
-{
-    while(true)
-    {
-        #if ENABLE_OTA
-            EVERY_N_MILLIS(10)
-            {
-                try
-                {
-                    if (WiFi.isConnected())
-                        ArduinoOTA.handle();
-                }
-                catch(const std::exception& e)
-                {
-                    debugW("Exception in OTA code caught");
-                }
-                
-            }
-        #endif
-
-        EVERY_N_SECONDS(5)
-        {
-            #if ENABLE_AUDIO && ENABLE_WIFI
-                debugI("Wifi: %s, IP: %s, Mem: %u, LargestBlk: %u, PSRAM Free: %u/%u, Buffer: %d/%d, LED FPS: %d, LED Watt: %d, LED Brite: %0.0lf%%, Audio FPS: %d, Serial FPS: %d, PeakVU: %0.2lf, MinVU: %0.2lf, VURatio: %0.2lf, CPU: %02.0f%%, %02.0f%%, FreeDraw: %lf",
-                        WLtoString(WiFi.status()), WiFi.localIP().toString().c_str(), // Wifi
-                        ESP.getFreeHeap(),ESP.getMaxAllocHeap(), ESP.getFreePsram(), ESP.getPsramSize(), // Mem
-                        g_FPS, g_Watts, g_Brite, // LED
-<<<<<<< HEAD
-                        g_AudioFPS, g_serialFPS, gPeakVU, gMinVU, gVURatio, // Audio
-=======
-                        g_Analyzer._AudioFPS, g_Analyzer._serialFPS, g_Analyzer._PeakVU, g_Analyzer._MinVU, g_Analyzer._VURatio, // Audio
->>>>>>> 324d4da8
-                        g_TaskManager.GetCPUUsagePercent(0), g_TaskManager.GetCPUUsagePercent(1), 
-                        g_FreeDrawTime);
-            #elif ENABLE_AUDIO // Implied !ENABLE_WIFI from 1st condition
-                debugI("Mem: %u, LargestBlk: %u, PSRAM Free: %u/%u, Buffer: %d/%d, LED FPS: %d, LED Watt: %d, LED Brite: %0.0lf%%, Audio FPS: %d, Serial FPS: %d, PeakVU: %0.2lf, MinVU: %0.2lf, VURatio: %0.2lf, CPU: %02.0f%%, %02.0f%%, FreeDraw: %lf",
-                    ESP.getFreeHeap(), ESP.getMaxAllocHeap(), ESP.getFreePsram(), ESP.getPsramSize(), // Mem
-                    g_apBufferManager[0]->Depth(), g_apBufferManager[0]->BufferCount(), // Buffer
-                    g_FPS, g_Watts, g_Brite, // LED
-<<<<<<< HEAD
-                    g_AudioFPS, g_serialFPS, gPeakVU, gMinVU, gVURatio, // Audio
-=======
-                    g_Analyzer._AudioFPS, g_Analyzer._serialFPS, g_Analyzer._PeakVU, g_Analyzer._MinVU, g_Analyzer._VURatio, // Audio
->>>>>>> 324d4da8
-                    g_TaskManager.GetCPUUsagePercent(0), g_TaskManager.GetCPUUsagePercent(1), 
-                    g_FreeDrawTime);
-            #elif ENABLE_WIFI // Implied !ENABLE_AUDIO from 1st condition
-                debugI("Wifi: %s, IP: %s, Mem: %u, LargestBlk: %u, PSRAM Free: %u/%u, Buffer: %d/%d, LED FPS: %d, LED Watt: %d, LED Brite: %0.0lf%%, CPU: %02.0f%%, %02.0f%%, FreeDraw: %lf",
-                   WLtoString(WiFi.status()), WiFi.localIP().toString().c_str(), // Wifi
-                   ESP.getFreeHeap(), ESP.getMaxAllocHeap(), ESP.getFreePsram(), ESP.getPsramSize(), // Mem
-                   g_apBufferManager[0]->Depth(), g_apBufferManager[0]->BufferCount(), // Buffer
-                   g_FPS, g_Watts, g_Brite, // LED
-                   g_TaskManager.GetCPUUsagePercent(0), g_TaskManager.GetCPUUsagePercent(1),  // CPU
-                   g_FreeDrawTime); // FreeDraw
-            #else
-                debugI("Mem: %u, LargestBlk: %u, PSRAM Free: %u/%u, Buffer: %d/%d, LED FPS: %d, LED Watt: %d, LED Brite: %0.0lf%%, CPU: %02.0f%%, %02.0f%%, FreeDraw: %lf",
-                   ESP.getFreeHeap(), // Mem
-                   ESP.getMaxAllocHeap(), // LargestBlk
-                   ESP.getFreePsram(), ESP.getPsramSize(), // PSRAM
-                   g_apBufferManager[0]->Depth(), g_apBufferManager[0]->BufferCount(), // Buffer
-                   g_FPS, g_Watts, g_Brite, // LED
-                   g_TaskManager.GetCPUUsagePercent(0), g_TaskManager.GetCPUUsagePercent(1),  // CPU
-                   g_FreeDrawTime); // FreeDraw
-            #endif
-        }
-
-        delay(10);        
-    }
-}
+//+--------------------------------------------------------------------------
+//
+// File:        main.cpp  
+//
+// NightDriverStrip - (c) 2018 Plummer's Software LLC.  All Rights Reserved.  
+//
+// This file is part of the NightDriver software project.
+//
+//    NightDriver is free software: you can redistribute it and/or modify
+//    it under the terms of the GNU General Public License as published by
+//    the Free Software Foundation, either version 3 of the License, or
+//    (at your option) any later version.
+//   
+//    NightDriver is distributed in the hope that it will be useful,
+//    but WITHOUT ANY WARRANTY; without even the implied warranty of
+//    MERCHANTABILITY or FITNESS FOR A PARTICULAR PURPOSE.  See the
+//    GNU General Public License for more details.
+//   
+//    You should have received a copy of the GNU General Public License
+//    along with Nightdriver.  It is normally found in copying.txt
+//    If not, see <https://www.gnu.org/licenses/>.
+//
+// Description:
+//
+//    Main setup and loop file for the LED Wifi Project, and main.cpp is
+//    the ugliest file because of the conditional compilation, and the
+//    external dependencies.
+//
+//    NightDriver is an LED display project composed of a client app
+//    that runs on the ESP32 and an optional server that can run on 
+//    a variety of platforms (anywhere .Net CORE works, like the Pi).
+//    The app controls WS2812B style LEDs.  The number of LEDs in a
+//    row is unbounded but realistically limited to about 1000 which
+//    still allows for about 24 frames per second of updates.  There
+//    can be 8 such channels connected to 8 different pins.
+//    By default NightDriver draws client effects, and there many
+//    built in, from marquees to fire.  But it can also receive color
+//    data from a server.  So it firsts checks to see if there is 
+//    data coming in, and if so, draws that.  If not it falls back
+//    to internal drawing.  The server sends a simple packet with
+//    an LED count, timestamp, and then the color data for the LEDs.
+//    The ESP32 app has buffer of about 30 frames when 1000 LEDs are
+//    in use.  The server generates frames 1/2 second in the future and
+//    sets the timestamps accordinging.  The client app waits until
+//    the next packet in its buffer is due for drawing and then draws
+//    it and discards it.  A circular queue is used.
+//
+//    Both client and server require reliable access to an SNTP server
+//    to keep their clocks in sync.  The client sets its time every
+//    few hours to combat clock drifts on the ESP32.  Since all the 
+//    clients (and the server) have the same clock, they can sync
+//    shows across multiple clients.  Imagine a setup where a dozen
+//    LED matrixes are arranged to form a small "jumbotron".  This
+//    works because the screens would all be in time sync.
+//
+//    The app listens to the microphone and does an FFT and spectral
+//    analysis on a separate thread about 25 times per second.  This
+//    gives effects access to the audio data, and there are a number
+//    of sound-reactive and beat-driven effects built in.
+//
+//    In addition to simple trips, the app handles matrixes as well.
+//    It also handles groups of rings.  In one incarnation, 10 RGB 
+//    LED PC fans are connected in a LianLi case plus the 32 or so
+//    on the front of the case.  The fans are grouped into NUM_FANS
+//    fans.  It also suports concentrically nested rings of varying
+//    size, which I use for a Christmas-tree project where each tree
+//    is made up of a "stack" of rings - 32 leds, 18, 10, 4, 1.  
+//    It's up to individual effects to take advantage of them but
+//    the drawing code provides APIs for "draw to LED x of RING q on
+//    FAZN number z" and so on for convenience.
+//
+//    Support for features such as sound, web, wifi, etc can be
+//    selectively disabled via #include settings.  There's an optional
+//    web server built in that serves a sample jqueryUI based UI
+//    directly from the chip.  You could add a settings page for
+//    example.  It has the basics of a REST API we well.
+//
+//    A telnet server is also built in for easy debugging access.
+//
+//    An Over-the-air WiFi flash update function is built in, and the
+//    lights will turn purple during a flash update.
+//
+//    MAIN.CPP --------------------------------------------------------
+//
+//    When the ESP32 chip boots it starts here, in the setup() function.
+//    Setup sets pin directions, starts wifi, initalized the LEDs, etc.
+//    Then loop() is called repeatedly until the end of time.  The loop
+//    code (optionally) receives color data over Wifi.  If it hasn't had
+//    any for a bit of time, it falls back to rotating through a table
+//    of internal effects.
+//    
+//    A number of worker threads are created which:  
+//
+//      1) Draw the TFT and display stats like framerate and IP addr
+//      2) Sync the clock periodically
+//      3) Run a full web server
+//      4) Run a debug monitor accessible via serial and over telnet
+//      5) Listen to room audio, create a spectrum, look for beat
+//      6) Re-connect to WiFi as needed and other networking tasks
+//      7) Run the debug monitor over telnet
+//      8) Receive color data on a socket
+//
+// Most of these features can be individually enabled and disabled via
+// conditional includes.
+//
+// License:
+//
+// NightDriver is an open source embedded application governed by the terms 
+// of the General Public License (GPL). This requires that anyone modifying 
+// the NightDriver code (for anything other than personal use) or building 
+// applications based on NightDriver code must also make their derived 
+// product available under the same open source GPL terms. By purchasing 
+// a license for NightDriver, you would not then be bound by the GPL and 
+// you would gain an extended feature set and various levels of support.  
+// Think commas, not zeros, when discussing product volumes and license 
+// pricing.  
+//
+// Without restricting the author protections found in the GPL, Plummer's 
+// Software LLC, its programmers, representatives and agents, etc.,
+// specifically disclaim any liability related to safety or suitability 
+// for any purpose whatsoever.  Hypothetical example so we all know what
+// I mean:  If the code that limits LED power consumption has a horribly
+// negligent bug that burns down your village, you have my sympathy but
+// not my liability. It's not that I don't care, there's just no world
+// where I'd casually release code that I was responsible for in that 
+// manner without suitable engineering and testing, none of which this
+// code has had.  Not sure?  Turn and flee.  By proceeding, you agree.
+//
+// License Purchases
+//
+// NightDriver is an open source embedded application governed by the 
+// terms of the General Public License (GPL).  If you follow that license 
+// it's yours at the amazing price of 'completely free'.
+//
+// If, on the other hand, you are building a commercial application for 
+// internal use or resale:
+//
+// Anyone building applications based on NightDriver code, or modifying 
+// the NightDriver code, must also make their derived product available 
+// under the same open source GPL terms. Commercial licenses may be 
+// purchased from Plummer's Software LLC if you do not wish to be bound 
+// by the GPL terms. These licenses are valid for a specified term.
+// 
+// Contact Plummer's Software LLC for volume pricing and support questions.
+//
+// History:     Jul-12-2018         Davepl      Created
+//
+//              [See globals.h for project history]
+//
+//---------------------------------------------------------------------------
+
+#include "globals.h"                            // CONFIG and global headers
+#include "soundanalyzer.h"                      // for audio sound processing
+#include "effectmanager.h"                      // For g_EffectManagerf
+
+// If the Atomi TM1814 lights are being used, we include the NeoPixelBus code
+// to drive them, but otherwise we do not use or include NeoPixelBus
+
+#include <ArduinoOTA.h>                         // For updating the flash over WiFi
+#include <ESPmDNS.h>
+#include "ntptimeclient.h"                      // setting the system clock from ntp
+#include "socketserver.h"                       // our socket server for incoming
+#include "network.h"                            // For WiFi credentials
+#include "ledbuffer.h"
+#include "Bounce2.h"                            // For Bounce button class
+#if ENABLE_WEBSERVER
+    #include "spiffswebserver.h"                // handle web server requests
+#endif
+
+#include "colordata.h"                          // color palettes
+#include "drawing.h"                            // drawing code
+#include "taskmgr.h"                            // for cpu usage, etc
+
+#if ENABLE_REMOTE
+    #include "remotecontrol.h" // Allows us to use a IR remote with it
+#endif
+
+void IRAM_ATTR ScreenUpdateLoopEntry(void *);
+extern volatile double g_FreeDrawTime;
+extern uint32_t g_Watts;
+extern double g_Brite;
+
+//
+// Task Handles to our running threads
+//
+
+NightDriverTaskManager g_TaskManager;
+
+//
+// Global Variables
+//
+
+#ifdef SPECTRUM
+DRAM_ATTR uint8_t giInfoPage = NUM_INFO_PAGES - 1;  // Default to last page
+#else
+DRAM_ATTR uint8_t giInfoPage = 0;                   // Default to first page
+#endif
+
+DRAM_ATTR WiFiUDP g_Udp;                            // UDP object used for NNTP, etc
+DRAM_ATTR uint32_t g_FPS = 0;                       // Our global framerate
+DRAM_ATTR bool g_bUpdateStarted = false;            // Has an OTA update started?
+DRAM_ATTR AppTime g_AppTime;                        // Keeps track of frame times
+DRAM_ATTR bool NTPTimeClient::_bClockSet = false;   // Has our clock been set by SNTP?
+
+#ifdef USEMATRIX
+    #include "ledmatrixgfx.h"
+    #include <YouTubeSight.h>                       // For fetching YouTube sub count
+    #include "effects/matrix/PatternSubscribers.h"  // For subscriber count effect
+#endif
+
+#ifdef USESTRIP
+    #include "ledstripgfx.h"
+#endif
+
+extern DRAM_ATTR std::unique_ptr<EffectManager<GFXBase>> g_pEffectManager;       // The one and only global effect manager
+
+DRAM_ATTR std::shared_ptr<GFXBase> g_pDevices[NUM_CHANNELS];
+DRAM_ATTR std::mutex NTPTimeClient::_clockMutex;                                      // Clock guard mutex for SNTP client
+DRAM_ATTR RemoteDebug Debug;                                                     // Instance of our telnet debug server
+
+// If an insulator or tree or fan has multiple rings, this table defines how those rings are laid out such
+// that they add up to FAN_SIZE pixels total per ring.
+// 
+// Imagine a setup of 5 christmas trees, where each tree was made up of 4 concentric rings of descreasing
+// size, like 16, 12, 8, 4.  You would have NUM_FANS of 5 and MAX_RINGS of 4 and your ring table would be 16, 12, 8 4.
+
+DRAM_ATTR const int gRingSizeTable[MAX_RINGS] = 
+{ 
+    RING_SIZE_0, 
+    RING_SIZE_1, 
+    RING_SIZE_2, 
+    RING_SIZE_3, 
+    RING_SIZE_4 
+};
+
+//
+// External Variables
+//
+
+extern DRAM_ATTR LEDStripEffect * AllEffects[];      // Main table of internal events in effects.cpp
+extern DRAM_ATTR std::unique_ptr<LEDBufferManager> g_apBufferManager[NUM_CHANNELS];
+
+//
+// Optional Components
+//
+
+#if ENABLE_WIFI && ENABLE_WEBSERVER
+    DRAM_ATTR CSPIFFSWebServer g_WebServer;
+#endif
+
+#if ENABLE_WIFI && INCOMING_WIFI_ENABLED
+    DRAM_ATTR SocketServer g_SocketServer(49152, NUM_LEDS);  // $C000 is free RAM on the C64, fwiw!
+#endif
+
+#if ENABLE_REMOTE
+    DRAM_ATTR RemoteControl g_RemoteControl;
+#endif
+
+// DebugLoopTaskEntry
+//
+// Entry point for the Debug task, pumps the Debug handler
+
+#if ENABLE_WIFI
+void IRAM_ATTR DebugLoopTaskEntry(void *)
+{    
+    debugI(">> DebugLoopTaskEntry\n");
+
+   // Initialize RemoteDebug
+
+    debugV("Starting RemoteDebug server...\n");
+
+    Debug.setResetCmdEnabled(true);                         // Enable the reset command
+    Debug.showProfiler(false);                              // Profiler (Good to measure times, to optimize codes)
+    Debug.showColors(false);                                // Colors
+    Debug.setCallBackProjectCmds(&processRemoteDebugCmd);   // Func called to handle any debug externsions we add
+
+    while (!WiFi.isConnected())                             // Wait for wifi, no point otherwise
+        delay(100);
+
+    Debug.begin(cszHostname, RemoteDebug::INFO);            // Initialize the WiFi debug server
+
+    for (;;)                                                // Call Debug.handle() 20 times a second
+    {
+        EVERY_N_MILLIS(50)
+        {
+            Debug.handle();
+        }
+        
+        delay(10);        
+    }    
+}
+#endif
+
+// NetworkHandlingLoopEntry
+//
+// Pumps the various network loops and sets the time periodically, as well as reconnecting
+// to WiFi if the connection drops.  Also pumps the OTA (Over the air updates) loop.
+
+// Data for Dave's Garage as an example,
+
+#if USEMATRIX
+    const char PatternSubscribers::szChannelID[] = "UCNzszbnvQeFzObW0ghk0Ckw";
+    const char PatternSubscribers::szChannelName1[] = "Daves Garage";
+
+    #define SUB_CHECK_INTERVAL 60000
+    #define SUB_CHECK_ERROR_INTERVAL 10000
+    #define CHANNEL_GUID "9558daa1-eae8-482f-8066-17fa787bc0e4" 
+
+    WiFiClient http;
+    YouTubeSight sight(CHANNEL_GUID, http);
+#endif
+
+void IRAM_ATTR NetworkHandlingLoopEntry(void *)
+{    
+    debugI(">> NetworkHandlingLoopEntry\n");
+
+#if ENABLE_WIFI
+    if(!MDNS.begin("esp32")) {
+        Serial.println("Error starting mDNS");
+    }
+#endif
+
+    for (;;)
+    {
+        /* Every few seconds we check WiFi, and reconnect if we've lost the connection.  If we are unable to restart
+           it for any reason, we reboot the chip in cases where its required, which we assume from WAIT_FOR_WIFI */
+
+        #if ENABLE_WIFI
+            EVERY_N_SECONDS(2)
+            {
+                if (WiFi.isConnected() == false && ConnectToWiFi(10) == false)
+                {
+                    debugE("Cannot Connect to Wifi!");
+                    #if WAIT_FOR_WIFI
+                        debugE("Rebooting in 5 seconds due to no Wifi available.");
+                        delay(5000);
+                        throw new std::runtime_error("Rebooting due to no Wifi available.");
+                    #endif
+                }
+            }
+            EVERY_N_SECONDS(60)
+            {
+                // Get Subscriber Count
+
+                if (WiFi.isConnected())
+                {
+                    #if USEMATRIX
+                    static uint64_t     _NextRunTime = millis();
+                    if (millis() > _NextRunTime)
+                    {
+                        debugV("Fetching YouTube Data...");
+
+                        sight._debug = false;
+                        if (sight.getData())
+                        {
+                            debugV("Got YouTube Data...");
+                            long result = atol(sight.channelStats.subscribers_count.c_str());
+                            PatternSubscribers::cSubscribers = result;
+                            _NextRunTime = millis() + SUB_CHECK_INTERVAL;
+                            PatternSubscribers::cViews = atol(sight.channelStats.views.c_str());
+                        }
+                        else
+                        {
+                            debugW("YouTubeSight Subscriber API failed\n");
+                            _NextRunTime = millis() + SUB_CHECK_ERROR_INTERVAL;
+                        }
+                    }
+                    #endif
+                }                
+            }
+        #endif
+
+
+        #if ENABLE_WIFI && ENABLE_NTP
+            EVERY_N_MILLIS(TIME_CHECK_INTERVAL_MS)
+            {
+                if (WiFi.isConnected())
+                {
+                    debugV("Refreshing Time from Server...");
+                    digitalWrite(BUILTIN_LED_PIN, 1);
+                    NTPTimeClient::UpdateClockFromWeb(&g_Udp);
+                    digitalWrite(BUILTIN_LED_PIN, 0);
+                }
+            }
+        #endif     
+
+        delay(10);
+    }
+}
+
+// SocketServerTaskEntry
+//
+// Repeatedly calls the code to open up a socket and receive new connections
+
+#if ENABLE_WIFI && INCOMING_WIFI_ENABLED
+    void IRAM_ATTR SocketServerTaskEntry(void *)
+    {
+        for (;;)
+        {
+            if (WiFi.isConnected())
+            {
+                g_SocketServer.ProcessIncomingConnectionsLoop();
+                debugW("Socket connection closed.  Retrying...\n");
+            }
+            delay(500);
+        }
+    }
+#endif
+
+
+// CheckHeap
+//
+// Quick and dirty debug test to make sure the heap has not been corrupted
+
+inline void CheckHeap()
+{
+    if (false == heap_caps_check_integrity_all(true))
+    {
+        throw std::runtime_error("Heap FAILED checks!");
+    }
+}
+
+// PrintOutputHeader
+//
+// Displays an info header with info about the system
+
+void PrintOutputHeader()
+{
+    debugI("NightDriverStrip\n");
+    debugI("-------------------------------------------------------------------------------------");
+    debugI("M5STICKC: %d, USE_M5DISPLAY: %d, USE_OLED: %d, USE_TFTSPI: %d, USE_LCD: %d", M5STICKC, USE_M5DISPLAY, USE_OLED, USE_TFTSPI, USE_LCD);
+
+    #if USE_PSRAM
+        debugI("ESP32 PSRAM Init: %s", psramInit() ? "OK" : "FAIL");
+    #endif
+
+    debugI("Version %u: Wifi SSID: %s - ESP32 Free Memory: %u, PSRAM:%u, PSRAM Free: %u", 
+            FLASH_VERSION, cszSSID, ESP.getFreeHeap(), ESP.getPsramSize(), ESP.getFreePsram());
+    debugI("ESP32 Clock Freq : %d MHz", ESP.getCpuFreqMHz());
+}
+
+// TerminateHandler
+//
+// Set as the handler for unhandled exceptions, prints some debug info and reboots the chip!
+
+void TerminateHandler()
+{
+    debugI("-------------------------------------------------------------------------------------");
+    debugI("- NightDriverStrip Guru Meditation                              Unhandled Exception -");
+    debugI("-------------------------------------------------------------------------------------");
+    PrintOutputHeader();
+
+    std::exception_ptr exptr = std::current_exception();
+    try {
+        std::rethrow_exception(exptr);
+    }
+    catch (std::exception &ex) {
+        debugI("Terminated due to exception: %s", ex.what());
+    }
+
+    abort();
+}
+
+#ifdef TOGGLE_BUTTON_1
+Bounce2::Button Button1;
+#endif
+
+#ifdef TOGGLE_BUTTON_2
+Bounce2::Button Button2;
+#endif
+
+// setup
+//
+// Invoked once at boot, does initial chip setup and application initial init, then spins off worker tasks and returns
+// control to the system so it can invoke the main loop() function.
+// 
+// Threads (tasks) created here can include:
+//
+// DebugLoopTaskEntry           - Run a little debug console accessible via telnet and serial
+// ScreenUpdateLoopEntry        - Displays stats on the attached OLED/TFT screen about drawing, network, etc
+// DrawLoopTaskEntry            - Handles drawing from local or wifi data
+// RemoteLoop                   - Handles the remote control loop
+// NetworkHandlingLoopEntry     - Connects to WiFi, handles reconnects, OTA updates, web server
+// SocketServerTaskEntry        - Creates the socket and listens for incoming wifi color data
+// AudioSamplerTaskEntry        - Listens to room audio, creates spectrum analysis, beat detection, etc.
+
+void setup()
+{
+    // Initialize Serial output
+    Serial.begin(115200);      
+
+    g_TaskManager.begin();
+
+    esp_log_level_set("*", ESP_LOG_WARN);        // set all components to ERROR level  
+
+    // Set the unhandled exception handler to be our own special exit function                 
+    std::set_terminate(TerminateHandler);
+
+    // Re-route debug output to the serial port
+    Debug.setSerialEnabled(true);
+
+    // Display a simple statup header on the serial port
+    PrintOutputHeader();
+    debugI("Startup!");
+
+    // Start Debug
+
+    #if ENABLE_WIFI
+        debugI("Starting DebugLoopTaskEntry");
+        g_TaskManager.StartDebugThread();
+        CheckHeap();
+    #endif
+
+    delay(100);
+
+    // If we have a remote control enabled, set the direction on its input pin accordingly
+
+    #if ENABLE_REMOTE
+        pinMode(IR_REMOTE_PIN, INPUT);             
+    #endif
+
+    #if ENABLE_AUDIO
+        pinMode(INPUT_PIN, INPUT);
+        #if TTGO                                    
+            pinMode(37, OUTPUT);            // This pin layout allows for mounting a MAX4466 to the backside
+            digitalWrite(37, LOW);          //   of a TTGO with the OUT pin on 36, GND on 37, and Vcc on 38
+            pinMode(38, OUTPUT);
+            digitalWrite(38, HIGH);
+        #endif
+    #endif
+
+    #ifdef TOGGLE_BUTTON_1
+        Button1.attach(TOGGLE_BUTTON_1, INPUT_PULLUP);
+        Button1.interval(1);
+        Button1.setPressedState(LOW);
+    #endif
+
+    #ifdef TOGGLE_BUTTON_2
+        Button2.attach(TOGGLE_BUTTON_2, INPUT_PULLUP);
+        Button2.interval(1);
+        Button2.setPressedState(LOW);
+    #endif
+
+    // Init the U8G2 compatible SSD1306, 128X64 OLED display on the Heltec board
+
+#if USE_OLED
+    debugI("Intializizing OLED display");
+    g_pDisplay->begin();
+    debugI("Initializing OLED display");
+#endif
+
+#if USE_TFTSPI
+    debugI("Initializing TFTSPI");
+    extern TFT_eSPI * g_pDisplay;
+
+    pinMode(TFT_BL, OUTPUT);
+    digitalWrite(TFT_BL, 128);
+
+    g_pDisplay->init();
+    g_pDisplay->setRotation(3);
+    g_pDisplay->fillScreen(TFT_GREEN);
+#endif
+
+#if M5STICKC || M5STICKCPLUS
+    #if USE_M5DISPLAY
+        debugI("Intializizing TFT display\n");
+        extern M5Display * g_pDisplay;
+        M5.begin();
+        g_pDisplay = &M5.Lcd;
+        g_pDisplay->setRotation(1);
+        g_pDisplay->setTextDatum(C_BASELINE);
+        g_pDisplay->printf("NightDriver: " FLASH_VERSION_NAME);
+    #else
+        debugI("Initializing M5 withOUT display");
+        M5.begin(false);
+    #endif
+#endif
+
+#if USE_LCD
+    extern Adafruit_ILI9341 * g_pDisplay;
+    debugI("Initializing LCD display\n");
+
+    // Without these two magic lines, you get no picture, which is pretty annoying...
+    
+    #ifndef TFT_BL
+      #define TFT_BL 5 // LED back-light
+    #endif
+    pinMode(TFT_BL, OUTPUT); //initialize BL
+
+    // We need-want hardware SPI, but the default constructor that lets us specify the pins we need
+    // forces software SPI, so we need to use the constructor that explicitly lets us use hardware SPI.
+
+    SPIClass * hspi = new SPIClass(HSPI);
+    hspi->begin(TFT_SCK, TFT_MISO, TFT_MOSI, -1);
+    g_pDisplay = new Adafruit_ILI9341(hspi, TFT_DC, TFT_CS, TFT_RST);
+    g_pDisplay->begin();
+    g_pDisplay->fillScreen(BLUE16);
+    g_pDisplay->setRotation(1);
+
+    uint8_t x = g_pDisplay->readcommand8(ILI9341_RDMODE);
+    debugI("Display Power Mode: %x", x); 
+    x = g_pDisplay->readcommand8(ILI9341_RDMADCTL);
+    debugI("MADCTL Mode: %x", x); 
+    x = g_pDisplay->readcommand8(ILI9341_RDPIXFMT);
+    debugI("Pixel Format: %x", x); 
+    x = g_pDisplay->readcommand8(ILI9341_RDIMGFMT);
+    debugI("Image Format: %x", x); 
+    x = g_pDisplay->readcommand8(ILI9341_RDSELFDIAG);
+    debugI("Self Diagnostic: %x", x); 
+
+#endif
+
+#if ENABLE_WEBSERVER                                                    
+    debugI("Starting SPIFFS...");
+    if (!SPIFFS.begin(true))
+    {
+        debugI("ERROR: SPIFFS Mount Failed");
+    }
+    else
+    {
+        debugI("SPIFFS OK!");
+    }
+#endif
+
+    // Initialize the strand controllers depending on how many channels we have
+
+    #ifdef USESTRIP
+        for (int i = 0; i < NUM_CHANNELS; i++)
+            g_pDevices[i] = std::make_unique<LEDStripGFX>(MATRIX_WIDTH, MATRIX_HEIGHT);
+    #endif
+
+    #if USEMATRIX
+        for (int i = 0; i < NUM_CHANNELS; i++)
+        {
+            g_pDevices[i] = std::make_unique<LEDMatrixGFX>(MATRIX_WIDTH, MATRIX_HEIGHT);
+            g_pDevices[i]->loadPalette(0);
+        }
+    #endif
+
+    #if USE_PSRAM
+        uint32_t memtouse = ESP.getFreePsram() - RESERVE_MEMORY;
+    #else
+        uint32_t memtouse = ESP.getFreeHeap() - RESERVE_MEMORY;
+    #endif
+
+    uint32_t memtoalloc = (NUM_CHANNELS * ((sizeof(LEDBuffer) + NUM_LEDS * sizeof(CRGB))));
+    uint32_t cBuffers = memtouse / memtoalloc;
+
+    if (cBuffers < MIN_BUFFERS)
+    {
+        debugI("Not enough memory, could only allocate %d buffers and need %d\n", cBuffers, MIN_BUFFERS);
+        throw std::runtime_error("Could not allocate all buffers");
+    }
+    if (cBuffers > MAX_BUFFERS)
+    {
+        debugI("Could allocate %d buffers but limiting it to %d\n", cBuffers, MAX_BUFFERS);
+        cBuffers = MAX_BUFFERS;
+    }
+
+    debugW("Reserving %d LED buffers for a total of %d bytes...", cBuffers, memtoalloc * cBuffers);
+
+    for (int iChannel = 0; iChannel < NUM_CHANNELS; iChannel++)
+        g_apBufferManager[iChannel] = std::make_unique<LEDBufferManager>(cBuffers, g_pDevices[iChannel]);
+
+    // Initialize all of the built in effects
+
+    debugI("Adding LEDs to FastLED...");
+    CheckHeap();
+
+    // Due to the nature of how FastLED compiles, the LED_PINx must be passed as a literal, not a variable (template stuff)
+
+    #if USEMATRIX
+        LEDMatrixGFX::StartMatrix();
+    #endif
+
+        // Onboard PWM LED 
+
+    #if ONBOARD_LED_R
+        ledcAttachPin(ONBOARD_LED_R,  1);   // assign RGB led pins to PWM channels
+        ledcAttachPin(ONBOARD_LED_G,  2);
+        ledcAttachPin(ONBOARD_LED_B,  3);
+        ledcSetup(1, 12000, 8);             // 12 kHz PWM, 8-bit resolution
+        ledcSetup(2, 12000, 8);
+        ledcSetup(3, 12000, 8);
+    #endif
+
+    #if USESTRIP
+
+        #if NUM_CHANNELS == 1
+            debugI("Adding %d LEDs to FastLED.", g_pDevices[0]->GetLEDCount());
+            
+            FastLED.addLeds<WS2812B, LED_PIN0, COLOR_ORDER>(((LEDStripGFX *)g_pDevices[0].get())->leds, 3*144);
+            FastLED[0].setLeds(((LEDStripGFX *)g_pDevices[0].get())->leds, g_pDevices[0]->GetLEDCount());   
+            FastLED.setMaxRefreshRate(0, false);  // turn OFF the refresh rate constraint
+            pinMode(LED_PIN0, OUTPUT);
+        #endif
+
+        #if NUM_CHANNELS >= 2
+            FastLED.addLeds<WS2812B, LED_PIN0, COLOR_ORDER>(((LEDStripGFX *)g_pDevices[0].get())->leds, ((LEDStripGFX *)g_pDevices[0].get())->GetLEDCount());
+            pinMode(LED_PIN0, OUTPUT);
+
+            FastLED.addLeds<WS2812B, LED_PIN1, COLOR_ORDER>(g_pDevices[1]->leds, g_pDevices[1]->GetLEDCount());
+            pinMode(LED_PIN1, OUTPUT);
+        #endif
+
+        #if NUM_CHANNELS >= 3
+            FastLED.addLeds<WS2812B, LED_PIN2, COLOR_ORDER>(g_pDevices[2]->leds, g_pDevices[2]->GetLEDCount());
+            pinMode(LED_PIN2, OUTPUT);
+        #endif
+
+        #if NUM_CHANNELS >= 4
+            FastLED.addLeds<WS2812B, LED_PIN3, COLOR_ORDER>(g_pDevices[3]->leds, g_pDevices[3]->GetLEDCount());
+            pinMode(LED_PIN3, OUTPUT);
+        #endif
+
+        #if NUM_CHANNELS >= 5
+            FastLED.addLeds<WS2812B, LED_PIN4, COLOR_ORDER>(g_pDevices[4]->leds, g_pDevices[4]->GetLEDCount());
+            pinMode(LED_PIN4, OUTPUT);
+        #endif
+
+        #if NUM_CHANNELS >= 6
+            FastLED.addLeds<WS2812B, LED_PIN5, COLOR_ORDER>(g_pDevices[5]->leds, g_pDevices[5]->GetLEDCount());
+            pinMode(LED_PIN5, OUTPUT);
+        #endif
+
+        #if NUM_CHANNELS >= 7
+            FastLED.addLeds<WS2812B, LED_PIN6, COLOR_ORDER>(g_pDevices[6]->leds, g_pDevices[6]->GetLEDCount());
+            pinMode(LED_PIN6, OUTPUT);
+        #endif
+
+        #if NUM_CHANNELS >= 8
+            FastLED.addLeds<WS2812B, LED_PIN7, COLOR_ORDER>(g_pDevices[7]->leds, g_pDevices[7]->GetLEDCount());
+            pinMode(LED_PIN7, OUTPUT);
+        #endif
+           
+        #ifdef POWER_LIMIT_MW
+            set_max_power_in_milliwatts(POWER_LIMIT_MW);                // Set brightness limit
+            #ifdef LED_BUILTIN
+                set_max_power_indicator_LED(LED_BUILTIN);
+            #endif
+        #endif
+
+            g_Brightness = 255;
+            
+        #if ATOMLIGHT
+            pinMode(4, INPUT);
+            pinMode(12, INPUT);
+            pinMode(13, INPUT);
+            pinMode(14, INPUT);
+            pinMode(15, INPUT);
+        #endif
+    #endif
+
+
+    pinMode(BUILTIN_LED_PIN, OUTPUT);
+
+    // Microphone stuff
+    #if ENABLE_AUDIO    
+        pinMode(INPUT_PIN, INPUT);
+    #endif
+
+    debugI("Initializing effects manager...");
+    InitEffectsManager();
+
+#if USE_SCREEN
+    g_TaskManager.StartScreenThread();
+#endif
+
+    debugI("Launching Drawing:");
+    debugE("Heap before launch: %s", heap_caps_check_integrity_all(true) ? "PASS" : "FAIL");
+    g_TaskManager.StartDrawThread();
+    CheckHeap();
+
+#if ENABLE_WIFI && WAIT_FOR_WIFI
+    debugI("Calling ConnectToWifi()\n");
+    if (false == ConnectToWiFi(99))
+    {
+        debugI("Unable to connect to WiFi, but must have it, so rebooting...\n");
+        throw std::runtime_error("Unable to connect to WiFi, but must have it, so rebooting");
+    }
+    Debug.setSerialEnabled(true);
+#endif
+
+    // Init the zlib compression
+
+    debugV("Initializing compression...");
+    uzlib_init();
+    CheckHeap();
+
+#if ENABLE_REMOTE
+    // Start Remote Control
+    g_TaskManager.StartRemoteThread();
+    CheckHeap();
+#endif
+
+    g_TaskManager.StartNetworkThread();
+    CheckHeap();
+
+#if ENABLE_WIFI && INCOMING_WIFI_ENABLED
+    g_TaskManager.StartSocketThread();
+#endif
+
+#if ENABLE_AUDIO
+    // The audio sampler task might as well be on a different core from the LED stuff
+    g_TaskManager.StartAudioThread();
+    CheckHeap();
+#endif
+
+#if ENABLE_AUDIOSERIAL
+    // The audio sampler task might as well be on a different core from the LED stuff
+    
+    CheckHeap();
+#endif
+
+    debugI("Setup complete - ESP32 Free Memory: %d\n", ESP.getFreeHeap());
+    CheckHeap();
+}
+
+// loop - main execution loop
+//
+// This is where an Arduino app spends most of its life but since we spin off tasks for much of our work, all that remains here is
+// to maintain the WiFi connection and process any data that comes in over the WiFi
+
+void loop()
+{
+    while(true)
+    {
+        #if ENABLE_OTA
+            EVERY_N_MILLIS(10)
+            {
+                try
+                {
+                    if (WiFi.isConnected())
+                        ArduinoOTA.handle();
+                }
+                catch(const std::exception& e)
+                {
+                    debugW("Exception in OTA code caught");
+                }
+                
+            }
+        #endif
+
+        EVERY_N_SECONDS(5)
+        {
+            #if ENABLE_AUDIO && ENABLE_WIFI
+                debugI("Wifi: %s, IP: %s, Mem: %u, LargestBlk: %u, PSRAM Free: %u/%u, Buffer: %d/%d, LED FPS: %d, LED Watt: %d, LED Brite: %0.0lf%%, Audio FPS: %d, Serial FPS: %d, PeakVU: %0.2lf, MinVU: %0.2lf, VURatio: %0.2lf, CPU: %02.0f%%, %02.0f%%, FreeDraw: %lf",
+                        WLtoString(WiFi.status()), WiFi.localIP().toString().c_str(), // Wifi
+                        ESP.getFreeHeap(),ESP.getMaxAllocHeap(), ESP.getFreePsram(), ESP.getPsramSize(), // Mem
+                        g_FPS, g_Watts, g_Brite, // LED
+                        g_Analyzer._AudioFPS, g_Analyzer._serialFPS, g_Analyzer._PeakVU, g_Analyzer._MinVU, g_Analyzer._VURatio, // Audio
+                        g_TaskManager.GetCPUUsagePercent(0), g_TaskManager.GetCPUUsagePercent(1), 
+                        g_FreeDrawTime);
+            #elif ENABLE_AUDIO // Implied !ENABLE_WIFI from 1st condition
+                debugI("Mem: %u, LargestBlk: %u, PSRAM Free: %u/%u, Buffer: %d/%d, LED FPS: %d, LED Watt: %d, LED Brite: %0.0lf%%, Audio FPS: %d, Serial FPS: %d, PeakVU: %0.2lf, MinVU: %0.2lf, VURatio: %0.2lf, CPU: %02.0f%%, %02.0f%%, FreeDraw: %lf",
+                    ESP.getFreeHeap(), ESP.getMaxAllocHeap(), ESP.getFreePsram(), ESP.getPsramSize(), // Mem
+                    g_apBufferManager[0]->Depth(), g_apBufferManager[0]->BufferCount(), // Buffer
+                    g_FPS, g_Watts, g_Brite, // LED
+                    g_Analyzer._AudioFPS, g_Analyzer._serialFPS, g_Analyzer._PeakVU, g_Analyzer._MinVU, g_Analyzer._VURatio, // Audio
+                    g_TaskManager.GetCPUUsagePercent(0), g_TaskManager.GetCPUUsagePercent(1), 
+                    g_FreeDrawTime);
+            #elif ENABLE_WIFI // Implied !ENABLE_AUDIO from 1st condition
+                debugI("Wifi: %s, IP: %s, Mem: %u, LargestBlk: %u, PSRAM Free: %u/%u, Buffer: %d/%d, LED FPS: %d, LED Watt: %d, LED Brite: %0.0lf%%, CPU: %02.0f%%, %02.0f%%, FreeDraw: %lf",
+                   WLtoString(WiFi.status()), WiFi.localIP().toString().c_str(), // Wifi
+                   ESP.getFreeHeap(), ESP.getMaxAllocHeap(), ESP.getFreePsram(), ESP.getPsramSize(), // Mem
+                   g_apBufferManager[0]->Depth(), g_apBufferManager[0]->BufferCount(), // Buffer
+                   g_FPS, g_Watts, g_Brite, // LED
+                   g_TaskManager.GetCPUUsagePercent(0), g_TaskManager.GetCPUUsagePercent(1),  // CPU
+                   g_FreeDrawTime); // FreeDraw
+            #else
+                debugI("Mem: %u, LargestBlk: %u, PSRAM Free: %u/%u, Buffer: %d/%d, LED FPS: %d, LED Watt: %d, LED Brite: %0.0lf%%, CPU: %02.0f%%, %02.0f%%, FreeDraw: %lf",
+                   ESP.getFreeHeap(), // Mem
+                   ESP.getMaxAllocHeap(), // LargestBlk
+                   ESP.getFreePsram(), ESP.getPsramSize(), // PSRAM
+                   g_apBufferManager[0]->Depth(), g_apBufferManager[0]->BufferCount(), // Buffer
+                   g_FPS, g_Watts, g_Brite, // LED
+                   g_TaskManager.GetCPUUsagePercent(0), g_TaskManager.GetCPUUsagePercent(1),  // CPU
+                   g_FreeDrawTime); // FreeDraw
+            #endif
+        }
+
+        delay(10);        
+    }
+}