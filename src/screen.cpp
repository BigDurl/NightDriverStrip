//+--------------------------------------------------------------------------
//
// File:        screen.cpp
//
// NightDriverStrip - (c) 2018 Plummer's Software LLC.  All Rights Reserved.  
//
// This file is part of the NightDriver software project.
//
//    NightDriver is free software: you can redistribute it and/or modify
//    it under the terms of the GNU General Public License as published by
//    the Free Software Foundation, either version 3 of the License, or
//    (at your option) any later version.
//   
//    NightDriver is distributed in the hope that it will be useful,
//    but WITHOUT ANY WARRANTY; without even the implied warranty of
//    MERCHANTABILITY or FITNESS FOR A PARTICULAR PURPOSE.  See the
//    GNU General Public License for more details.
//   
//    You should have received a copy of the GNU General Public License
//    along with Nightdriver.  It is normally found in copying.txt
//    If not, see <https://www.gnu.org/licenses/>.
//
// Description:
//
//    Handles the TFT or OLED display that is optionally connected.  It
//    displays info like the IP address buffer depth and clock info, FPS, etc.
//
// History:     Jul-14-2021         Davepl      Moved out of main.cpp
//---------------------------------------------------------------------------

#include "globals.h"                            // CONFIG and global headers
#include "ledmatrixgfx.h"                       // Req'd for drawing types
#include "ledbuffer.h"                          // For g_apBufferManager type
#include "effects/effectmanager.h"              // So we can display cur effect
#include "Bounce2.h"
#include "freefonts.h"
#include "colordata.h"
#if ENABLE_AUDIO
#include "soundanalyzer.h"
#endif
#include <mutex>

double g_Brite;
uint32_t g_Watts;  

#if USE_OLED
    #define SCREEN_ROTATION U8G2_R2
    U8G2_SSD1306_128X64_NONAME_F_HW_I2C * g_pDisplay = new U8G2_SSD1306_128X64_NONAME_F_HW_I2C(SCREEN_ROTATION, /*reset*/ 16, /*clk*/ 15, /*data*/ 4);
#endif

extern DRAM_ATTR std::shared_ptr<LEDMatrixGFX> g_pStrands[NUM_CHANNELS];

#if USE_LCD
    Adafruit_ILI9341 * g_pDisplay;
#endif

#if USE_TFT
    M5Display * g_pDisplay;
#endif

#if USE_TFTSPI
    #include <TFT_eSPI.h>
    #include <SPI.h>
    TFT_eSPI * g_pDisplay = new TFT_eSPI();
#endif

//
// Externals - Mostly things that the screen will report or display for us
//

extern DRAM_ATTR std::unique_ptr<LEDBufferManager> g_apBufferManager[NUM_CHANNELS];

extern uint8_t g_Brightness;                           // Global brightness from drawing.cpp
extern double g_BufferAgeOldest;                    // Age of oldest frame in WiFi buffer
extern double g_BufferAgeNewest;                    // Age of newest frame in WiFi buffer
extern DRAM_ATTR bool g_bUpdateStarted;             // Has an OTA update started?
extern uint8_t g_Brightness;                           // Global brightness from drawing.cpp
extern DRAM_ATTR AppTime g_AppTime;                 // For keeping track of frame timings
extern DRAM_ATTR uint32_t g_FPS;                    // Our global framerate
extern volatile float gVU;
extern DRAM_ATTR uint8_t giInfoPage;                // What page of screen we are showing
extern DRAM_ATTR bool gbInfoPageDirty;              // Does display need to be erased?

DRAM_ATTR std::mutex Screen::_screenMutex;          // The storage for the mutex of the screen class

bool g_ShowFPS = true;                              // Indicates whether little lcd should show FPS
#if ENABLE_AUDIO
extern volatile float DRAM_ATTR gVURatio;           // Current VU as a ratio to its recent min and max
#endif

// UpdateScreen
//
// Draws the OLED/LCD screen with the current stats on connection, buffer, drawing, etc.

void IRAM_ATTR UpdateScreen()
{
    // If the display needs a refresh, we clear it here but we don't reset it yet so as to preserve
    // that info for drawing; it is set to false at the end of the function.

    // We don't want to be in the middle of drawing and have someone one another thread set the dirty
    // flag on us, so access to the flag is guarded by a mutex

	std::lock_guard<std::mutex> guard(Screen::_screenMutex);

    #if USE_OLED
        g_pDisplay->clearBuffer(); 
    #endif

    if (giInfoPage == 0)
    {
        if (gbInfoPageDirty)
            Screen::fillScreen(BLUE16);

        char szBuffer[256];
        static const char szStatus[] = "|/-\\";
        static int cStatus = 0;
        int c2 = cStatus % strlen(szStatus);
        char chStatus = szStatus[ c2 ];
        cStatus++;

        Screen::setTextColor(WHITE16, BLUE16);    // Second color is background color, giving us text overwrite
        Screen::setTextSize(Screen::SMALL);

        // snprintf(szBuffer, ARRAYSIZE(szBuffer), "%s:%dx%d %c %dK ", FLASH_VERSION_NAME, NUM_CHANNELS, STRAND_LEDS, chStatus, ESP.getFreeHeap() / 1024);

        auto w = calculate_unscaled_power_mW( g_pStrands[0]->GetLEDBuffer(), g_pStrands[0]->GetLEDCount() )/ 1000;

        snprintf(szBuffer, ARRAYSIZE(szBuffer), "%s:%dx%d %c %dW ", FLASH_VERSION_NAME, NUM_CHANNELS, STRAND_LEDS, chStatus, w);
        Screen::setCursor(0, 0);
        Screen::println(szBuffer);

        if (WiFi.isConnected() == false)
        {
            snprintf(szBuffer, ARRAYSIZE(szBuffer), "No Wifi Connection");
        }
        else
        {
            const IPAddress address = WiFi.localIP();
            snprintf(szBuffer, ARRAYSIZE(szBuffer), "%ddB:%d.%d.%d.%d", 
                                                    (int)labs(WiFi.RSSI()),                            // skip sign in first character
                                                    address[0], address[1], address[2], address[3]);
        }
        auto lineHeight = Screen::fontHeight();
        Screen::setCursor(0, lineHeight);
        Screen::println(szBuffer);

        snprintf(szBuffer, ARRAYSIZE(szBuffer), "BUFR:%02d/%02d [%dfps]", g_apBufferManager[0]->Depth(), g_apBufferManager[0]->BufferCount(), g_FPS);
        Screen::setCursor(0, lineHeight * 4);
        Screen::println(szBuffer);


        snprintf(szBuffer, ARRAYSIZE(szBuffer), "DATA:%+04.2lf-%+04.2lf", g_BufferAgeOldest, g_BufferAgeNewest);
        Screen::setCursor(0, lineHeight * 2);
        Screen::println(szBuffer);

        snprintf(szBuffer, ARRAYSIZE(szBuffer), "CLCK:%.2lf", g_AppTime.CurrentTime());
        Screen::setCursor(0, lineHeight * 3);
        Screen::println(szBuffer);

        if (Screen::screenHeight() >= lineHeight * 5 + Screen::fontHeight())
        {
            snprintf(szBuffer, ARRAYSIZE(szBuffer), "PRAM:%d Brite:%0.2f%% ", 
                ESP.getFreePsram(),
                255.0f * 100 / calculate_max_brightness_for_power_mW(g_Brightness, POWER_LIMIT_MW));

            Screen::setCursor(0, lineHeight * 5);
            Screen::println(szBuffer);
        }

        // We clear the screen but we don't reset it - we reset it after actually
        // having replaced all the info on the screen (ie: drawing)

        gbInfoPageDirty = false;
    }
    else if (giInfoPage == 1)
    {
        if (gbInfoPageDirty)
            Screen::fillScreen(BLACK16);

        uint16_t backColor = Screen::to16bit(CRGB(0, 0, 64));

        // We only draw after a page flip or if anything has changed about the information that will be
        // shown in the page. This avoids flicker, but at the cost that we have to remember what we displayed
        // last time and check each time to see if its any different before drawing.

        static auto lasteffect = g_pEffectManager->GetCurrentEffectIndex();
        static auto sip        = WiFi.localIP().toString();
        static auto lastFPS    = g_FPS;
        static auto lastFullDraw = 0;

        if (lastFullDraw == 0 || millis() - lastFullDraw > 1000)
        {
            lastFullDraw = millis();
            if (gbInfoPageDirty != false                                     ||
                lasteffect      != g_pEffectManager->GetCurrentEffectIndex() || 
                sip             != WiFi.localIP().toString()                 || 
                (g_ShowFPS && (lastFPS != g_FPS))
            )
            {
                Screen::fillRect(0, 0, Screen::screenWidth(), Screen::TopMargin, backColor);
                Screen::fillRect(0, Screen::screenHeight() - Screen::BottomMargin, Screen::screenWidth(), Screen::BottomMargin, backColor);
                Screen::fillRect(0, Screen::TopMargin-1, Screen::screenWidth(), 1, BLUE16);
                Screen::fillRect(0, Screen::screenHeight() - Screen::BottomMargin, Screen::screenWidth(), 1, BLUE16);


                lasteffect      = g_pEffectManager->GetCurrentEffectIndex();
                sip             = WiFi.localIP().toString();
                lastFPS         = g_FPS;

<<<<<<< HEAD
                Screen::setTextSize(Screen::SMALL);
                Screen::setTextColor(YELLOW16, backColor);
                auto yh = 1;                        // Start at top of screen
=======
            string sEffect = to_string("Current Effect: ") + 
                             to_string(g_pEffectManager->GetCurrentEffectIndex() + 1) + 
                             to_string("/") + 
                             to_string(g_pEffectManager->EffectCount());
            Screen::drawString(sEffect.c_str(),yh);     
            
            yh += Screen::fontHeight();
			// get effect name length and switch text size accordingly
            int effectnamelen = strlen(g_pEffectManager->GetCurrentEffectName());
            Screen::setTextSize((Screen::screenWidth() > 160) && (effectnamelen <= 18) ? Screen::MEDIUM : Screen::SMALL);
            Screen::setTextColor(WHITE16, backColor);
            Screen::drawString(g_pEffectManager->GetCurrentEffectName(), yh);  
>>>>>>> d3abf8e9

                string sEffect = to_string("Current Effect: ") + 
                                to_string(g_pEffectManager->GetCurrentEffectIndex() + 1) + 
                                to_string("/") + 
                                to_string(g_pEffectManager->EffectCount());
                Screen::drawString(sEffect.c_str(),yh);     
                
<<<<<<< HEAD
=======
            String sIP = WiFi.isConnected() ? WiFi.localIP().toString().c_str() : "No Wifi";
            sIP += " - NightDriverLED.com";
            Screen::setTextColor(YELLOW16, backColor);
            Screen::drawString(sIP.c_str(), yh);
            yh += Screen::fontHeight();

            #if ENABLE_AUDIO
            if (g_ShowFPS)
            {
                char szBuffer[64];
                snprintf(szBuffer, sizeof(szBuffer), "LED FPS: %2d  Audio FPS: %2d ", g_FPS, g_AudioFPS);
                Screen::drawString(szBuffer, yh);
>>>>>>> d3abf8e9
                yh += Screen::fontHeight();
                Screen::setTextSize(Screen::screenWidth() > 160 ? Screen::MEDIUM : Screen::SMALL);
                Screen::setTextColor(WHITE16, backColor);
                Screen::drawString(g_pEffectManager->GetCurrentEffectName(), yh);  

                Screen::setTextSize(Screen::TINY);
                yh = Screen::screenHeight() - Screen::fontHeight() * 3 + 4; 
                    
                String sIP = WiFi.isConnected() ? "No Wifi" : WiFi.localIP().toString().c_str();
                sIP += " - NightDriverLED.com";
                Screen::setTextColor(YELLOW16, backColor);
                Screen::drawString(sIP.c_str(), yh);
                yh += Screen::fontHeight();

                #if ENABLE_AUDIO
                if (g_ShowFPS)
                {
                    char szBuffer[64];
                    snprintf(szBuffer, sizeof(szBuffer), "LED FPS: %2d  Audio FPS: %2d ", g_FPS, g_AudioFPS);
                    Screen::drawString(szBuffer, yh);
                    yh += Screen::fontHeight();
                }
                #endif

                string s = "NightDriverLED.com";
                Screen::setTextColor(GREEN16, backColor);
                Screen::drawString(s.c_str(), Screen::screenHeight());

                // Reset text color to white (no way to fetch original and save it that I could see)
                Screen::setTextColor(WHITE16, backColor);
            }
            gbInfoPageDirty = false;    
        }

        #if ENABLE_AUDIO
            
            auto foo = GetSpectrumAnalyzer(CRGB::Red);

            // Draw the VU Meter and Spectrum every time.  yScale is the number of vertical pixels that would represent
            // a single LED on the LED matrix.  

            int   xHalf     = Screen::screenWidth() / 2 - 1;            // xHalf is half the screen width
            float ySizeVU   = Screen::screenHeight() / 20;              // vu is 1/20th the screen height, height of each block
            int   cPixels   = 16;
            float xSize     = xHalf / cPixels + 1;                          // xSize is count of pixels in each block
            int   litBlocks = (gVURatio / 2.0f) * cPixels;                // litPixels is number that are lit

            for (int iPixel = 0; iPixel < cPixels; iPixel++)              // For each pixel
            {
                uint16_t color16 = iPixel > litBlocks ? BLACK16 : Screen::to16bit(ColorFromPalette(vuPaletteGreen, iPixel * (256/(cPixels))));
                Screen::fillRect(xHalf-iPixel*xSize, Screen::TopMargin, xSize-1, ySizeVU, color16);
                Screen::fillRect(xHalf+iPixel*xSize, Screen::TopMargin, xSize-1, ySizeVU, color16);
            }    

            // Draw the spectrum

            int spectrumTop = Screen::TopMargin+ySizeVU+1;                // Start at the bottom of the VU meter
            for (int iBand = 0; iBand < NUM_BANDS; iBand++)
            {
                CRGB bandColor = ColorFromPalette(RainbowColors_p, (::map(iBand, 0, NUM_BANDS, 0, 255) + 0) % 256);
                int bandWidth = Screen::screenWidth() / NUM_BANDS;
                int bandHeight = Screen::screenHeight() - Screen::TopMargin - Screen::BottomMargin;
                auto color16 = Screen::to16bit(bandColor);
                auto topSection = bandHeight - bandHeight * g_peak2Decay[iBand];
                if (topSection > 0)
                    Screen::fillRect(iBand * bandWidth, spectrumTop, bandWidth - 1, topSection, BLACK16);
                auto val = min(1.0f, g_peak2Decay[iBand]);
                assert(bandHeight * val <= bandHeight);
                Screen::fillRect(iBand * bandWidth, spectrumTop + bandHeight - bandHeight * val, bandWidth - 1, bandHeight * val, color16);
            }
        #endif
    }
    else if (giInfoPage == 3)
    {   
        if (gbInfoPageDirty)
            Screen::fillScreen(BLACK16);

        // It always gets cleared, and that's all we need, so we just set the flag to clean again
        Screen::setTextSize(Screen::SMALL);
        Screen::setTextColor(WHITE16, BLACK16);

        static uint lastFullDraw = 0;
        char szBuffer[256];
        const int lineHeight = Screen::fontHeight() + 2;

        if (millis() - lastFullDraw > 1000)
        {
            lastFullDraw = millis();

            #ifdef POWER_LIMIT_MW
            double brite = 255.0 * 100.0 / calculate_max_brightness_for_power_mW(g_Brightness, POWER_LIMIT_MW);
            #else
            int brite = 100;
            #endif

            snprintf(szBuffer, ARRAYSIZE(szBuffer), "%s:%dx%d %dK %03dB", FLASH_VERSION_NAME, NUM_CHANNELS, STRAND_LEDS, ESP.getFreeHeap() / 1024, (int)brite);
            Screen::drawString(szBuffer, 0, 0); // write something to the internal memory

            if (WiFi.isConnected() == false)
            {
                snprintf(szBuffer, ARRAYSIZE(szBuffer), g_pEffectManager ? g_pEffectManager->GetCurrentEffectName() : "N/C");
            }
            else
            {
                snprintf(szBuffer, ARRAYSIZE(szBuffer), "%sdB:%s", 
                                                        String(WiFi.RSSI()).substring(1).c_str(), 
                                                        WiFi.localIP().toString().c_str());
            }
            Screen::drawString(szBuffer, 0, lineHeight * 1); // write something to the internal memory

            #if ENABLE_AUDIO
            snprintf(szBuffer, ARRAYSIZE(szBuffer), "BUFR:%d/%d[%dfps]%.2lf", g_apBufferManager[0]->Depth(), g_apBufferManager[0]->BufferCount(), g_FPS, gVURatio);
            Screen::drawString(szBuffer, 0, lineHeight * 4); // write something to the internal memory
            #endif
        }

        snprintf(szBuffer, ARRAYSIZE(szBuffer), "DATA:%+04.2lf-%+04.2lf", g_BufferAgeOldest, g_BufferAgeNewest);
        Screen::drawString(szBuffer, 0, lineHeight * 2); // write something to the internal memory

        snprintf(szBuffer, ARRAYSIZE(szBuffer), "CLCK:%.2lf", g_AppTime.CurrentTime());
        Screen::drawString(szBuffer, 0, lineHeight * 3); // write something to the internal memory

        #if ENABLE_AUDIO
            const int barHeight = 10;
            int barPos = Screen::screenWidth() * (gVURatio - 1.0);
            int barY = Screen::screenHeight() - barHeight;

            if (barPos < 5)
                barPos = 5;

            Screen::fillRect(barPos, barY, Screen::screenWidth()-barPos, barHeight, BLACK16);
            Screen::fillRect(0, barY, barPos, barHeight, RED16);
        #endif

        gbInfoPageDirty = false;    
    }
    else if (giInfoPage == 2)
    {
        if (gbInfoPageDirty)
        {
            Screen::fillScreen(BLACK16);

            // This page is largely rendered by the Spectrum effect which draws to us during its render
            Screen::setTextSize(Screen::TINY);
            Screen::setTextColor(GREEN16, BLACK16);

            string s = "NightDriverLED.com";
            Screen::setTextColor(GREEN16, BLACK16);
            auto xh = Screen::screenWidth() / 2 - (s.length() * Screen::fontHeight() * 3 / 4) / 2;
            Screen::drawString(s.c_str(), xh, Screen::screenHeight() - Screen::fontHeight() * 2 - 2);

            s = "Visit Dave's Garage on YouTube!";
            Screen::setTextColor(YELLOW16, BLACK16);
            xh = Screen::screenWidth() / 2 - (s.length() * Screen::fontHeight() * 3 / 4) / 2;
            Screen::drawString(s.c_str(), xh, Screen::screenHeight() - Screen::fontHeight() * 1);
            gbInfoPageDirty = false;
        }
    }
    #if USE_OLED
      g_pDisplay->sendBuffer();
    #endif
}


// ScreenUpdateLoopEntry
//
// Displays statistics on the Heltec's built in OLED board.  If you are using a different board, you would simply get rid of
// this or modify it to fit a screen you do have.  You could also try serial output, as it's on a low-pri thread it shouldn't
// disturb the primary cores, but I haven't tried it myself.

#ifdef TOGGLE_BUTTON_1
extern Bounce2::Button Button1;
#endif

#ifdef TOGGLE_BUTTON_2
extern Bounce2::Button Button2;
#endif

void IRAM_ATTR ScreenUpdateLoopEntry(void *)
{
    debugI(">> ScreenUpdateLoopEntry\n");
    debugI("ScreenUpdateLoop started\n");

    #if USE_OLED
      g_pDisplay->setDisplayRotation(SCREEN_ROTATION);
      g_pDisplay->setFont(u8g2_font_profont15_tf); // choose a suitable font
      g_pDisplay->clear();
    #endif

    for (;;)
    {
#ifdef TOGGLE_BUTTON_1
        Button1.update();
        if (Button1.pressed())
        {
    		std::lock_guard<std::mutex> guard(Screen::_screenMutex);

            // When the button is pressed advance to the next information page on the little display

            giInfoPage = (giInfoPage + 1) % NUM_INFO_PAGES;
            gbInfoPageDirty = true;
        }     
#endif        

#ifdef TOGGLE_BUTTON_2
        Button2.update();
        if (Button2.pressed())
        {
            g_pEffectManager->NextEffect();
        }     
#endif        

        UpdateScreen();
        delay(g_bUpdateStarted ? 200 : 10);

    }
}<|MERGE_RESOLUTION|>--- conflicted
+++ resolved
@@ -207,11 +207,9 @@
                 sip             = WiFi.localIP().toString();
                 lastFPS         = g_FPS;
 
-<<<<<<< HEAD
                 Screen::setTextSize(Screen::SMALL);
                 Screen::setTextColor(YELLOW16, backColor);
                 auto yh = 1;                        // Start at top of screen
-=======
             string sEffect = to_string("Current Effect: ") + 
                              to_string(g_pEffectManager->GetCurrentEffectIndex() + 1) + 
                              to_string("/") + 
@@ -224,16 +222,7 @@
             Screen::setTextSize((Screen::screenWidth() > 160) && (effectnamelen <= 18) ? Screen::MEDIUM : Screen::SMALL);
             Screen::setTextColor(WHITE16, backColor);
             Screen::drawString(g_pEffectManager->GetCurrentEffectName(), yh);  
->>>>>>> d3abf8e9
-
-                string sEffect = to_string("Current Effect: ") + 
-                                to_string(g_pEffectManager->GetCurrentEffectIndex() + 1) + 
-                                to_string("/") + 
-                                to_string(g_pEffectManager->EffectCount());
-                Screen::drawString(sEffect.c_str(),yh);     
-                
-<<<<<<< HEAD
-=======
+
             String sIP = WiFi.isConnected() ? WiFi.localIP().toString().c_str() : "No Wifi";
             sIP += " - NightDriverLED.com";
             Screen::setTextColor(YELLOW16, backColor);
@@ -246,7 +235,6 @@
                 char szBuffer[64];
                 snprintf(szBuffer, sizeof(szBuffer), "LED FPS: %2d  Audio FPS: %2d ", g_FPS, g_AudioFPS);
                 Screen::drawString(szBuffer, yh);
->>>>>>> d3abf8e9
                 yh += Screen::fontHeight();
                 Screen::setTextSize(Screen::screenWidth() > 160 ? Screen::MEDIUM : Screen::SMALL);
                 Screen::setTextColor(WHITE16, backColor);
@@ -278,6 +266,7 @@
                 // Reset text color to white (no way to fetch original and save it that I could see)
                 Screen::setTextColor(WHITE16, backColor);
             }
+            #endif
             gbInfoPageDirty = false;    
         }
 
