--- conflicted
+++ resolved
@@ -1,483 +1,446 @@
-//+--------------------------------------------------------------------------
-//
-// File:        network.cpp
-//
-// NightDriverStrip - (c) 2018 Plummer's Software LLC.  All Rights Reserved.  
-//
-// This file is part of the NightDriver software project.
-//
-//    NightDriver is free software: you can redistribute it and/or modify
-//    it under the terms of the GNU General Public License as published by
-//    the Free Software Foundation, either version 3 of the License, or
-//    (at your option) any later version.
-//   
-//    NightDriver is distributed in the hope that it will be useful,
-//    but WITHOUT ANY WARRANTY; without even the implied warranty of
-//    MERCHANTABILITY or FITNESS FOR A PARTICULAR PURPOSE.  See the
-//    GNU General Public License for more details.
-//   
-//    You should have received a copy of the GNU General Public License
-//    along with Nightdriver.  It is normally found in copying.txt
-//    If not, see <https://www.gnu.org/licenses/>.
-//
-// Description:
-//
-//    Network loop, remote contol, debug loop, etc.
-//
-// History:     May-11-2021         Davepl      Commented
-//
-//---------------------------------------------------------------------------
-
-#include <mutex>
-#include <ArduinoOTA.h>             // Over-the-air helper object so we can be flashed via WiFi
-#include <WiFiClientSecure.h>
-#include <HTTPClient.h>
-
-#include "globals.h"
-#include "soundanalyzer.h"
-#include "network.h"
-#include "ledbuffer.h"
-#include "spiffswebserver.h"
-
-#if ENABLE_REMOTE
-#include "remotecontrol.h"
-#endif
-
-#if USE_WIFI_MANAGER
-#include <ESP_WiFiManager.h>
-DRAM_ATTR ESP_WiFiManager g_WifiManager("NightDriverWiFi");
-#endif
-
-extern DRAM_ATTR std::unique_ptr<LEDBufferManager> g_apBufferManager[NUM_CHANNELS];
-extern DRAM_ATTR CSPIFFSWebServer g_WebServer;
-
-std::mutex g_buffer_mutex;
-
-// processRemoteDebugCmd() 
-//
-// This is where we can add our own custom debugger commands
-
-extern AppTime  g_AppTime;
-extern uint32_t g_FPS;
-
-// processRemoteDebugCmd
-// 
-// Callback function that the debug library (which exposes a little console over telnet and serial) calls
-// in order to allow us to add custom commands.  I've added a clock reset and stats command, for example.
-
-#if ENABLE_WIFI
-    void processRemoteDebugCmd() 
-    {
-        String str = Debug.getLastCommand();
-        if (str.equalsIgnoreCase("clock"))
-        {
-            debugI("Refreshing Time from Server...");
-
-            digitalWrite(BUILTIN_LED_PIN, 1);
-            NTPTimeClient::UpdateClockFromWeb(&g_Udp);
-            digitalWrite(BUILTIN_LED_PIN, 0);
-        }
-        else if (str.equalsIgnoreCase("stats"))
-        {
-            debugI("Displaying statistics....");
-
-            char szBuffer[256];
-            snprintf(szBuffer, ARRAYSIZE(szBuffer), "%s:%dx%d %dK\n", FLASH_VERSION_NAME, NUM_CHANNELS, NUM_LEDS, ESP.getFreeHeap() / 1024);
-            debugI("%s", szBuffer);
-
-
-            snprintf(szBuffer, ARRAYSIZE(szBuffer), "%sdB:%s\n", 
-                                                    String(WiFi.RSSI()).substring(1).c_str(), 
-                                                    WiFi.isConnected() ? WiFi.localIP().toString().c_str() : "None");
-            debugI("%s", szBuffer);
-
-            snprintf(szBuffer, ARRAYSIZE(szBuffer), "BUFR:%02d/%02d [%dfps]\n", g_apBufferManager[0]->Depth(), g_apBufferManager[0]->BufferCount(), g_FPS);
-            debugI("%s", szBuffer);
-
-<<<<<<< HEAD
-            snprintf(szBuffer, ARRAYSIZE(szBuffer), "DATA:%+04.2lf-%+04.2lf\n", g_BufferAgeOldest, g_BufferAgeNewest);
-=======
-            snprintf(szBuffer, ARRAYSIZE(szBuffer), "DATA:%+04.2lf-%+04.2lf\n", g_apBufferManager[0]->AgeOfOldestBuffer(), g_apBufferManager[0]->AgeOfNewestBuffer());
->>>>>>> 324d4da8
-            debugI("%s", szBuffer);
-
-            snprintf(szBuffer, ARRAYSIZE(szBuffer), "CLCK:%.2lf\n", g_AppTime.CurrentTime());
-            debugI("%s", szBuffer);
-
-            #if ENABLE_AUDIO
-<<<<<<< HEAD
-                snprintf(szBuffer, ARRAYSIZE(szBuffer), "gVU: %.2f, gMinVU: %.2f, gPeakVU: %.2f, gVURatio: %.2f", gVU, gMinVU, gPeakVU, gVURatio);
-                debugI("%s", szBuffer);
-            #endif
-
-            #if INCOMING_WIFI_ENABLED
-            snprintf(szBuffer, ARRAYSIZE(szBuffer), "Socket Buffer _cbReceived: %d", g_SocketServer._cbReceived);
-            debugI("%s", szBuffer);
-            #endif
-
-            // Print out a buffer log with timestamps and deltas 
-            
-            for (size_t i = 0; i < g_apBufferManager[0]->Depth(); i++)
-            {
-                auto pBufferManager = g_apBufferManager[0].get();
-                std::shared_ptr<LEDBuffer> pBuffer = (*pBufferManager)[i];
-                double t = pBuffer->Seconds() + (double) pBuffer->MicroSeconds() / MICROS_PER_SECOND;
-                snprintf(szBuffer, ARRAYSIZE(szBuffer), "Frame: %03d, Clock: %lf, Offset: %lf", i, t, g_AppTime.CurrentTime() - t);
-                debugI("%s", szBuffer);
-            }
-
-=======
-                snprintf(szBuffer, ARRAYSIZE(szBuffer), "g_Analyzer._VU: %.2f, g_Analyzer._MinVU: %.2f, g_Analyzer.g_Analyzer._PeakVU: %.2f, g_Analyzer.gVURatio: %.2f", g_Analyzer._VU, g_Analyzer._MinVU, g_Analyzer._PeakVU, g_Analyzer._VURatio);
-                debugI("%s", szBuffer);
-            #endif
-
-            #if INCOMING_WIFI_ENABLEDgVUR
-            snprintf(szBuffer, ARRAYSIZE(szBuffer), "Socket Buffer _cbReceived: %d", g_SocketServer._cbReceived);
-            debugI("%s", szBuffer);
-            #endif
-
-            // Print out a buffer log with timestamps and deltas 
-            
-            for (size_t i = 0; i < g_apBufferManager[0]->Depth(); i++)
-            {
-                auto pBufferManager = g_apBufferManager[0].get();
-                std::shared_ptr<LEDBuffer> pBuffer = (*pBufferManager)[i];
-                double t = pBuffer->Seconds() + (double) pBuffer->MicroSeconds() / MICROS_PER_SECOND;
-                snprintf(szBuffer, ARRAYSIZE(szBuffer), "Frame: %03d, Clock: %lf, Offset: %lf", i, t, g_AppTime.CurrentTime() - t);
-                debugI("%s", szBuffer);
-            }
-
->>>>>>> 324d4da8
-        }
-    }
-#endif
-
-// RemoteLoopEntry
-//
-// If enabled, this is the main thread loop for the remote control.  It is intialized and then
-// called once every 20ms to pump its work queue and scan for new remote codes, etc.  If no
-// remote is being used, this code and thread doesn't exist in the build.
-
-#if ENABLE_REMOTE
-extern RemoteControl g_RemoteControl;
-
-void IRAM_ATTR RemoteLoopEntry(void *)
-{
-    debugI(">> RemoteLoopEntry\n");
-
-    g_RemoteControl.begin();
-    while (true)
-    {
-        g_RemoteControl.handle();
-        delay(50);        
-    }
-}
-#endif
-
-// ConnectToWiFi
-//
-// Connect to the pre-configured WiFi network.  
-<<<<<<< HEAD
-
-#if ENABLE_WIFI
-
-=======
-
-#if ENABLE_WIFI
-
->>>>>>> 324d4da8
-    #define WIFI_RETRIES 5
-
-    bool ConnectToWiFi(uint cRetries)
-    {
-        // Already connected, Go no further.
-        if (WiFi.isConnected())
-        {
-            return true;
-        }
-        
-        debugI("Setting host name to %s...", cszHostname);
-
-    #if USE_WIFI_MANAGER
-        g_WifiManager.setDebugOutput(true);
-        g_WifiManager.autoConnect("NightDriverWiFi");
-    #else
-        for (uint iPass = 0; iPass < cRetries; iPass++)
-        {
-            Serial.printf("Pass %u of %u: Connecting to Wifi SSID: %s - ESP32 Free Memory: %u, PSRAM:%u, PSRAM Free: %u\n",
-                iPass, cRetries, cszSSID, ESP.getFreeHeap(), ESP.getPsramSize(), ESP.getFreePsram());
-
-            //WiFi.disconnect();
-            WiFi.begin(cszSSID, cszPassword);
-
-            for (uint i = 0; i < WIFI_RETRIES; i++)
-            {
-                if (WiFi.isConnected())
-                {
-                    Serial.printf("Connected to AP with BSSID: %s\n", WiFi.BSSIDstr().c_str());
-                    break;
-                }
-                else
-                {
-                    delay(1000);
-                }
-            }
-
-            if (WiFi.isConnected()) {
-                break;
-            } 
-        }
-    #endif
-        // Additional Services onwwards reliant on network so close if not up.
-        if (false == WiFi.isConnected())
-        {
-            debugW("Giving up on WiFi\n");
-            return false;
-        }
-        debugW("Received IP: %s", WiFi.localIP().toString().c_str());
-
-        #if INCOMING_WIFI_ENABLED
-            // Start listening for incoming data
-            debugI("Starting/restarting Socket Server...");
-            g_SocketServer.release();
-            if (false == g_SocketServer.begin())
-<<<<<<< HEAD
-                throw runtime_error("Could not start socket server!");
-=======
-                throw std::runtime_error("Could not start socket server!");
->>>>>>> 324d4da8
-
-            debugI("Socket server started.");
-        #endif
-
-        #if ENABLE_OTA
-            debugI("Publishing OTA...");
-            SetupOTA(cszHostname);
-        #endif
-
-        #if ENABLE_NTP
-            debugI("Setting Clock...");
-            NTPTimeClient::UpdateClockFromWeb(&g_Udp);
-        #endif
-
-        #if ENABLE_WEBSERVER
-            debugI("Starting Web Server...");
-            g_WebServer.begin();
-            debugI("Web Server begin called!");
-        #endif
-
-        #if USEMATRIX
-            //LEDStripEffect::mgraphics()->SetCaption(WiFi.localIP().toString().c_str(), 3000);
-        #endif
-
-        /*
-        {
-            WiFiClientSecure secClient;
-
-            secClient.setInsecure();
-
-            Serial.println("\nStarting secure connection to server...");
-            uint32_t start = millis();
-            int r = secClient.connect("google.com", 443, 5000);
-            Serial.printf("Connection took: %lums\n", millis()-start);
-            if(!r) 
-            {
-                Serial.println("Connection failed!");
-            } 
-            else 
-            {
-                Serial.println("Connected!  Sending GET!");
-                secClient.println("GET https://www.google.com/search?q=tsla+stock+quote HTTP/1.0");
-                secClient.println("Host: www.google.com");
-                secClient.println("Connection: close");
-                secClient.println();
-                
-                while (secClient.connected()) 
-                {
-                    String line = secClient.readStringUntil('\n');
-                    secClient.printf("Data: %s", line.c_str());
-                    if (line == "\r") {
-                        Serial.println("headers received");
-                        break;
-                    }
-                }
-            }
-            secClient.stop();
-        }
-        */
-
-        return true;
-    }
-    
-#endif
-
-// SetupOTA
-//
-// Set up the over-the-air programming info so that we can be flashed over WiFi
-
-void SetupOTA(const String pszHostname)
-{
-#if ENABLE_OTA
-    ArduinoOTA.setRebootOnSuccess(true);
-
-    if (nullptr == pszHostname)
-        ArduinoOTA.setMdnsEnabled(false);
-    else
-        ArduinoOTA.setHostname(pszHostname.c_str());
-
-    ArduinoOTA
-        .onStart([]() {
-            g_bUpdateStarted = true;
-
-            String type;
-            if (ArduinoOTA.getCommand() == U_FLASH)
-                type = "sketch";
-            else // U_SPIFFS
-                type = "filesystem";
-
-            // NOTE: if updating SPIFFS this would be the place to unmount SPIFFS using SPIFFS.end()
-            debugI("Stopping SPIFFS");
-            #if ENABLE_WEBSEVER
-            SPIFFS.end();
-            #endif
-            
-            debugI("Stopping IR remote");
-            #if ENABLE_REMOTE            
-            g_RemoteControl.end();
-            #endif        
-            
-            debugI("Start updating from OTA ");
-            debugI("%s", type.c_str());
-        })
-        .onEnd([]() {
-            debugI("\nEnd OTA");
-        })
-        .onProgress([](unsigned int progress, unsigned int total) 
-        {
-            static uint last_time = millis();
-            if (millis() - last_time > 1000)
-            {
-                last_time = millis();
-                debugI("Progress: %u%%\r", (progress / (total / 100)));
-            }
-            else
-            {
-                debugV("Progress: %u%%\r", (progress / (total / 100)));
-            }
-            
-        })
-        .onError([](ota_error_t error) {
-            debugW("Error[%u]: ", error);
-            if (error == OTA_AUTH_ERROR)
-            {
-                debugW("Auth Failed");
-            }
-            else if (error == OTA_BEGIN_ERROR)
-            {
-                debugW("Begin Failed");
-            }
-            else if (error == OTA_CONNECT_ERROR)
-            {
-                debugW("Connect Failed");
-            }
-            else if (error == OTA_RECEIVE_ERROR)
-            {
-                debugW("Receive Failed");
-            }
-            else if (error == OTA_END_ERROR)
-            {
-                debugW("End Failed");
-            }
-            throw std::runtime_error("OTA Flash update failed.");
-        });
-
-    ArduinoOTA.begin();
-#endif
-}
-
-// ProcessIncomingData
-//
-// Code that actually handles whatever comes in on the socket.  Must be known good data
-// as this code does not validate!  This is where the commands and pixel data are received
-// from the server.
-
-bool ProcessIncomingData(uint8_t *payloadData, size_t payloadLength)
-{
-    #if !INCOMING_WIFI_ENABLED
-        return false;
-    #else
-
-    uint16_t command16 = payloadData[1] << 8 | payloadData[0];
-
-    debugV("payloadLength: %u, command16: %d", payloadLength, command16);
-
-    // The very old original implementation used channel numbers, not a mask, and only channel 0 was supported at that time, so if
-    // we see a Channel 0 asked for, it must be very old, and we massage it into the mask for Channel0 instead
-
-    switch (command16)
-    {
-        case WIFI_COMMAND_PIXELDATA64:
-        {
-            uint16_t channel16 = WORDFromMemory(&payloadData[2]);
-            uint32_t length32  = DWORDFromMemory(&payloadData[4]);
-            uint64_t seconds   = ULONGFromMemory(&payloadData[8]);
-            uint64_t micros    = ULONGFromMemory(&payloadData[16]);
-
-
-            debugV("ProcessIncomingData -- Channel: %u, Length: %u, Seconds: %llu, Micros: %llu ... ", 
-                   channel16, 
-                   length32, 
-                   seconds, 
-                   micros);
-
-            // Another option here would be to draw on all channels (0xff) instead of just one (0x01) if 0 is specified
-            
-            if (channel16 == 0)
-                channel16 = 1;
-
-            // Go through the channel mask to see which bits are set in the channel16 specifier, and send the data to each and every
-            // channel that matches the mask.  So if the send channel 7, that means the lowest 3 channels will be set.
-
-            std::lock_guard<std::mutex> guard(g_buffer_mutex);
-
-            //if (!heap_caps_check_integrity_all(true))
-            //    debugW("### Corrupt heap detected in WIFI_COMMAND_PIXELDATA64");
-
-            for (int iChannel = 0, channelMask = 1; iChannel < NUM_CHANNELS; iChannel++, channelMask <<= 1)
-            {
-                if ((channelMask & channel16) != 0)
-                {
-                    debugV("Processing for Channel %d", iChannel);
-                    
-                    bool bDone = false;
-                    if (!g_apBufferManager[iChannel]->IsEmpty())
-                    {
-                        auto pNewestBuffer = g_apBufferManager[iChannel]->PeekNewestBuffer();
-                        if (micros != 0 && pNewestBuffer->MicroSeconds() == micros && pNewestBuffer->Seconds() == seconds)
-                        {
-                            debugV("Updating existing buffer");
-                            if (!pNewestBuffer->UpdateFromWire(payloadData, payloadLength))
-                                return false;
-                            bDone = true;
-                        }
-                    }
-                    if (!bDone)
-                    {
-                        debugV("No match so adding new buffer");
-                        auto pNewBuffer = g_apBufferManager[iChannel]->GetNewBuffer();
-                        if (!pNewBuffer->UpdateFromWire(payloadData, payloadLength))
-                            return false;
-                    }
-                }
-            }
-            return true;
-        }
-
-        default:
-        {
-            return false;
-        }
-    }
-    #endif
-}
-
+//+--------------------------------------------------------------------------
+//
+// File:        network.cpp
+//
+// NightDriverStrip - (c) 2018 Plummer's Software LLC.  All Rights Reserved.  
+//
+// This file is part of the NightDriver software project.
+//
+//    NightDriver is free software: you can redistribute it and/or modify
+//    it under the terms of the GNU General Public License as published by
+//    the Free Software Foundation, either version 3 of the License, or
+//    (at your option) any later version.
+//   
+//    NightDriver is distributed in the hope that it will be useful,
+//    but WITHOUT ANY WARRANTY; without even the implied warranty of
+//    MERCHANTABILITY or FITNESS FOR A PARTICULAR PURPOSE.  See the
+//    GNU General Public License for more details.
+//   
+//    You should have received a copy of the GNU General Public License
+//    along with Nightdriver.  It is normally found in copying.txt
+//    If not, see <https://www.gnu.org/licenses/>.
+//
+// Description:
+//
+//    Network loop, remote contol, debug loop, etc.
+//
+// History:     May-11-2021         Davepl      Commented
+//
+//---------------------------------------------------------------------------
+
+#include <mutex>
+#include <ArduinoOTA.h>             // Over-the-air helper object so we can be flashed via WiFi
+#include <WiFiClientSecure.h>
+#include <HTTPClient.h>
+
+#include "globals.h"
+#include "soundanalyzer.h"
+#include "network.h"
+#include "ledbuffer.h"
+#include "spiffswebserver.h"
+
+#if ENABLE_REMOTE
+#include "remotecontrol.h"
+#endif
+
+#if USE_WIFI_MANAGER
+#include <ESP_WiFiManager.h>
+DRAM_ATTR ESP_WiFiManager g_WifiManager("NightDriverWiFi");
+#endif
+
+extern DRAM_ATTR std::unique_ptr<LEDBufferManager> g_apBufferManager[NUM_CHANNELS];
+extern DRAM_ATTR CSPIFFSWebServer g_WebServer;
+
+std::mutex g_buffer_mutex;
+
+// processRemoteDebugCmd() 
+//
+// This is where we can add our own custom debugger commands
+
+extern AppTime  g_AppTime;
+extern uint32_t g_FPS;
+
+// processRemoteDebugCmd
+// 
+// Callback function that the debug library (which exposes a little console over telnet and serial) calls
+// in order to allow us to add custom commands.  I've added a clock reset and stats command, for example.
+
+#if ENABLE_WIFI
+    void processRemoteDebugCmd() 
+    {
+        String str = Debug.getLastCommand();
+        if (str.equalsIgnoreCase("clock"))
+        {
+            debugI("Refreshing Time from Server...");
+
+            digitalWrite(BUILTIN_LED_PIN, 1);
+            NTPTimeClient::UpdateClockFromWeb(&g_Udp);
+            digitalWrite(BUILTIN_LED_PIN, 0);
+        }
+        else if (str.equalsIgnoreCase("stats"))
+        {
+            debugI("Displaying statistics....");
+
+            char szBuffer[256];
+            snprintf(szBuffer, ARRAYSIZE(szBuffer), "%s:%dx%d %dK\n", FLASH_VERSION_NAME, NUM_CHANNELS, NUM_LEDS, ESP.getFreeHeap() / 1024);
+            debugI("%s", szBuffer);
+
+
+            snprintf(szBuffer, ARRAYSIZE(szBuffer), "%sdB:%s\n", 
+                                                    String(WiFi.RSSI()).substring(1).c_str(), 
+                                                    WiFi.isConnected() ? WiFi.localIP().toString().c_str() : "None");
+            debugI("%s", szBuffer);
+
+            snprintf(szBuffer, ARRAYSIZE(szBuffer), "BUFR:%02d/%02d [%dfps]\n", g_apBufferManager[0]->Depth(), g_apBufferManager[0]->BufferCount(), g_FPS);
+            debugI("%s", szBuffer);
+
+            snprintf(szBuffer, ARRAYSIZE(szBuffer), "DATA:%+04.2lf-%+04.2lf\n", g_apBufferManager[0]->AgeOfOldestBuffer(), g_apBufferManager[0]->AgeOfNewestBuffer());
+            debugI("%s", szBuffer);
+
+            snprintf(szBuffer, ARRAYSIZE(szBuffer), "CLCK:%.2lf\n", g_AppTime.CurrentTime());
+            debugI("%s", szBuffer);
+
+            #if ENABLE_AUDIO
+                snprintf(szBuffer, ARRAYSIZE(szBuffer), "g_Analyzer._VU: %.2f, g_Analyzer._MinVU: %.2f, g_Analyzer.g_Analyzer._PeakVU: %.2f, g_Analyzer.gVURatio: %.2f", g_Analyzer._VU, g_Analyzer._MinVU, g_Analyzer._PeakVU, g_Analyzer._VURatio);
+                debugI("%s", szBuffer);
+            #endif
+
+            #if INCOMING_WIFI_ENABLEDgVUR
+            snprintf(szBuffer, ARRAYSIZE(szBuffer), "Socket Buffer _cbReceived: %d", g_SocketServer._cbReceived);
+            debugI("%s", szBuffer);
+            #endif
+
+            // Print out a buffer log with timestamps and deltas 
+            
+            for (size_t i = 0; i < g_apBufferManager[0]->Depth(); i++)
+            {
+                auto pBufferManager = g_apBufferManager[0].get();
+                std::shared_ptr<LEDBuffer> pBuffer = (*pBufferManager)[i];
+                double t = pBuffer->Seconds() + (double) pBuffer->MicroSeconds() / MICROS_PER_SECOND;
+                snprintf(szBuffer, ARRAYSIZE(szBuffer), "Frame: %03d, Clock: %lf, Offset: %lf", i, t, g_AppTime.CurrentTime() - t);
+                debugI("%s", szBuffer);
+            }
+
+        }
+    }
+#endif
+
+// RemoteLoopEntry
+//
+// If enabled, this is the main thread loop for the remote control.  It is intialized and then
+// called once every 20ms to pump its work queue and scan for new remote codes, etc.  If no
+// remote is being used, this code and thread doesn't exist in the build.
+
+#if ENABLE_REMOTE
+extern RemoteControl g_RemoteControl;
+
+void IRAM_ATTR RemoteLoopEntry(void *)
+{
+    debugI(">> RemoteLoopEntry\n");
+
+    g_RemoteControl.begin();
+    while (true)
+    {
+        g_RemoteControl.handle();
+        delay(50);        
+    }
+}
+#endif
+
+// ConnectToWiFi
+//
+// Connect to the pre-configured WiFi network.  
+
+#if ENABLE_WIFI
+
+    #define WIFI_RETRIES 5
+
+    bool ConnectToWiFi(uint cRetries)
+    {
+        // Already connected, Go no further.
+        if (WiFi.isConnected())
+        {
+            return true;
+        }
+        
+        debugI("Setting host name to %s...", cszHostname);
+
+    #if USE_WIFI_MANAGER
+        g_WifiManager.setDebugOutput(true);
+        g_WifiManager.autoConnect("NightDriverWiFi");
+    #else
+        for (uint iPass = 0; iPass < cRetries; iPass++)
+        {
+            Serial.printf("Pass %u of %u: Connecting to Wifi SSID: %s - ESP32 Free Memory: %u, PSRAM:%u, PSRAM Free: %u\n",
+                iPass, cRetries, cszSSID, ESP.getFreeHeap(), ESP.getPsramSize(), ESP.getFreePsram());
+
+            //WiFi.disconnect();
+            WiFi.begin(cszSSID, cszPassword);
+
+            for (uint i = 0; i < WIFI_RETRIES; i++)
+            {
+                if (WiFi.isConnected())
+                {
+                    Serial.printf("Connected to AP with BSSID: %s\n", WiFi.BSSIDstr().c_str());
+                    break;
+                }
+                else
+                {
+                    delay(1000);
+                }
+            }
+
+            if (WiFi.isConnected()) {
+                break;
+            } 
+        }
+    #endif
+        // Additional Services onwwards reliant on network so close if not up.
+        if (false == WiFi.isConnected())
+        {
+            debugW("Giving up on WiFi\n");
+            return false;
+        }
+        debugW("Received IP: %s", WiFi.localIP().toString().c_str());
+
+        #if INCOMING_WIFI_ENABLED
+            // Start listening for incoming data
+            debugI("Starting/restarting Socket Server...");
+            g_SocketServer.release();
+            if (false == g_SocketServer.begin())
+                throw std::runtime_error("Could not start socket server!");
+
+            debugI("Socket server started.");
+        #endif
+
+        #if ENABLE_OTA
+            debugI("Publishing OTA...");
+            SetupOTA(cszHostname);
+        #endif
+
+        #if ENABLE_NTP
+            debugI("Setting Clock...");
+            NTPTimeClient::UpdateClockFromWeb(&g_Udp);
+        #endif
+
+        #if ENABLE_WEBSERVER
+            debugI("Starting Web Server...");
+            g_WebServer.begin();
+            debugI("Web Server begin called!");
+        #endif
+
+        #if USEMATRIX
+            //LEDStripEffect::mgraphics()->SetCaption(WiFi.localIP().toString().c_str(), 3000);
+        #endif
+
+        /*
+        {
+            WiFiClientSecure secClient;
+
+            secClient.setInsecure();
+
+            Serial.println("\nStarting secure connection to server...");
+            uint32_t start = millis();
+            int r = secClient.connect("google.com", 443, 5000);
+            Serial.printf("Connection took: %lums\n", millis()-start);
+            if(!r) 
+            {
+                Serial.println("Connection failed!");
+            } 
+            else 
+            {
+                Serial.println("Connected!  Sending GET!");
+                secClient.println("GET https://www.google.com/search?q=tsla+stock+quote HTTP/1.0");
+                secClient.println("Host: www.google.com");
+                secClient.println("Connection: close");
+                secClient.println();
+                
+                while (secClient.connected()) 
+                {
+                    String line = secClient.readStringUntil('\n');
+                    secClient.printf("Data: %s", line.c_str());
+                    if (line == "\r") {
+                        Serial.println("headers received");
+                        break;
+                    }
+                }
+            }
+            secClient.stop();
+        }
+        */
+
+        return true;
+    }
+    
+#endif
+
+// SetupOTA
+//
+// Set up the over-the-air programming info so that we can be flashed over WiFi
+
+void SetupOTA(const String pszHostname)
+{
+#if ENABLE_OTA
+    ArduinoOTA.setRebootOnSuccess(true);
+
+    if (nullptr == pszHostname)
+        ArduinoOTA.setMdnsEnabled(false);
+    else
+        ArduinoOTA.setHostname(pszHostname.c_str());
+
+    ArduinoOTA
+        .onStart([]() {
+            g_bUpdateStarted = true;
+
+            String type;
+            if (ArduinoOTA.getCommand() == U_FLASH)
+                type = "sketch";
+            else // U_SPIFFS
+                type = "filesystem";
+
+            // NOTE: if updating SPIFFS this would be the place to unmount SPIFFS using SPIFFS.end()
+            debugI("Stopping SPIFFS");
+            #if ENABLE_WEBSEVER
+            SPIFFS.end();
+            #endif
+            
+            debugI("Stopping IR remote");
+            #if ENABLE_REMOTE            
+            g_RemoteControl.end();
+            #endif        
+            
+            debugI("Start updating from OTA ");
+            debugI("%s", type.c_str());
+        })
+        .onEnd([]() {
+            debugI("\nEnd OTA");
+        })
+        .onProgress([](unsigned int progress, unsigned int total) 
+        {
+            static uint last_time = millis();
+            if (millis() - last_time > 1000)
+            {
+                last_time = millis();
+                debugI("Progress: %u%%\r", (progress / (total / 100)));
+            }
+            else
+            {
+                debugV("Progress: %u%%\r", (progress / (total / 100)));
+            }
+            
+        })
+        .onError([](ota_error_t error) {
+            debugW("Error[%u]: ", error);
+            if (error == OTA_AUTH_ERROR)
+            {
+                debugW("Auth Failed");
+            }
+            else if (error == OTA_BEGIN_ERROR)
+            {
+                debugW("Begin Failed");
+            }
+            else if (error == OTA_CONNECT_ERROR)
+            {
+                debugW("Connect Failed");
+            }
+            else if (error == OTA_RECEIVE_ERROR)
+            {
+                debugW("Receive Failed");
+            }
+            else if (error == OTA_END_ERROR)
+            {
+                debugW("End Failed");
+            }
+            throw std::runtime_error("OTA Flash update failed.");
+        });
+
+    ArduinoOTA.begin();
+#endif
+}
+
+// ProcessIncomingData
+//
+// Code that actually handles whatever comes in on the socket.  Must be known good data
+// as this code does not validate!  This is where the commands and pixel data are received
+// from the server.
+
+bool ProcessIncomingData(uint8_t *payloadData, size_t payloadLength)
+{
+    #if !INCOMING_WIFI_ENABLED
+        return false;
+    #else
+
+    uint16_t command16 = payloadData[1] << 8 | payloadData[0];
+
+    debugV("payloadLength: %u, command16: %d", payloadLength, command16);
+
+    // The very old original implementation used channel numbers, not a mask, and only channel 0 was supported at that time, so if
+    // we see a Channel 0 asked for, it must be very old, and we massage it into the mask for Channel0 instead
+
+    switch (command16)
+    {
+        case WIFI_COMMAND_PIXELDATA64:
+        {
+            uint16_t channel16 = WORDFromMemory(&payloadData[2]);
+            uint32_t length32  = DWORDFromMemory(&payloadData[4]);
+            uint64_t seconds   = ULONGFromMemory(&payloadData[8]);
+            uint64_t micros    = ULONGFromMemory(&payloadData[16]);
+
+
+            debugV("ProcessIncomingData -- Channel: %u, Length: %u, Seconds: %llu, Micros: %llu ... ", 
+                   channel16, 
+                   length32, 
+                   seconds, 
+                   micros);
+
+            // Another option here would be to draw on all channels (0xff) instead of just one (0x01) if 0 is specified
+            
+            if (channel16 == 0)
+                channel16 = 1;
+
+            // Go through the channel mask to see which bits are set in the channel16 specifier, and send the data to each and every
+            // channel that matches the mask.  So if the send channel 7, that means the lowest 3 channels will be set.
+
+            std::lock_guard<std::mutex> guard(g_buffer_mutex);
+
+            //if (!heap_caps_check_integrity_all(true))
+            //    debugW("### Corrupt heap detected in WIFI_COMMAND_PIXELDATA64");
+
+            for (int iChannel = 0, channelMask = 1; iChannel < NUM_CHANNELS; iChannel++, channelMask <<= 1)
+            {
+                if ((channelMask & channel16) != 0)
+                {
+                    debugV("Processing for Channel %d", iChannel);
+                    
+                    bool bDone = false;
+                    if (!g_apBufferManager[iChannel]->IsEmpty())
+                    {
+                        auto pNewestBuffer = g_apBufferManager[iChannel]->PeekNewestBuffer();
+                        if (micros != 0 && pNewestBuffer->MicroSeconds() == micros && pNewestBuffer->Seconds() == seconds)
+                        {
+                            debugV("Updating existing buffer");
+                            if (!pNewestBuffer->UpdateFromWire(payloadData, payloadLength))
+                                return false;
+                            bDone = true;
+                        }
+                    }
+                    if (!bDone)
+                    {
+                        debugV("No match so adding new buffer");
+                        auto pNewBuffer = g_apBufferManager[iChannel]->GetNewBuffer();
+                        if (!pNewBuffer->UpdateFromWire(payloadData, payloadLength))
+                            return false;
+                    }
+                }
+            }
+            return true;
+        }
+
+        default:
+        {
+            return false;
+        }
+    }
+    #endif
+}
+