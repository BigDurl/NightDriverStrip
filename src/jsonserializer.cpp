--- conflicted
+++ resolved
@@ -1,234 +1,230 @@
-//+--------------------------------------------------------------------------
-//
-// File:        jsonserializer.cpp
-//
-// NightDriverStrip - (c) 2018 Plummer's Software LLC.  All Rights Reserved.
-//
-// This file is part of the NightDriver software project.
-//
-//    NightDriver is free software: you can redistribute it and/or modify
-//    it under the terms of the GNU General Public License as published by
-//    the Free Software Foundation, either version 3 of the License, or
-//    (at your option) any later version.
-//
-//    NightDriver is distributed in the hope that it will be useful,
-//    but WITHOUT ANY WARRANTY; without even the implied warranty of
-//    MERCHANTABILITY or FITNESS FOR A PARTICULAR PURPOSE.  See the
-//    GNU General Public License for more details.
-//
-//    You should have received a copy of the GNU General Public License
-//    along with Nightdriver.  It is normally found in copying.txt
-//    If not, see <https://www.gnu.org/licenses/>.
-//
-// Description:
-//
-//   Implementations for some of the functions declared in jsonserializer.h
-//
-// History:     Apr-18-2023         Rbergen     Created
-//---------------------------------------------------------------------------
-
-#include "globals.h"
-#include "SPIFFS.h"
-#include "jsonserializer.h"
-#include "taskmgr.h"
-
-DRAM_ATTR std::unique_ptr<JSONWriter> g_ptrJSONWriter = nullptr;
-
-<<<<<<< HEAD
-bool LoadJSONFile(const String & fileName, size_t& bufferSize, std::unique_ptr<AllocatedJsonDocument>& pJsonDoc)
-=======
-bool BoolFromText(const String& text)
-{
-    return text == "true" || strtol(text.c_str(), NULL, 10);
-}
-
-bool LoadJSONFile(const char *fileName, size_t& bufferSize, std::unique_ptr<AllocatedJsonDocument>& pJsonDoc)
->>>>>>> 4f9fcd87
-{
-    bool jsonReadSuccessful = false;
-
-    File file = SPIFFS.open(fileName);
-
-    if (file)
-    {
-        if (file.size() > 0)
-        {
-            debugI("Attempting to read JSON file %s", fileName);
-
-            if (bufferSize == 0)
-                bufferSize = std::max((size_t)JSON_BUFFER_BASE_SIZE, file.size());
-
-            // Loop is here to deal with out of memory conditions
-            while(true)
-            {
-                pJsonDoc.reset(new AllocatedJsonDocument(bufferSize));
-
-                DeserializationError error = deserializeJson(*pJsonDoc, file);
-
-                if (error == DeserializationError::NoMemory)
-                {
-                    pJsonDoc.reset(nullptr);
-                    file.seek(0);
-                    bufferSize += JSON_BUFFER_INCREMENT;
-
-                    debugW("Out of memory reading JSON from file %s - increasing buffer to %zu bytes", fileName, bufferSize);
-                }
-                else if (error == DeserializationError::Ok)
-                {
-                    jsonReadSuccessful = true;
-                    break;
-                }
-                else
-                {
-                    debugW("Error with code %d occurred while deserializing JSON from file %s", to_value(error.code()), fileName);
-                    break;
-                }
-            }
-        }
-
-        file.close();
-    }
-
-    return jsonReadSuccessful;
-}
-
-void SerializeWithBufferSize(std::unique_ptr<AllocatedJsonDocument>& pJsonDoc, size_t& bufferSize, std::function<bool(JsonObject&)> serializationFunction)
-{
-    // Loop is here to deal with out of memory conditions
-    while(true)
-    {
-        pJsonDoc.reset(new AllocatedJsonDocument(bufferSize));
-        JsonObject jsonObject = pJsonDoc->to<JsonObject>();
-
-        if (serializationFunction(jsonObject))
-            break;
-
-        pJsonDoc.reset(nullptr);
-        bufferSize += JSON_BUFFER_INCREMENT;
-
-        debugW("Out of memory serializing object - increasing buffer to %zu bytes", bufferSize);
-    }
-}
-
-bool SaveToJSONFile(const String & fileName, size_t& bufferSize, IJSONSerializable& object)
-{
-    if (bufferSize == 0)
-        bufferSize = JSON_BUFFER_BASE_SIZE;
-
-    std::unique_ptr<AllocatedJsonDocument> pJsonDoc(nullptr);
-
-    SerializeWithBufferSize(pJsonDoc, bufferSize, [&object](JsonObject& jsonObject) { return object.SerializeToJSON(jsonObject); });
-
-    SPIFFS.remove(fileName);
-
-    File file = SPIFFS.open(fileName, FILE_WRITE);
-
-    if (!file)
-    {
-        debugE("Unable to open file %s to write JSON!", fileName);
-        return false;
-    }
-
-    size_t bytesWritten = serializeJson(*pJsonDoc, file);
-    debugI("Number of bytes written to JSON file %s: %d", fileName, bytesWritten);
-
-    file.flush();
-    file.close();
-
-    if (bytesWritten == 0)
-    {
-        debugE("Unable to write JSON to file %s!", fileName);
-        SPIFFS.remove(fileName);
-        return false;
-    }
-
-/*
-    file = SPIFFS.open(fileName);
-    if (file)
-    {
-        while (file.available())
-            Serial.write(file.read());
-
-        file.close();
-    }
-*/
-
-    return true;
-}
-
-bool RemoveJSONFile(const String & fileName)
-{
-    return SPIFFS.remove(fileName);
-}
-
-size_t JSONWriter::RegisterWriter(std::function<void()> writer)
-{
-    // Add the writer with its flag unset
-    writers.emplace_back(writer);
-    return writers.size() - 1;
-}
-
-void JSONWriter::FlagWriter(size_t index)
-{
-    // Check if we received a valid writer index
-    if (index >= writers.size())
-        return;
-
-    writers[index].flag = true;
-    latestFlagMs = millis();
-
-    g_TaskManager.NotifyJSONWriterThread();
-}
-
-void JSONWriter::FlushWrites(bool halt)
-{
-    flushRequested = true;
-    haltWrites = halt;
-
-    g_TaskManager.NotifyJSONWriterThread();
-}
-
-// JSONWriterTaskEntry
-//
-// Invoke functions that write serialized JSON objects to SPIFFS at request, with some delay
-void IRAM_ATTR JSONWriterTaskEntry(void *)
-{
-    for(;;)
-    {
-        TickType_t notifyWait = portMAX_DELAY;
-
-        for (;;)
-        {
-            // Wait until we're woken up by a writer being flagged, or until we've reached the hold point
-            ulTaskNotifyTake(pdTRUE, notifyWait);
-
-            if (!g_ptrJSONWriter)
-                continue;
-
-            // If a flush was requested then we execute pending writes now
-            if (g_ptrJSONWriter->flushRequested)
-            {
-                g_ptrJSONWriter->flushRequested = false;
-                break;
-            }
-
-            // If writes are halted, we don't do anything
-            if (g_ptrJSONWriter->haltWrites)
-                continue;
-
-            unsigned long holdUntil = g_ptrJSONWriter->latestFlagMs + JSON_WRITER_DELAY;
-            unsigned long now = millis();
-            if (now >= holdUntil)
-                break;
-
-            notifyWait = pdMS_TO_TICKS(holdUntil - now);
-        }
-
-        for (auto &entry : g_ptrJSONWriter->writers)
-        {
-            // Unset flag before we do the actual write. This makes that we don't miss another flag raise if it happens while writing
-            if (entry.flag.exchange(false))
-                entry.writer();
-        }
-    }
-}
+//+--------------------------------------------------------------------------
+//
+// File:        jsonserializer.cpp
+//
+// NightDriverStrip - (c) 2018 Plummer's Software LLC.  All Rights Reserved.
+//
+// This file is part of the NightDriver software project.
+//
+//    NightDriver is free software: you can redistribute it and/or modify
+//    it under the terms of the GNU General Public License as published by
+//    the Free Software Foundation, either version 3 of the License, or
+//    (at your option) any later version.
+//
+//    NightDriver is distributed in the hope that it will be useful,
+//    but WITHOUT ANY WARRANTY; without even the implied warranty of
+//    MERCHANTABILITY or FITNESS FOR A PARTICULAR PURPOSE.  See the
+//    GNU General Public License for more details.
+//
+//    You should have received a copy of the GNU General Public License
+//    along with Nightdriver.  It is normally found in copying.txt
+//    If not, see <https://www.gnu.org/licenses/>.
+//
+// Description:
+//
+//   Implementations for some of the functions declared in jsonserializer.h
+//
+// History:     Apr-18-2023         Rbergen     Created
+//---------------------------------------------------------------------------
+
+#include "globals.h"
+#include "SPIFFS.h"
+#include "jsonserializer.h"
+#include "taskmgr.h"
+
+DRAM_ATTR std::unique_ptr<JSONWriter> g_ptrJSONWriter = nullptr;
+
+bool BoolFromText(const String& text)
+{
+    return text == "true" || strtol(text.c_str(), NULL, 10);
+}
+
+bool LoadJSONFile(const String & fileName, size_t& bufferSize, std::unique_ptr<AllocatedJsonDocument>& pJsonDoc)
+{
+    bool jsonReadSuccessful = false;
+
+    File file = SPIFFS.open(fileName);
+
+    if (file)
+    {
+        if (file.size() > 0)
+        {
+            debugI("Attempting to read JSON file %s", fileName);
+
+            if (bufferSize == 0)
+                bufferSize = std::max((size_t)JSON_BUFFER_BASE_SIZE, file.size());
+
+            // Loop is here to deal with out of memory conditions
+            while(true)
+            {
+                pJsonDoc.reset(new AllocatedJsonDocument(bufferSize));
+
+                DeserializationError error = deserializeJson(*pJsonDoc, file);
+
+                if (error == DeserializationError::NoMemory)
+                {
+                    pJsonDoc.reset(nullptr);
+                    file.seek(0);
+                    bufferSize += JSON_BUFFER_INCREMENT;
+
+                    debugW("Out of memory reading JSON from file %s - increasing buffer to %zu bytes", fileName, bufferSize);
+                }
+                else if (error == DeserializationError::Ok)
+                {
+                    jsonReadSuccessful = true;
+                    break;
+                }
+                else
+                {
+                    debugW("Error with code %d occurred while deserializing JSON from file %s", to_value(error.code()), fileName);
+                    break;
+                }
+            }
+        }
+
+        file.close();
+    }
+
+    return jsonReadSuccessful;
+}
+
+void SerializeWithBufferSize(std::unique_ptr<AllocatedJsonDocument>& pJsonDoc, size_t& bufferSize, std::function<bool(JsonObject&)> serializationFunction)
+{
+    // Loop is here to deal with out of memory conditions
+    while(true)
+    {
+        pJsonDoc.reset(new AllocatedJsonDocument(bufferSize));
+        JsonObject jsonObject = pJsonDoc->to<JsonObject>();
+
+        if (serializationFunction(jsonObject))
+            break;
+
+        pJsonDoc.reset(nullptr);
+        bufferSize += JSON_BUFFER_INCREMENT;
+
+        debugW("Out of memory serializing object - increasing buffer to %zu bytes", bufferSize);
+    }
+}
+
+bool SaveToJSONFile(const String & fileName, size_t& bufferSize, IJSONSerializable& object)
+{
+    if (bufferSize == 0)
+        bufferSize = JSON_BUFFER_BASE_SIZE;
+
+    std::unique_ptr<AllocatedJsonDocument> pJsonDoc(nullptr);
+
+    SerializeWithBufferSize(pJsonDoc, bufferSize, [&object](JsonObject& jsonObject) { return object.SerializeToJSON(jsonObject); });
+
+    SPIFFS.remove(fileName);
+
+    File file = SPIFFS.open(fileName, FILE_WRITE);
+
+    if (!file)
+    {
+        debugE("Unable to open file %s to write JSON!", fileName);
+        return false;
+    }
+
+    size_t bytesWritten = serializeJson(*pJsonDoc, file);
+    debugI("Number of bytes written to JSON file %s: %d", fileName, bytesWritten);
+
+    file.flush();
+    file.close();
+
+    if (bytesWritten == 0)
+    {
+        debugE("Unable to write JSON to file %s!", fileName);
+        SPIFFS.remove(fileName);
+        return false;
+    }
+
+/*
+    file = SPIFFS.open(fileName);
+    if (file)
+    {
+        while (file.available())
+            Serial.write(file.read());
+
+        file.close();
+    }
+*/
+
+    return true;
+}
+
+bool RemoveJSONFile(const String & fileName)
+{
+    return SPIFFS.remove(fileName);
+}
+
+size_t JSONWriter::RegisterWriter(std::function<void()> writer)
+{
+    // Add the writer with its flag unset
+    writers.emplace_back(writer);
+    return writers.size() - 1;
+}
+
+void JSONWriter::FlagWriter(size_t index)
+{
+    // Check if we received a valid writer index
+    if (index >= writers.size())
+        return;
+
+    writers[index].flag = true;
+    latestFlagMs = millis();
+
+    g_TaskManager.NotifyJSONWriterThread();
+}
+
+void JSONWriter::FlushWrites(bool halt)
+{
+    flushRequested = true;
+    haltWrites = halt;
+
+    g_TaskManager.NotifyJSONWriterThread();
+}
+
+// JSONWriterTaskEntry
+//
+// Invoke functions that write serialized JSON objects to SPIFFS at request, with some delay
+void IRAM_ATTR JSONWriterTaskEntry(void *)
+{
+    for(;;)
+    {
+        TickType_t notifyWait = portMAX_DELAY;
+
+        for (;;)
+        {
+            // Wait until we're woken up by a writer being flagged, or until we've reached the hold point
+            ulTaskNotifyTake(pdTRUE, notifyWait);
+
+            if (!g_ptrJSONWriter)
+                continue;
+
+            // If a flush was requested then we execute pending writes now
+            if (g_ptrJSONWriter->flushRequested)
+            {
+                g_ptrJSONWriter->flushRequested = false;
+                break;
+            }
+
+            // If writes are halted, we don't do anything
+            if (g_ptrJSONWriter->haltWrites)
+                continue;
+
+            unsigned long holdUntil = g_ptrJSONWriter->latestFlagMs + JSON_WRITER_DELAY;
+            unsigned long now = millis();
+            if (now >= holdUntil)
+                break;
+
+            notifyWait = pdMS_TO_TICKS(holdUntil - now);
+        }
+
+        for (auto &entry : g_ptrJSONWriter->writers)
+        {
+            // Unset flag before we do the actual write. This makes that we don't miss another flag raise if it happens while writing
+            if (entry.flag.exchange(false))
+                entry.writer();
+        }
+    }
+}